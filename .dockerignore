# Use a whitelist of files and directories for the top level directory.

# ignore everything initially
*

# keep some dot files
!.bash_completion
!.fetchmailrc.dist
!.mailfilter.dist
!.procmailrc.dist
!.screenrc

# keep some files from the top level
!AUTHORS.md
!CHANGES.md
!CONTRIBUTING.md
!COPYING-Third-Party
!cpanfile.docker
!INSTALL.md
!LICENSE
!README.md
!RELEASE
!SECURITY.md
!UPDATING.md

# keep some dirs from the top level
!bin
!Custom
!doc
!i18n
!Kernel
!scripts
!var

# The dot files in the subdirectories are kept kept per default.
# The not wanted dot files are listed here explicitly.
# The .keep files force git to keep the directories, they are not needed in the image.
**/.keep

# ignore files that might be generated during development
var/httpd/htdocs/SeleniumScreenshots

# ignore editor swap files and other temporary files
**/.#*
**/*.sw?
**/*~

# ignore files that are only needed only for building the docker image
bin/docker/build_docker_images.sh
bin/docker/lint_docker_files.sh
<<<<<<< HEAD
=======
bin/devel
hooks
otobo.*.dockerfile
>>>>>>> 0cc3d82c

# ignore Config.pm.dist, as Config.pm.docker.dist is actually used
Kernel/Config.pm.dist

# ignore files only needed for Apache, see also Kernel::System::Environment where the ignored modules are special cased
scripts/apache*
bin/cgi-bin
Kernel/System/SupportDataCollector/Plugin/Webserver/Apache

# no need for cronjobs in Docker image
var/cron
bin/Cron.sh

# this is for the case when the image is not created from a clean git checkout
Kernel/Config.pm
Kernel/Config/Files/*Auto.pm
Kernel/Config/Files/ZZZZUnitTest*
var/article/*
var/log/*
var/run/
var/sessions/*
var/spool/*
var/tmp/

# in case somebody generated keys or certificates,
# but keep the sample files needed for the unit tests
**/*.cert
**/*.crt
!scripts/test/sample/SMIME/SMIME*.crt
**/*.csr
**/*.key
!scripts/test/sample/SMIME/SMIME*.key
**/*.pem
!Kernel/cpan-lib/Mozilla/CA/cacert.pem
!scripts/test/sample/SMIME/SMIME*.pem
!scripts/test/sample/SSL/*.pem
**/*.chain<|MERGE_RESOLUTION|>--- conflicted
+++ resolved
@@ -48,12 +48,7 @@
 # ignore files that are only needed only for building the docker image
 bin/docker/build_docker_images.sh
 bin/docker/lint_docker_files.sh
-<<<<<<< HEAD
-=======
 bin/devel
-hooks
-otobo.*.dockerfile
->>>>>>> 0cc3d82c
 
 # ignore Config.pm.dist, as Config.pm.docker.dist is actually used
 Kernel/Config.pm.dist
