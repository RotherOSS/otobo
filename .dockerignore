--- conflicted
+++ resolved
@@ -11,17 +11,6 @@
 # The not wanted dot files are listed here explicitly.
 # The .keep files force git to keep the directories, they are not needed in the image.
 **/.keep
-<<<<<<< HEAD
-.bash_aliases
-.bash_history
-
-# Files for git are not needed in the image.
-.git
-.gitignore
-.gitconfig
-.github
-=======
->>>>>>> 0a66f936
 
 # ignore the development folder as it is not needed in the image
 development
