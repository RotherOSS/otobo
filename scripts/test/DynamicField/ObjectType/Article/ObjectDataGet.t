# --
# OTOBO is a web-based ticketing system for service organisations.
# --
# Copyright (C) 2001-2020 OTRS AG, https://otrs.com/
# Copyright (C) 2019-2023 Rother OSS GmbH, https://otobo.de/
# --
# This program is free software: you can redistribute it and/or modify it under
# the terms of the GNU General Public License as published by the Free Software
# Foundation, either version 3 of the License, or (at your option) any later version.
# This program is distributed in the hope that it will be useful, but WITHOUT
# ANY WARRANTY; without even the implied warranty of MERCHANTABILITY or FITNESS
# FOR A PARTICULAR PURPOSE. See the GNU General Public License for more details.
# You should have received a copy of the GNU General Public License
# along with this program. If not, see <https://www.gnu.org/licenses/>.
# --

use strict;
use warnings;
use utf8;

<<<<<<< HEAD
use CGI;

# Set up the test driver $Self when we are running as a standalone script.
use Kernel::System::UnitTest::RegisterDriver;

our $Self;
=======
# core modules

# CPAN modules
use Test2::V0;

# OTOBO modules
use Kernel::System::UnitTest::RegisterDriver;    # Set up $Kernel::OM
>>>>>>> fb69eb1e

# Get helper object
$Kernel::OM->ObjectParamAdd(
    'Kernel::System::UnitTest::Helper' => {
        RestoreDatabase  => 1,
        UseTmpArticleDir => 1,
    },
);
my $Helper = $Kernel::OM->Get('Kernel::System::UnitTest::Helper');

my $ConfigObject = $Kernel::OM->Get('Kernel::Config');

# Disable email address checks
$ConfigObject->Set(
    Key   => 'CheckEmailAddresses',
    Value => 0,
);

# Use DoNotSendEmail email backend
$ConfigObject->Set(
    Key   => 'SendmailModule',
    Value => 'Kernel::System::Email::DoNotSendEmail',
);

my %TicketCreateTemplate = (
    Title          => 'Some Ticket_Title',
    Queue          => 'Raw',
    Lock           => 'unlock',
    Priority       => '3 normal',
    State          => 'closed successful',
    CustomerID     => 'example.com',
    CustomerUserID => 'customer@email.com',
    OwnerID        => 1,
);

my $TicketObject = $Kernel::OM->Get('Kernel::System::Ticket');

# Create a new ticket
my $TicketID = $TicketObject->TicketCreate(
    %TicketCreateTemplate,
    UserID => 1,
);

ok( $TicketID, "TicketCreate()" );

my $ArticleObject        = $Kernel::OM->Get('Kernel::System::Ticket::Article');
my $ArticleBackendObject = $ArticleObject->BackendForChannel( ChannelName => 'Phone' );
my $ArticleID            = $ArticleBackendObject->ArticleCreate(
    TicketID             => $TicketID,
    SenderType           => 'agent',
    IsVisibleForCustomer => 1,
    From                 => 'user@example.com',
    To                   => 'customer@example.com',
    Subject              => 'Some Subject',
    Body                 => 'Some Body',
    MimeType             => 'plain/text',
    Charset              => 'utf-8',
    Queue                => 'raw',
    HistoryType          => 'AddNote',
    HistoryComment       => '%%',
    UserID               => 1,
);
ok( $ArticleID, "ArticleCreate()" );

my %ArticleData = $ArticleBackendObject->ArticleGet(
    TicketID      => $TicketID,
    ArticleID     => $ArticleID,
    DynamicFields => 1,
    UserID        => 1,
);

# Build a test Dynamic field Config.
my $DynamicFieldConfig = {
    ID         => 123,
    FieldType  => 'Text',
    ObjectType => 'Ticket',
};

my @Tests = (
    {
        Name    => 'No Params',
        Config  => {},
        Request => "Action=someaction;Subaction=somesubaction;ArticleID=$ArticleID",
        Success => 0,
    },
    {
        Name   => 'Missing UserID',
        Config => {
            DynamicFieldConfig => $DynamicFieldConfig,
        },
        Request => "Action=someaction;Subaction=somesubaction;ArticleID=$ArticleID",
        Success => 0,
    },
    {
        Name   => 'Missing DynamicFieldConfig',
        Config => {
            UserID => 1,
        },
        Request => "Action=someaction;Subaction=somesubaction;ArticleID=$ArticleID",
        Success => 0,
    },
    {
        Name   => 'Missing ArticleID in the request',
        Config => {
            DynamicFieldConfig => $DynamicFieldConfig,
            UserID             => 1,
        },
        Request => "Action=someaction;Subaction=somesubaction;",
        Success => 0,
    },
    {
        Name   => 'Wrong ArticleID in the request',
        Config => {
            DynamicFieldConfig => $DynamicFieldConfig,
            UserID             => 1,
        },
        Request       => "Action=someaction;Subaction=somesubaction;ArticleID=-1",
        Success       => 1,
        ExectedResult => {
            ObjectID => -1,
            Data     => {},
        },
    },
    {
        Name   => 'Wrong ArticleID and TicketID in the request',
        Config => {
            DynamicFieldConfig => $DynamicFieldConfig,
            UserID             => 1,
        },
        Request       => "Action=someaction;Subaction=somesubaction;ArticleID=-1;TicketID=-1",
        Success       => 1,
        ExectedResult => {
            ObjectID => -1,
            Data     => {},
        },
    },
    {
        Name   => 'Correct Article with wrong TicketID in the request',
        Config => {
            DynamicFieldConfig => $DynamicFieldConfig,
            UserID             => 1,
        },
        Request       => "Action=someaction;Subaction=somesubaction;ArticleID=$ArticleID;TicketID=-1",
        Success       => 1,
        ExectedResult => {
            ObjectID => $ArticleID,
            Data     => {},
        },
    },
    {
        Name   => 'Correct Article without TicketID in the request',
        Config => {
            DynamicFieldConfig => $DynamicFieldConfig,
            UserID             => 1,
        },
        Request       => "Action=someaction;Subaction=somesubaction;ArticleID=$ArticleID",
        Success       => 1,
        ExectedResult => {
            ObjectID => $ArticleID,
            Data     => \%ArticleData,
        },
    },
    {
        Name   => 'Correct Article with TicketID in the request',
        Config => {
            DynamicFieldConfig => $DynamicFieldConfig,
            UserID             => 1,
        },
        Request       => "Action=someaction;Subaction=somesubaction;ArticleID=$ArticleID;TicketID=$TicketID",
        Success       => 1,
        ExectedResult => {
            ObjectID => $ArticleID,
            Data     => \%ArticleData,
        },
    },
);

my $ObjectHandlerObject = $Kernel::OM->Get('Kernel::System::DynamicField::ObjectType::Article');

TEST:
for my $Test (@Tests) {

    local %ENV = (
        REQUEST_METHOD => 'GET',
        QUERY_STRING   => $Test->{Request} // '',
    );

    # force the ParamObject to use the new request params
    CGI::initialize_globals();
    $Kernel::OM->ObjectParamAdd(
        'Kernel::System::Web::Request' => {
            WebRequest => CGI->new(),
        }
    );

    # implicitly call Kernel::System::Web::Request->new();
    my %ObjectData = $ObjectHandlerObject->ObjectDataGet( %{ $Test->{Config} } );

    if ( !$Test->{Success} ) {
        is(
            \%ObjectData,
            {},
            "$Test->{Name} - ObjectDataGet() unsuccessful",
        );

        next TEST;
    }

    is(
        \%ObjectData,
        $Test->{ExectedResult},
        "$Test->{Name} ObjectDataGet()",
    );
}
continue {

    # force creation of new ParamObject in the next iteration
    $Kernel::OM->ObjectsDiscard(
        Objects => [ 'Kernel::System::Web::Request', ],
    );
}

done_testing;<|MERGE_RESOLUTION|>--- conflicted
+++ resolved
@@ -18,22 +18,14 @@
 use warnings;
 use utf8;
 
-<<<<<<< HEAD
+# core modules
+
+# CPAN modules
 use CGI;
-
-# Set up the test driver $Self when we are running as a standalone script.
-use Kernel::System::UnitTest::RegisterDriver;
-
-our $Self;
-=======
-# core modules
-
-# CPAN modules
 use Test2::V0;
 
 # OTOBO modules
 use Kernel::System::UnitTest::RegisterDriver;    # Set up $Kernel::OM
->>>>>>> fb69eb1e
 
 # Get helper object
 $Kernel::OM->ObjectParamAdd(
