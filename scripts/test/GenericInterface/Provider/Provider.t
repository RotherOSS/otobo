# --
# OTOBO is a web-based ticketing system for service organisations.
# --
# Copyright (C) 2001-2020 OTRS AG, https://otrs.com/
# Copyright (C) 2019-2021 Rother OSS GmbH, https://otobo.de/
# --
# This program is free software: you can redistribute it and/or modify it under
# the terms of the GNU General Public License as published by the Free Software
# Foundation, either version 3 of the License, or (at your option) any later version.
# This program is distributed in the hope that it will be useful, but WITHOUT
# ANY WARRANTY; without even the implied warranty of MERCHANTABILITY or FITNESS
# FOR A PARTICULAR PURPOSE. See the GNU General Public License for more details.
# You should have received a copy of the GNU General Public License
# along with this program. If not, see <https://www.gnu.org/licenses/>.
# --

use strict;
use warnings;
use v5.24;
use utf8;

# core modules

# CPAN modules
use LWP::UserAgent;
use Test2::V0;

# OTOBO modules
use Kernel::System::ObjectManager;
use Kernel::System::VariableCheck qw(IsHashRefWithData);

$Kernel::OM = Kernel::System::ObjectManager->new();

## no critic (Perl::Critic::Policy::Variables::RequireLocalizedPunctuationVars)

# get config object
my $ConfigObject = $Kernel::OM->Get('Kernel::Config');

# get helper object
# skip SSL certificate verification
$Kernel::OM->ObjectParamAdd(
    'Kernel::System::UnitTest::Helper' => {
        SkipSSLVerify => 1,
    },
);
my $Helper = $Kernel::OM->Get('Kernel::System::UnitTest::Helper');

my $RandomID = $Helper->GetRandomID();

my @Tests = (
    {
        Name             => 'HTTP request',
        WebserviceConfig => {
            Debugger => {
                DebugThreshold => 'debug',
            },
            Provider => {
                Transport => {
                    Type   => 'HTTP::Test',
                    Config => {
                        Fail => 0,
                    },
                },
                Operation => {
                    test_operation => {
                        Type           => 'Test::Test',
                        MappingInbound => {
                            Type   => 'Test',
                            Config => {
                                TestOption => 'ToUpper',
                            }
                        },
                        MappingOutbound => {
                            Type => 'Test',
                        },
                    },
                },
            },
        },
        RequestData => {
            A => 'A',
            b => 'b',
        },
        ResponseData => {
            A => 'A',
            b => 'B',
        },
        ResponseSuccess => 1,
    },
    {
        Name             => 'HTTP request umlaut',
        WebserviceConfig => {
            Debugger => {
                DebugThreshold => 'debug',
            },
            Provider => {
                Transport => {
                    Type   => 'HTTP::Test',
                    Config => {
                        Fail => 0,
                    },
                },
                Operation => {
                    test_operation => {
                        Type           => 'Test::Test',
                        MappingInbound => {
                            Type => 'Test',
                        },
                    },
                },
            },
        },
        RequestData => {
            A => 'A',
            b => 'ö',
        },
        ResponseData => {
            A => 'A',
            b => 'ö',
        },
        ResponseSuccess => 1,
    },
    {
        Name             => 'HTTP request Unicode',
        WebserviceConfig => {
            Debugger => {
                DebugThreshold => 'debug',
            },
            Provider => {
                Transport => {
                    Type   => 'HTTP::Test',
                    Config => {
                        Fail => 0,
                    },
                },
                Operation => {
                    test_operation => {
                        Type           => 'Test::Test',
                        MappingInbound => {
                            Type => 'Test',
                        },
                    },
                },
            },
        },
        RequestData => {
            A => 'A',
            b => '使用下列语言',
            c => 'Языковые',
            d => 'd',
        },
        ResponseData => {
            A => 'A',
            b => '使用下列语言',
            c => 'Языковые',
            d => 'd',
        },
        ResponseSuccess => 1,
    },
    {
        Name             => 'HTTP request without data',
        WebserviceConfig => {
            Debugger => {
                DebugThreshold => 'debug',
            },
            Provider => {
                Transport => {
                    Type   => 'HTTP::Test',
                    Config => {
                        Fail => 0,
                    },
                },
                Operation => {
                    test_operation => {
                        Type           => 'Test::Test',
                        MappingInbound => {
                            Type => 'Test',
                        },
                        MappingOutbound => {
                            Type => 'Test',
                        },
                    },
                },
            },
        },
        RequestData     => {},
        ResponseData    => {},
        ResponseSuccess => 0,
    },
    {
        Name             => 'HTTP request (invalid web service)',
        WebserviceConfig => {
            Debugger => {
                DebugThreshold => 'debug',
            },
            Provider => {
                Transport => {
                    Type   => 'HTTP::Test',
                    Config => {
                        Fail => 0,
                    },
                },
                Operation => {
                    test_operation => {
                        Type           => 'Test::Test',
                        MappingInbound => {
                            Type => 'Test',
                        },
                        MappingOutbound => {
                            Type => 'Test',
                        },
                    },
                },
            },
        },
        RequestData => {
            A => 'A',
            b => '使用下列语言',
            c => 'Языковые',
            d => 'd',
        },
        ResponseData      => {},
        ResponseSuccess   => 0,
        InvalidWebservice => 1,
    },
);

sub CreateQueryString {
    my %Param = @_;

    return '' unless IsHashRefWithData( $Param{Data} );

    my $QueryString = '';

    KEY:
    for my $Key ( sort keys %{ $Param{Data} } ) {
        if ($QueryString) {
            $QueryString .= ';';
        }
        $QueryString .= $Param{Encode} ? URI::Escape::uri_escape_utf8($Key) : $Key;

        next KEY if !$Param{Data}->{$Key};

        $QueryString
            .= '=' . ( $Param{Encode} ? URI::Escape::uri_escape_utf8( $Param{Data}->{$Key} ) : $Param{Data}->{$Key} );
    }

    $Kernel::OM->Get('Kernel::System::Encode')->EncodeOutput( \$QueryString );

    return $QueryString;
};

# get remote host with some precautions for certain unit test systems
my $Host = $Helper->GetTestHTTPHostname();

# create URL
my $ScriptAlias   = $ConfigObject->Get('ScriptAlias');
my $ApacheBaseURL = "http://$Host/${ScriptAlias}nph-genericinterface.pl/";
my $PlackBaseURL;
if ( $ConfigObject->Get('UnitTestPlackServerPort') ) {
    $PlackBaseURL = "http://localhost:"
        . $ConfigObject->Get('UnitTestPlackServerPort')
        . '/nph-genericinterface.pl/';
}

# get objects
my $WebserviceObject = $Kernel::OM->Get('Kernel::System::GenericInterface::Webservice');
my $ProviderObject   = $Kernel::OM->Get('Kernel::GenericInterface::Provider');
my $ValidObject      = $Kernel::OM->Get('Kernel::System::Valid');

my $InvalidID = $ValidObject->ValidLookup(
    Valid => 'invalid',
);

for my $Test  (@Tests) {

    subtest "$Test->{Name} $RandomID" => sub {

        # add config
        my $WebserviceID = $WebserviceObject->WebserviceAdd(
            Config  => $Test->{WebserviceConfig},
            Name    => "$Test->{Name} $RandomID",
            ValidID => $Test->{InvalidWebservice} ? $InvalidID : 1,
            UserID  => 1,
        );

        ok( $WebserviceID, 'WebserviceAdd()' );

        my $WebserviceNameEncoded = URI::Escape::uri_escape_utf8("$Test->{Name} $RandomID");

        my %WebserviceAccess2PathInfo = (
            ID   => "WebserviceID/$WebserviceID",
            Name => "Webservice/$WebserviceNameEncoded"
        );

        # Test with IO redirection, no real HTTP request
        for my $RequestMethod (qw(get post)) {
            for my $WebserviceAccess ( sort keys %WebserviceAccess2PathInfo ) {
                my $PathInfo = $WebserviceAccess2PathInfo{$WebserviceAccess};
                my $RequestData  = '';
                my $ResponseData = '';
                my $WebException;
                {
                    # %ENV will be picked up in Kernel::System::Web::Request::new().
                    local %ENV;

                    if ( $RequestMethod eq 'post' ) {

                        # TODO: why ???
                        # prepare CGI environment variables
                        $ENV{REQUEST_URI}    = "http://localhost/otobo/nph-genericinterface.pl/$PathInfo";
                        $ENV{REQUEST_METHOD} = 'POST';
                        $RequestData         = CreateQueryString(
                            Data   => $Test->{RequestData},
                            Encode => 0,
                        );
                        use bytes;
                        $ENV{CONTENT_LENGTH} = length($RequestData);
                    }
                    else {    # GET

                        my $QueryString = CreateQueryString(
                            Data   => $Test->{RequestData},
                            Encode => 1,
                        );

                        # prepare CGI environment variables
                        $ENV{REQUEST_URI}
                            = "http://localhost/otobo/nph-genericinterface.pl/$PathInfo?" . $QueryString;
                        $ENV{QUERY_STRING}   = $QueryString;
                        $ENV{REQUEST_METHOD} = 'GET';
                    }

                    $ENV{CONTENT_TYPE} = 'application/x-www-form-urlencoded; charset=utf-8;';

                    # redirect STDIN from String so that the transport layer will use this data
                    local *STDIN;
                    open STDIN, '<:utf8', \$RequestData;    ## no critic

                    # reset CGI object from previous runs
                    CGI::initialize_globals();
                    $Kernel::OM->ObjectsDiscard( Objects => ['Kernel::System::Web::Request'] );

                    eval {
                        $ResponseData = $ProviderObject->Content();
                    };
                    $WebException = $@; # assign '' in case of success
                }

<<<<<<< HEAD
                if ( $Test->{ResponseSuccess} ) {
=======
                    # prepare CGI environment variables
                    $ENV{REQUEST_URI}    = "http://localhost/otobo/nph-genericinterface.pl/$WebserviceAccess?" . $QueryString;
                    $ENV{QUERY_STRING}   = $QueryString;
                    $ENV{REQUEST_METHOD} = 'GET';
                }

                $ENV{CONTENT_TYPE} = 'application/x-www-form-urlencoded; charset=utf-8;';

                # redirect STDIN from String so that the transport layer will use this data
                local *STDIN;
                open STDIN, '<:utf8', \$RequestData;    ## no critic qw(InputOutput::RequireEncodingWithUTF8Layer)

                # redirect STDOUT from String so that the transport layer will write there
                local *STDOUT;
                open STDOUT, '>:utf8', \$ResponseData;    ## no critic qw(InputOutput::RequireEncodingWithUTF8Layer)

                # reset CGI object from previous runs
                CGI::initialize_globals();
                $Kernel::OM->ObjectsDiscard( Objects => ['Kernel::System::Web::Request'] );
>>>>>>> 12d1838f

                    is( $WebException, '', "$RequestMethod $WebserviceAccess: no exception for ResponseSuccess" );

                    for my $Key ( sort keys %{ $Test->{ResponseData} || {} } ) {
                        my $QueryStringPart = URI::Escape::uri_escape_utf8($Key);
                        if ( $Test->{ResponseData}->{$Key} ) {
                            $QueryStringPart
                                .= '=' . URI::Escape::uri_escape_utf8( $Test->{ResponseData}->{$Key} );
                        }

                        ok(
                            index( $ResponseData, $QueryStringPart ) > -1,
                            "$RequestMethod $PathInfo Run() HTTP $RequestMethod result data contains $QueryStringPart",
                        );
                    }

                    ok(
                        index( $ResponseData, 'HTTP/1.0 200 OK' ) > -1,
                        "$RequestMethod $PathInfo Run() HTTP $RequestMethod result success status",
                    );
                }
                else {

                    ok( defined $WebException, 'exception when failure is expected' );
                    can_ok( $WebException, [ 'as_psgi' ], 'sane exception when failure is expected' );

                    # status 500 is expected
                    my $PSGIResponse = $WebException->as_psgi();
                    ok( $PSGIResponse, 'got a PSGI response' );
                    ref_ok( $PSGIResponse, 'ARRAY', 'got array ref as PSGI response' );
                    is( $PSGIResponse->[0], 500, 'HTTP status 500');
                }
            }
        }

        #
        # Test real HTTP request
        #
        for my $RequestMethod (qw(get post)) {

            my @BaseURLs = ($ApacheBaseURL);
            if ($PlackBaseURL) {
                push @BaseURLs, $PlackBaseURL;
            }

            for my $BaseURL ( @BaseURLs ) {
                for my $WebserviceAccess ( sort keys %WebserviceAccess2PathInfo ) {
                    my $PathInfo = $WebserviceAccess2PathInfo{$WebserviceAccess};
                    my $URL = $BaseURL . $PathInfo;
                    my $Response;
                    my $ResponseData;
                    my $QueryString = CreateQueryString(
                        Data   => $Test->{RequestData},
                        Encode => 1,
                    );

                    if ( $RequestMethod eq 'get' ) {
                        $URL .= "?$QueryString";
                        $Response = LWP::UserAgent->new()->$RequestMethod($URL);
                    }
                    else {    # POST
                        $Response = LWP::UserAgent->new()->$RequestMethod(
                            $URL,
                            Content => $QueryString
                        );
                    }
                    chomp( $ResponseData = $Response->decoded_content() );

                    if ( $Test->{ResponseSuccess} ) {
                        for my $Key ( sort keys %{ $Test->{ResponseData} || {} } ) {
                            my $QueryStringPart = URI::Escape::uri_escape_utf8($Key);
                            if ( $Test->{ResponseData}->{$Key} ) {
                                $QueryStringPart
                                    .= '='
                                    . URI::Escape::uri_escape_utf8( $Test->{ResponseData}->{$Key} );
                            }

                            ok(
                                index( $ResponseData, $QueryStringPart ) > -1,
                                "$PathInfo real HTTP $RequestMethod request (needs configured and running webserver) result data contains $QueryStringPart ($URL)",
                            );
                        }

                        is(
                            $Response->code(),
                            200,
                            "$PathInfo real HTTP $RequestMethod request (needs configured and running webserver) result success status ($URL)",
                        );
                    }
                    else {
                        is(
                            $Response->code(),
                            500,
                            "$PathInfo real HTTP $RequestMethod request (needs configured and running webserver) result error status ($URL)",
                        );
                    }
                }
            }
        }

        # delete webservice
        my $Success = $WebserviceObject->WebserviceDelete(
            ID     => $WebserviceID,
            UserID => 1,
        );
        ok( $Success, "WebserviceDelete()" );
    };
}

# Test non existing web service
for my $RequestMethod (qw(get post)) {

    my $URL = $ApacheBaseURL . 'undefined';
    my $Response = LWP::UserAgent->new()->$RequestMethod($URL);

    is(
        $Response->code(),
        500,
        "Non existing web service real HTTP $RequestMethod request result error status ($URL)",
    );
}

# cleanup cache
$Kernel::OM->Get('Kernel::System::Cache')->CleanUp();

done_testing();<|MERGE_RESOLUTION|>--- conflicted
+++ resolved
@@ -272,7 +272,7 @@
     Valid => 'invalid',
 );
 
-for my $Test  (@Tests) {
+for my $Test (@Tests) {
 
     subtest "$Test->{Name} $RandomID" => sub {
 
@@ -347,29 +347,7 @@
                     $WebException = $@; # assign '' in case of success
                 }
 
-<<<<<<< HEAD
                 if ( $Test->{ResponseSuccess} ) {
-=======
-                    # prepare CGI environment variables
-                    $ENV{REQUEST_URI}    = "http://localhost/otobo/nph-genericinterface.pl/$WebserviceAccess?" . $QueryString;
-                    $ENV{QUERY_STRING}   = $QueryString;
-                    $ENV{REQUEST_METHOD} = 'GET';
-                }
-
-                $ENV{CONTENT_TYPE} = 'application/x-www-form-urlencoded; charset=utf-8;';
-
-                # redirect STDIN from String so that the transport layer will use this data
-                local *STDIN;
-                open STDIN, '<:utf8', \$RequestData;    ## no critic qw(InputOutput::RequireEncodingWithUTF8Layer)
-
-                # redirect STDOUT from String so that the transport layer will write there
-                local *STDOUT;
-                open STDOUT, '>:utf8', \$ResponseData;    ## no critic qw(InputOutput::RequireEncodingWithUTF8Layer)
-
-                # reset CGI object from previous runs
-                CGI::initialize_globals();
-                $Kernel::OM->ObjectsDiscard( Objects => ['Kernel::System::Web::Request'] );
->>>>>>> 12d1838f
 
                     is( $WebException, '', "$RequestMethod $WebserviceAccess: no exception for ResponseSuccess" );
 
