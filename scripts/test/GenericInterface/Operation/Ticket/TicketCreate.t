--- conflicted
+++ resolved
@@ -21,12 +21,7 @@
 # core modules
 use MIME::Base64 qw(encode_base64);
 
-<<<<<<< HEAD
-use Socket;
-use MIME::Base64;
-=======
 # CPAN modules
->>>>>>> 66bde6a3
 use Test2::V0;
 
 # OTOBO modules
@@ -36,11 +31,6 @@
 use Kernel::GenericInterface::Operation::Session::SessionCreate;
 use Kernel::System::VariableCheck qw(IsArrayRefWithData IsHashRefWithData IsStringWithData);
 
-<<<<<<< HEAD
-our $Self;
-
-=======
->>>>>>> 66bde6a3
 # set up object attributes
 $Kernel::OM->ObjectParamAdd(
     'Kernel::System::UnitTest::Helper' => {
@@ -4683,158 +4673,6 @@
             DebuggerObject => $DebuggerObject,
             WebserviceID   => $WebserviceID,
         );
-<<<<<<< HEAD
-
-        $Self->Is(
-            "Kernel::GenericInterface::Operation::Ticket::$Test->{Operation}",
-            ref $LocalObject,
-            "Create local object"
-        );
-
-        my %Auth = (
-            UserLogin => $UserLogin,
-            Password  => $Password,
-        );
-        if ( IsHashRefWithData( $Test->{Auth} ) ) {
-            %Auth = %{ $Test->{Auth} };
-        }
-
-        # start requester with our web service
-        my $LocalResult = $LocalObject->Run(
-            WebserviceID => $WebserviceID,
-            Invoker      => $Test->{Operation},
-            Data         => {
-                %Auth,
-                %{ $Test->{RequestData} },
-            },
-        );
-
-        # check result
-        $Self->Is(
-            'HASH',
-            ref $LocalResult,
-            "Local result structure is valid"
-        );
-
-        # create requester object
-        my $RequesterObject = $Kernel::OM->Get('Kernel::GenericInterface::Requester');
-        $Self->Is(
-            'Kernel::GenericInterface::Requester',
-            ref $RequesterObject,
-            "Create requester object"
-        );
-
-        # start requester with our web service
-        my $RequesterResult = $RequesterObject->Run(
-            WebserviceID => $WebserviceID,
-            Invoker      => $Test->{Operation},
-            Data         => {
-                %Auth,
-                %{ $Test->{RequestData} },
-            },
-        );
-
-        # TODO prevent failing test if enviroment on SaaS unit test system doesn't work.
-        if (
-            $Test->{SuccessCreate}
-            && $RequesterResult->{ErrorMessage} eq
-            'faultcode: Server, faultstring: Attachment could not be created, please contact the system administrator'
-            )
-        {
-
-            my @TicketIDs = ( $LocalResult->{Data}->{TicketID}, $RequesterResult->{Data}->{TicketID} );
-            $TestTicketDelete->(
-                TicketIDs => \@TicketIDs,
-            );
-
-            return;
-        }
-
-        # check result
-        $Self->Is(
-            'HASH',
-            ref $RequesterResult,
-            "Requester result structure is valid"
-        );
-
-        $Self->Is(
-            $RequesterResult->{Success},
-            $Test->{SuccessRequest},
-            "Requester successful result"
-        );
-
-        # tests supposed to succeed
-        if ( $Test->{SuccessCreate} ) {
-
-            # local results
-            $Self->True(
-                $LocalResult->{Data}->{TicketID},
-                "Local result TicketID with True."
-            );
-            $Self->True(
-                $LocalResult->{Data}->{TicketNumber},
-                "Local result TicketNumber with True."
-            );
-            $Self->True(
-                $LocalResult->{Data}->{ArticleID},
-                "Local result ArticleID with True."
-            );
-            $Self->IsDeeply(
-                $LocalResult->{Data}->{Error},
-                undef,
-                "Local result Error is undefined."
-            );
-
-            # requester results
-            $Self->True(
-                $RequesterResult->{Data}->{TicketID},
-                "Requester result TicketID with True."
-            );
-            $Self->True(
-                $RequesterResult->{Data}->{TicketNumber},
-                "Requester result TicketNumber with True."
-            );
-            $Self->True(
-                $RequesterResult->{Data}->{ArticleID},
-                "Requester result ArticleID with True."
-            );
-            $Self->IsDeeply(
-                $RequesterResult->{Data}->{Error},
-                undef,
-                "Requester result Error is undefined."
-            );
-
-            # get the Ticket entry (from local result)
-            my %LocalTicketData = $TicketObject->TicketGet(
-                TicketID      => $LocalResult->{Data}->{TicketID},
-                DynamicFields => 1,
-                UserID        => 1,
-            );
-
-            $Self->True(
-                scalar %LocalTicketData,
-                "created local ticket structure with True."
-            );
-
-            # get the Ticket entry (from requester result)
-            my %RequesterTicketData = $TicketObject->TicketGet(
-                TicketID      => $RequesterResult->{Data}->{TicketID},
-                DynamicFields => 1,
-                UserID        => 1,
-            );
-
-            $Self->True(
-                scalar %RequesterTicketData,
-                "created requester ticket structure with True."
-            );
-
-            # check ticket attributes as defined in the test
-            $Self->Is(
-                $LocalTicketData{Title},
-                $Test->{RequestData}->{Ticket}->{Title},
-                "local Ticket->Title match test definition."
-
-=======
         isa_ok(
             $LocalObject,
             ["Kernel::GenericInterface::Operation::Ticket::$Test->{Operation}"],
@@ -4984,18 +4822,13 @@
                 $Test->{RequestData}->{Ticket}->{Title},
                 "local Ticket->Title match test definition."
 
->>>>>>> 66bde6a3
             );
 
             # external customers only set it's value in article (if no From is defined)
             # or CustomerUser is set as valid address.
             # See bug#14288 for more information.
             if ( $Test->{ExternalCustomer} ) {
-<<<<<<< HEAD
-                $Self->Is(
-=======
                 is(
->>>>>>> 66bde6a3
                     $LocalTicketData{CustomerUserID},
                     $Test->{RequestData}->{Ticket}->{CustomerUser},
                     "local Ticket->CustomerUser is empty."
@@ -5004,19 +4837,11 @@
             else {
                 my $ExpectedCustomerUserID = $Test->{RequestData}->{Ticket}->{CustomerUser};
 
-<<<<<<< HEAD
-                if ( $Test->{Type} eq 'EmailCustomerUser' ) {
-                    $ExpectedCustomerUserID = $CustomerRand;
-                }
-
-                $Self->Is(
-=======
                 if ( ( $Test->{Type} // '' ) eq 'EmailCustomerUser' ) {
                     $ExpectedCustomerUserID = $CustomerRand;
                 }
 
                 is(
->>>>>>> 66bde6a3
                     $LocalTicketData{CustomerUserID},
                     $ExpectedCustomerUserID,
                     "local Ticket->CustomerUser match test definition."
@@ -5025,22 +4850,14 @@
 
             for my $Attribute (qw(Queue Type Service SLA State Priority Owner Responsible)) {
                 if ( $Test->{RequestData}->{Ticket}->{ $Attribute . 'ID' } ) {
-<<<<<<< HEAD
-                    $Self->Is(
-=======
                     is(
->>>>>>> 66bde6a3
                         $LocalTicketData{ $Attribute . 'ID' },
                         $Test->{RequestData}->{Ticket}->{ $Attribute . 'ID' },
                         "local Ticket->$Attribute" . 'ID' . " match test definition.",
                     );
                 }
                 else {
-<<<<<<< HEAD
-                    $Self->Is(
-=======
                     is(
->>>>>>> 66bde6a3
                         $LocalTicketData{$Attribute},
                         $Test->{RequestData}->{Ticket}->{$Attribute},
                         "local Ticket->$Attribute match test definition."
@@ -5076,11 +4893,7 @@
 
             for my $Attribute (qw(Subject Body ContentType MimeType Charset From)) {
                 if ( $Test->{RequestData}->{Article}->{$Attribute} ) {
-<<<<<<< HEAD
-                    $Self->Is(
-=======
                     is(
->>>>>>> 66bde6a3
                         $LocalArticleData{$Attribute},
                         $Test->{RequestData}->{Article}->{$Attribute},
                         "local Article->$Attribute match test definition."
@@ -5090,22 +4903,14 @@
 
             for my $Attribute (qw(SenderType)) {
                 if ( $Test->{RequestData}->{Article}->{ $Attribute . 'ID' } ) {
-<<<<<<< HEAD
-                    $Self->Is(
-=======
                     is(
->>>>>>> 66bde6a3
                         $LocalArticleData{ $Attribute . 'ID' },
                         $Test->{RequestData}->{Article}->{ $Attribute . 'ID' },
                         "local Article->$Attribute" . 'ID' . " match test definition."
                     );
                 }
                 else {
-<<<<<<< HEAD
-                    $Self->Is(
-=======
                     is(
->>>>>>> 66bde6a3
                         $LocalArticleData{$Attribute},
                         $Test->{RequestData}->{Article}->{$Attribute},
                         "local Article->$Attribute match test definition."
@@ -5114,119 +4919,6 @@
             }
 
             # check dynamic fields
-<<<<<<< HEAD
-            my @RequestedDynamicFields;
-            if ( ref $Test->{RequestData}->{DynamicField} eq 'HASH' ) {
-                push @RequestedDynamicFields, $Test->{RequestData}->{DynamicField};
-            }
-            else {
-                @RequestedDynamicFields = @{ $Test->{RequestData}->{DynamicField} };
-            }
-            for my $DynamicField (@RequestedDynamicFields) {
-
-                if ( $DynamicField->{FieldType} eq 'Date' && $DynamicField->{Value} =~ m{ \A \d{4}-\d{2}-\d{2} \z }xms ) {
-                    $DynamicField->{Value} .= ' 00:00:00';
-                }
-
-                $Self->IsDeeply(
-                    $LocalTicketData{ 'DynamicField_' . $DynamicField->{Name} } // '',
-                    $DynamicField->{Value},
-                    "local Ticket->DynamicField_"
-                        . $DynamicField->{Name}
-                        . " match test definition."
-                );
-            }
-
-            # check attachments
-            my %AttachmentIndex = $LocalArticleBackendObject->ArticleAttachmentIndex(
-                ArticleID        => $LocalResult->{Data}->{ArticleID},
-                ExcludePlainText => 1,
-                ExcludeHTMLBody  => 1,
-            );
-
-            my @Attachments;
-            ATTACHMENT:
-            for my $FileID ( sort keys %AttachmentIndex ) {
-                next ATTACHMENT if !$FileID;
-                my %Attachment = $LocalArticleBackendObject->ArticleAttachment(
-                    ArticleID => $LocalResult->{Data}->{ArticleID},
-                    FileID    => $FileID,
-                );
-
-                next ATTACHMENT if !IsHashRefWithData( \%Attachment );
-
-                # convert content to base64
-                $Attachment{Content} = encode_base64( $Attachment{Content}, '' );
-
-                # delete not needed attributes
-                delete @Attachment{qw(ContentAlternative ContentID Filesize FilesizeRaw)};
-
-                push @Attachments, \%Attachment;
-            }
-
-            my @RequestedAttachments;
-            if ( ref $Test->{RequestData}->{Attachment} eq 'HASH' ) {
-                push @RequestedAttachments, $Test->{RequestData}->{Attachment};
-            }
-            else {
-                push @RequestedAttachments, $Test->{RequestData}->{Attachment}->@*;
-            }
-
-            is( \@Attachments, \@RequestedAttachments, "local Ticket->Attachment match test definition." );
-
-            # remove attributes that might be different from local and requester responses
-            for my $Attribute (
-                qw(TicketID TicketNumber Created Changed Age UnlockTimeout)
-                )
-            {
-                delete $LocalTicketData{$Attribute};
-                delete $RequesterTicketData{$Attribute};
-            }
-
-            $Self->IsDeeply(
-                \%LocalTicketData,
-                \%RequesterTicketData,
-                "Local ticket result matched with remote result."
-            );
-
-            # remove attributes that might be different from local and requester responses
-            for my $Attribute (
-                qw( Age AgeTimeUnix ArticleID TicketID CreateTime ChangeTime IncomingTime TicketNumber
-                )
-                )
-            {
-                delete $LocalArticleData{$Attribute};
-                delete $RequesterArticleData{$Attribute};
-            }
-
-            $Self->IsDeeply(
-                \%LocalArticleData,
-                \%RequesterArticleData,
-                "Local article result matched with remote result."
-            );
-
-            my @TicketIDs = ( $LocalResult->{Data}->{TicketID}, $RequesterResult->{Data}->{TicketID} );
-            $TestTicketDelete->(
-                TicketIDs => \@TicketIDs,
-            );
-        }
-
-        # tests supposed to fail
-        else {
-            $Self->False(
-                $LocalResult->{TicketID},
-                "Local result TicketID with false."
-            );
-            $Self->False(
-                $LocalResult->{TicketNumber},
-                "Local result TicketNumber with false."
-            );
-            $Self->False(
-                $LocalResult->{ArticleID},
-                "Local result ArticleID with false."
-            );
-            $Self->Is(
-=======
             my @OriginalDynamicFields;
             if ( !$Test->{RequestData}->{DynamicField} ) {
 
@@ -5390,45 +5082,10 @@
 
             # Check the expected error code
             is(
->>>>>>> 66bde6a3
                 $LocalResult->{Data}->{Error}->{ErrorCode},
                 $Test->{ExpectedData}->{Data}->{Error}->{ErrorCode},
                 "Local result ErrorCode matched with expected local call result."
             );
-<<<<<<< HEAD
-            $Self->True(
-                $LocalResult->{Data}->{Error}->{ErrorMessage},
-                "Local result ErrorMessage with true."
-            );
-            $Self->IsNot(
-                $LocalResult->{Data}->{Error}->{ErrorMessage},
-                '',
-                "Local result ErrorMessage is not empty."
-            );
-            $Self->Is(
-                $LocalResult->{ErrorMessage},
-                $LocalResult->{Data}->{Error}->{ErrorCode}
-                    . ': '
-                    . $LocalResult->{Data}->{Error}->{ErrorMessage},
-                "Local result ErrorMessage (outside Data hash) matched with concatenation"
-                    . " of ErrorCode and ErrorMessage within Data hash."
-            );
-
-            # remove ErrorMessage parameter from direct call
-            # result to be consistent with SOAP call result
-            if ( $LocalResult->{ErrorMessage} ) {
-                delete $LocalResult->{ErrorMessage};
-            }
-
-            # sanity check
-            $Self->False(
-                $LocalResult->{ErrorMessage},
-                "Local result ErrorMessage (outside Data hash) got removed to compare"
-                    . " local and remote tests."
-            );
-
-            $Self->IsDeeply(
-=======
             ok( $LocalResult->{Data}->{Error}->{ErrorMessage}, "got a local result ErrorMessage" );
 
             # The expected error message is not always given
@@ -5463,7 +5120,6 @@
             );
 
             is(
->>>>>>> 66bde6a3
                 $LocalResult,
                 $RequesterResult,
                 "Local result matched with remote result."
