--- conflicted
+++ resolved
@@ -20,11 +20,7 @@
 
 # core modules
 
-<<<<<<< HEAD
-our $Self;
-=======
-# CPAM modules
->>>>>>> 547525f9
+# CPAN modules
 
 # OTOBO modules
 use Kernel::System::UnitTest::RegisterDriver;    # Set up the test driver $main::Self and $Kernel::OM
