# --
# OTOBO is a web-based ticketing system for service organisations.
# --
# Copyright (C) 2001-2020 OTRS AG, https://otrs.com/
# Copyright (C) 2019-2021 Rother OSS GmbH, https://otobo.de/
# --
# This program is free software: you can redistribute it and/or modify it under
# the terms of the GNU General Public License as published by the Free Software
# Foundation, either version 3 of the License, or (at your option) any later version.
# This program is distributed in the hope that it will be useful, but WITHOUT
# ANY WARRANTY; without even the implied warranty of MERCHANTABILITY or FITNESS
# FOR A PARTICULAR PURPOSE. See the GNU General Public License for more details.
# You should have received a copy of the GNU General Public License
# along with this program. If not, see <https://www.gnu.org/licenses/>.
# --

use strict;
use warnings;
use v5.24;
use utf8;

# core modules

# CPAN modules
use Test2::V0;

# OTOBO modules
use Kernel::System::UnitTest::RegisterDriver;    # set up $Self (unused) and $Kernel::OM
use Kernel::System::UnitTest::Selenium;

# get selenium object
my $Selenium = Kernel::System::UnitTest::Selenium->new( LogExecuteCommandActive => 1 );

$Selenium->RunTest(
    sub {

        # get helper object
        my $Helper = $Kernel::OM->Get('Kernel::System::UnitTest::Helper');

        # disable 'Customer Information' and 'Linked Objects' widgets in AgentTicketZoom screen
        for my $WidgetDisable (qw(0200-CustomerInformation 0300-LinkTable)) {
            $Helper->ConfigSettingChange(
                Valid => 0,
                Key   => "Ticket::Frontend::AgentTicketZoom###Widgets###$WidgetDisable",
                Value => '',
            );
        }

        # do not check RichText, service and type
        $Helper->ConfigSettingChange(
            Valid => 1,
            Key   => 'Frontend::RichText',
            Value => 0
        );
        $Helper->ConfigSettingChange(
            Valid => 1,
            Key   => 'Ticket::Service',
            Value => 0
        );
        $Helper->ConfigSettingChange(
            Valid => 1,
            Key   => 'Ticket::Type',
            Value => 0
        );

        # create test user and login
        my $TestUserLogin = $Helper->TestUserCreate(
            Groups => [ 'admin', 'users' ],
        ) || die "Did not get test user";

        $Selenium->Login(
            Type     => 'Agent',
            User     => $TestUserLogin,
            Password => $TestUserLogin,
        );

        # get test user ID
        my $TestUserID = $Kernel::OM->Get('Kernel::System::User')->UserLookup(
            UserLogin => $TestUserLogin,
        );

        # get config object
        my $ConfigObject = $Kernel::OM->Get('Kernel::Config');

        # get script alias
        my $ScriptAlias = $ConfigObject->Get('ScriptAlias');

        # navigate to AdminProcessManagement screen
        $Selenium->VerifiedGet("${ScriptAlias}index.pl?Action=AdminProcessManagement");

        # import test selenium process scenario
        my $Location = $ConfigObject->Get('Home')
            . "/scripts/test/sample/ProcessManagement/TestProcess.yml";
        $Selenium->find_element( "#FileUpload",                      'css' )->send_keys($Location);
        $Selenium->find_element( "#OverwriteExistingEntitiesImport", 'css' )->click();
        $Selenium->find_element("//button[\@value='Upload process configuration'][\@type='submit']")->VerifiedClick();

        $Selenium->find_element("//a[contains(\@href, \'Subaction=ProcessSync' )]")->VerifiedClick();

<<<<<<< HEAD
        # we have to allow a 1 second delay for Apache2::Reload to pick up the changed process cache
        # TODO: sleep 10s for refresh
        sleep 1;

=======
>>>>>>> 8f0a4282
        # get process object
        my $ProcessObject = $Kernel::OM->Get('Kernel::System::ProcessManagement::DB::Process');

        # get process list
        my $List = $ProcessObject->ProcessList(
            UseEntities => 1,
            UserID      => $TestUserID,
        );

        # get process entity
        my %ListReverse = reverse %{$List};
        my $ProcessName = 'TestProcess';

        my $Process = $ProcessObject->ProcessGet(
            EntityID => $ListReverse{$ProcessName},
            UserID   => $TestUserID,
        );

        is(
            $Process->{Name},
            'TestProcess',
            "Test process is created"
        );

        # navigate to AgentTicketProcess screen
        $Selenium->VerifiedGet("${ScriptAlias}index.pl?Action=AgentTicketProcess");

        # select test process
        $Selenium->InputFieldValueSet(
            Element => '#ProcessEntityID',
            Value   => $ListReverse{$ProcessName},
        );

        # wait until page has loaded, if necessary
        $Selenium->WaitFor( ElementExists => [ '#Subject', 'css' ] );

        # input process ticket subject and body
        my $SubjectRand = 'ProcessSubject-' . $Helper->GetRandomID();
        $Selenium->InputFieldValueSet(
            Element => '#QueueID',
            Value   => 2,
        );
        $Selenium->find_element( "#Subject",  'css' )->send_keys($SubjectRand);
        $Selenium->find_element( "#RichText", 'css' )->send_keys('Test Process Body. ᾴ - U+01FB4 - GREEK SMALL LETTER ALPHA WITH OXIA AND YPOGEGRAMMENI');

        # Check if default value for title is shown.
        # See bug#13937 https://bugs.otrs.org/show_bug.cgi?id=13937.
        my $TitleValue = 'Test Process Title Default';

        is(
            $Selenium->execute_script("return \$('#Title').val();"),
            $TitleValue,
            "Title field Default value is: $TitleValue",
        );

        # submit process
        $Selenium->find_element("//button[\@value='Submit'][\@type='submit']")->VerifiedClick();

        # get ticket object
        my $TicketObject = $Kernel::OM->Get('Kernel::System::Ticket');

        # get test process ticket ID
        my @TicketIDs = $TicketObject->TicketSearch(
            Result  => 'ARRAY',
            SortBy  => 'Age',
            OrderBy => 'Down',
            Limit   => 1,
            UserID  => 1,
        );

        my %Ticket = $TicketObject->TicketGet(
            TicketID => $TicketIDs[0],
            UserID   => 1,
        );

        is(
            $Ticket{CreateBy},
            $TestUserID,
            "Test ticket process is created"
        ) || die;

        # navigate to AgentTicketZoom screen of created test process
        $Selenium->VerifiedGet("${ScriptAlias}index.pl?Action=AgentTicketZoom;TicketID=$TicketIDs[0]");

        # Check ticket title.
        is(
            $Selenium->execute_script("return \$('.Headline.NoMargin h1').text().trim().split(\" — \").pop();"),
            $TitleValue,
            "Ticket title is: $TitleValue",
        );

        # verify there is 'Process Information' widget
        my $ParentElement = $Selenium->find_element( ".SidebarColumn", 'css' );
        is(
            $Selenium->find_child_element( $ParentElement, '.Header>h2', 'css' )->get_text(),
            'Process Information',
            'Process Information widget is enabled',
        );

        # verify there are process informations in 'Process Information' widget
        $Selenium->find_element_by_xpath_ok(
            q{//p[contains(@title, 'TestProcess')]},
            'Process name found in Process Information widget'
        );
        $Selenium->find_element_by_xpath_ok(
            q{//p[contains(@title, 'Shipping')]},
            'Process activity found in Ticket Information widget'
        );

        # click on 'Priority' and switch screen
        $Selenium->find_element("//a[contains(\@href, \'Action=AgentTicketPriority;TicketID=$TicketIDs[0]' )]")
            ->click();

        $Selenium->WaitFor( WindowCount => 2 );
        my $Handles = $Selenium->get_window_handles();
        $Selenium->switch_to_window( $Handles->[1] );

        # wait until page has loaded, if necessary
        $Selenium->WaitFor( JavaScript => 'return typeof($) === "function" && $("#NewPriorityID").length' );

        # select '5 very high' priority to trigger next stage in process
        $Selenium->InputFieldValueSet(
            Element => '#NewPriorityID',
            Value   => '5',
        );

        $Selenium->find_element( "#Subject",  'css' )->send_keys('TestSubject');
        $Selenium->find_element( "#RichText", 'css' )->send_keys('TestBody');
        $Selenium->find_element("//button[\@type='submit']")->click();

        # switch back screen
        $Selenium->WaitFor( WindowCount => 1 );
        $Selenium->switch_to_window( $Handles->[0] );

        # refresh screen
        $Selenium->VerifiedRefresh();

        # verify there is new activity in 'Process Information' widget
        $Selenium->find_element_by_xpath_ok(
            q{//p[contains(@title, 'Ordering complete')]},
            "Process activity found in Process Information widget"
        );

        # cleanup test data
        # delete test process ticket
        my $TicketDeleteSuccess = $TicketObject->TicketDelete(
            TicketID => $TicketIDs[0],
            UserID   => $TestUserID,
        );

        # Ticket deletion could fail if apache still writes to ticket history. Try again in this case.
        if ( !$TicketDeleteSuccess ) {
            sleep 3;
            $TicketDeleteSuccess = $TicketObject->TicketDelete(
                TicketID => $TicketIDs[0],
                UserID   => $TestUserID,
            );
        }
        ok( $TicketDeleteSuccess, "Process ticket ID $TicketIDs[0] is deleted" );

        # get needed objects
        my $ActivityObject       = $Kernel::OM->Get('Kernel::System::ProcessManagement::DB::Activity');
        my $ActivityDialogObject = $Kernel::OM->Get('Kernel::System::ProcessManagement::DB::ActivityDialog');

        # clean up activities
        for my $Item ( @{ $Process->{Activities} } ) {
            my $Activity = $ActivityObject->ActivityGet(
                EntityID            => $Item,
                UserID              => $TestUserID,
                ActivityDialogNames => 0,
            );

            # clean up activity dialogs
            for my $ActivityDialogItem ( @{ $Activity->{ActivityDialogs} } ) {
                my $ActivityDialog = $ActivityDialogObject->ActivityDialogGet(
                    EntityID => $ActivityDialogItem,
                    UserID   => $TestUserID,
                );

                # delete test activity dialog
                my $Success = $ActivityDialogObject->ActivityDialogDelete(
                    ID     => $ActivityDialog->{ID},
                    UserID => $TestUserID,
                );
                ok( $Success, "ActivityDialog $ActivityDialog->{Name} is deleted", );
            }

            # delete test activity
            my $Success = $ActivityObject->ActivityDelete(
                ID     => $Activity->{ID},
                UserID => $TestUserID,
            );
            ok( $Success, "Activity $Activity->{Name} is deleted" );
        }

        # get transition actions object
        my $TransitionActionsObject = $Kernel::OM->Get('Kernel::System::ProcessManagement::DB::TransitionAction');

        # clean up transition actions
        for my $Item ( @{ $Process->{TransitionActions} } ) {
            my $TransitionAction = $TransitionActionsObject->TransitionActionGet(
                EntityID => $Item,
                UserID   => $TestUserID,
            );

            # delete test transition action
            my $Success = $TransitionActionsObject->TransitionActionDelete(
                ID     => $TransitionAction->{ID},
                UserID => $TestUserID,
            );
            ok( $Success, "TransitionAction $TransitionAction->{Name} is deleted" );
        }

        # get transition object
        my $TransitionObject = $Kernel::OM->Get('Kernel::System::ProcessManagement::DB::Transition');

        # clean up transition
        for my $Item ( @{ $Process->{Transitions} } ) {
            my $Transition = $TransitionObject->TransitionGet(
                EntityID => $Item,
                UserID   => $TestUserID,
            );

            # delete test transition
            my $Success = $TransitionObject->TransitionDelete(
                ID     => $Transition->{ID},
                UserID => $TestUserID,
            );
            ok( $Success, "Transition $Transition->{Name} is deleted" );
        }

        # delete test process
        my $ProcessDeleteSuccess = $ProcessObject->ProcessDelete(
            ID     => $Process->{ID},
            UserID => $TestUserID,
        );
        ok( $ProcessDeleteSuccess, "Process $Process->{Name} is deleted" );

        # navigate to AdminProcessManagement screen
        $Selenium->VerifiedGet("${ScriptAlias}index.pl?Action=AdminProcessManagement");

        # synchronize process after deleting test process
        $Selenium->find_element("//a[contains(\@href, \'Subaction=ProcessSync' )]")->VerifiedClick();

        # make sure the cache is correct
        for my $Cache (
            qw (Ticket TicketSearch ProcessManagement_Activity ProcessManagement_ActivityDialog ProcessManagement_Transition ProcessManagement_TransitionAction )
            )
        {
            $Kernel::OM->Get('Kernel::System::Cache')->CleanUp(
                Type => $Cache,
            );
        }
    }
);

done_testing();<|MERGE_RESOLUTION|>--- conflicted
+++ resolved
@@ -97,13 +97,6 @@
 
         $Selenium->find_element("//a[contains(\@href, \'Subaction=ProcessSync' )]")->VerifiedClick();
 
-<<<<<<< HEAD
-        # we have to allow a 1 second delay for Apache2::Reload to pick up the changed process cache
-        # TODO: sleep 10s for refresh
-        sleep 1;
-
-=======
->>>>>>> 8f0a4282
         # get process object
         my $ProcessObject = $Kernel::OM->Get('Kernel::System::ProcessManagement::DB::Process');
 
