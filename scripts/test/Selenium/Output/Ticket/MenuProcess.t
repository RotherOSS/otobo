--- conflicted
+++ resolved
@@ -69,12 +69,7 @@
         $Selenium->find_element("//a[contains(\@href, \'Subaction=ProcessSync' )]")->VerifiedClick();
 
         # We have to allow a 1 second delay for Apache2::Reload to pick up the changed process cache.
-<<<<<<< HEAD
-        # TODO: sleep 10s ???
-        sleep 1;
-=======
         sleep 11;
->>>>>>> cef6ea80
 
         # Get process list.
         my $List = $ProcessObject->ProcessList(
