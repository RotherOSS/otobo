--- conflicted
+++ resolved
@@ -160,13 +160,6 @@
             $Selenium->find_element("//button[\@value='Upload process configuration'][\@type='submit']")
                 ->VerifiedClick();
             $Selenium->find_element("//a[contains(\@href, \'Subaction=ProcessSync' )]")->VerifiedClick();
-<<<<<<< HEAD
-
-            # We have to allow a 1 second delay for Apache2::Reload to pick up the changed process cache.
-            # TODO: sleep 10s ???
-            sleep 1;
-=======
->>>>>>> fa9e27f4
         }
 
         # We have to allow a 11 second delay for Apache2::Reload or Module::Refresh to pick up the changed process cache.
