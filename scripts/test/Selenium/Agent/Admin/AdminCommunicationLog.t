# --
# OTOBO is a web-based ticketing system for service organisations.
# --
# Copyright (C) 2001-2020 OTRS AG, https://otrs.com/
# Copyright (C) 2019-2024 Rother OSS GmbH, https://otobo.io/
# --
# This program is free software: you can redistribute it and/or modify it under
# the terms of the GNU General Public License as published by the Free Software
# Foundation, either version 3 of the License, or (at your option) any later version.
# This program is distributed in the hope that it will be useful, but WITHOUT
# ANY WARRANTY; without even the implied warranty of MERCHANTABILITY or FITNESS
# FOR A PARTICULAR PURPOSE. See the GNU General Public License for more details.
# You should have received a copy of the GNU General Public License
# along with this program. If not, see <https://www.gnu.org/licenses/>.
# --

use strict;
use warnings;
use utf8;

# Set up the test driver $Self when we are running as a standalone script.
use Kernel::System::UnitTest::RegisterDriver;

use vars (qw($Self));

# OTOBO modules
use Kernel::System::UnitTest::Selenium;
my $Selenium = Kernel::System::UnitTest::Selenium->new( LogExecuteCommandActive => 1 );

$Selenium->RunTest(
    sub {

        my $Helper = $Kernel::OM->Get('Kernel::System::UnitTest::Helper');

        # Disable check of email addresses.
        $Helper->ConfigSettingChange(
            Key   => 'CheckEmailAddresses',
            Value => 0,
        );

        # Disable the rich text control.
        $Helper->ConfigSettingChange(
            Valid => 1,
            Key   => 'Frontend::RichText',
            Value => 0,
        );

        # Use test email backend for duration of the test.
        $Helper->ConfigSettingChange(
            Valid => 1,
            Key   => 'SendmailModule',
            Value => 'Kernel::System::Email::DoNotSendEmail',
        );

        my $CommunicationLogDBObj = $Kernel::OM->Get('Kernel::System::CommunicationLog::DB');

        # Clean up all existing communications.
        $Self->True(
            $CommunicationLogDBObj->CommunicationDelete(),
            'Cleaned up existing communications'
        );

        my $RandomID = $Helper->GetRandomID();

        my $MailAccountObject = $Kernel::OM->Get('Kernel::System::MailAccount');

        # Create test mail accounts.
        my %MailAccounts;
        for my $Type (qw(IMAP IMAPS IMAPTLS)) {
            my $MailAccountID = $MailAccountObject->MailAccountAdd(
                Login         => $RandomID,
                Password      => 'SomePassword',
                Host          => lc($Type) . '.example.com',
                Type          => $Type,
                ValidID       => 1,
                Trusted       => 0,
                IMAPFolder    => 'INBOX',
                DispatchingBy => 'Queue',
                QueueID       => 1,
                UserID        => 1,
            );

            $Self->True(
                $MailAccountID,
                "MailAccountAdd - Added $Type mail account"
            );

            my %MailAccount = $MailAccountObject->MailAccountGet(
                ID => $MailAccountID,
            );
            $MailAccounts{$MailAccountID} = \%MailAccount;
        }

        # First, create some test logs for mail accounts.
        MAILACCOUNT:
        for my $MailAccountID ( sort keys %MailAccounts ) {

            # Skip IMAPS account for now.
            next MAILACCOUNT if $MailAccounts{$MailAccountID}->{Type} eq 'IMAPS';

            # Start a new incoming communication.
            my $CommunicationLogObject = $Kernel::OM->Create(
                'Kernel::System::CommunicationLog',
                ObjectParams => {
                    Transport   => 'Email',
                    Direction   => 'Incoming',
                    AccountType => $MailAccounts{$MailAccountID}->{Type},
                    AccountID   => $MailAccountID,
                },
            );

            $CommunicationLogObject->ObjectLogStart(
                ObjectLogType => 'Connection',
            );

            $CommunicationLogObject->ObjectLog(
                ObjectLogType => 'Connection',
                Priority      => 'Debug',
                Key           => 'Kernel::System::MailAccount::' . $MailAccounts{$MailAccountID}->{Type},
                Value         =>
                    "Open connection to '$MailAccounts{$MailAccountID}->{Host}' ($MailAccounts{$MailAccountID}->{Login}).",
            );

            $CommunicationLogObject->ObjectLog(
                ObjectLogType => 'Connection',
                Priority      => 'Notice',
                Key           => 'Kernel::System::MailAccount::' . $MailAccounts{$MailAccountID}->{Type},
                Value         =>
                    "1 messages available for fetching ($MailAccounts{$MailAccountID}->{Login}/$MailAccounts{$MailAccountID}->{Host}).",
            );

            $CommunicationLogObject->ObjectLog(
                ObjectLogType => 'Connection',
                Priority      => 'Debug',
                Key           => 'Kernel::System::MailAccount::' . $MailAccounts{$MailAccountID}->{Type},
                Value         => "Prepare fetching of message '1/1' (Size: 12.3 KB) from server.",
            );

            # Fetch a single message from each account.
            $CommunicationLogObject->ObjectLog(
                ObjectLogType => 'Connection',
                Priority      => 'Debug',
                Key           => 'Kernel::System::MailAccount::' . $MailAccounts{$MailAccountID}->{Type},
                Value         => "Message '1' successfully received from server.",
            );

            $CommunicationLogObject->ObjectLogStart( ObjectLogType => 'Message' );

            my $MessageStatus = 'Successful';

            # In case of IMAP, fail the message only.
            if ( $MailAccounts{$MailAccountID}->{Type} eq 'IMAP' ) {
                $CommunicationLogObject->ObjectLog(
                    ObjectLogType => 'Message',
                    Priority      => 'Error',
                    Key           => 'Kernel::System::MailAccount::' . $MailAccounts{$MailAccountID}->{Type},
                    Value         =>
<<<<<<< HEAD
                        "Could not process message. Raw mail saved (report it on https://github.com/RotherOSS/otobo/issues)!",
=======
                        "Could not process message. Raw mail saved (report it on https://github.com/RotherOSS/otobo/issues/)!",
>>>>>>> 3c953ccb
                );

                $MessageStatus = 'Failed';
            }

            $CommunicationLogObject->ObjectLog(
                ObjectLogType => 'Connection',
                Priority      => 'Debug',
                Key           => 'Kernel::System::MailAccount::' . $MailAccounts{$MailAccountID}->{Type},
                Value         => "Message '1' marked for deletion.",
            );

            $CommunicationLogObject->ObjectLogStop(
                ObjectLogType => 'Message',
                Status        => $MessageStatus,
            );

            # Close the connection successfully.
            $CommunicationLogObject->ObjectLog(
                ObjectLogType => 'Connection',
                Priority      => 'Info',
                Key           => 'Kernel::System::MailAccount::' . $MailAccounts{$MailAccountID}->{Type},
                Value         => $MessageStatus eq 'Failed'
                ?
                    "Fetched 0 message(s) from server ($MailAccounts{$MailAccountID}->{Login}/$MailAccounts{$MailAccountID}->{Host})."
                :
                    "Fetched 1 message(s) from server ($MailAccounts{$MailAccountID}->{Login}/$MailAccounts{$MailAccountID}->{Host}).",
            );

            $CommunicationLogObject->ObjectLog(
                ObjectLogType => 'Connection',
                Priority      => 'Debug',
                Key           => 'Kernel::System::MailAccount::' . $MailAccounts{$MailAccountID}->{Type},
                Value         =>
                    "Executed deletion of marked messages from server ($MailAccounts{$MailAccountID}->{Login}/$MailAccounts{$MailAccountID}->{Host}).",
            );

            $CommunicationLogObject->ObjectLog(
                ObjectLogType => 'Connection',
                Priority      => 'Debug',
                Key           => 'Kernel::System::MailAccount::' . $MailAccounts{$MailAccountID}->{Type},
                Value         => "Connection to '$MailAccounts{$MailAccountID}->{Host}' closed.",
            );

            $CommunicationLogObject->ObjectLogStop(
                ObjectLogType => 'Connection',
                Status        => 'Successful',
            );

            $CommunicationLogObject->CommunicationStop(
                Status => $MessageStatus,
            );
        }

        # Create test user and login.
        my $TestUserLogin = $Helper->TestUserCreate(
            Groups => [ 'admin', 'users' ],
        ) || die 'Did not get test user';

        $Selenium->Login(
            Type     => 'Agent',
            User     => $TestUserLogin,
            Password => $TestUserLogin,
        );

        my $ScriptAlias = $Kernel::OM->Get('Kernel::Config')->Get('ScriptAlias');

        # Navigate to AdminCommunicationLog screen.
        $Selenium->VerifiedGet("${ScriptAlias}index.pl?Action=AdminCommunicationLog;Expand=1;");

        $Selenium->execute_script('window.Core.App.PageLoadComplete = false;');

        # Set Time Range to 'All Communication', see bug#14379
        $Selenium->InputFieldValueSet(
            Element => '#TimeRange',
            Value   => '0',
        );

        $Selenium->WaitFor(
            JavaScript =>
                'return typeof(Core) == "object" && typeof(Core.App) == "object" && Core.App.PageLoadComplete'
        );

        # Verify status widgets show successful accounts and failed communications.
        $Self->Is(
            $Selenium->execute_script(
                "return \$('.GridView .ItemListGrid .Successful').length;"
            ),
            1,
            'Successful account status'
        );
        $Self->Is(
            $Selenium->execute_script(
                "return \$('.GridView .ItemListGrid .Failed').length;"
            ),
            1,
            'Failed communication'
        );

        # Filter for successful communications.
        $Selenium->find_element( 'Successful (1)', 'link_text' )->VerifiedClick();

        # Verify one communication is shown.
        $Self->Is(
            $Selenium->execute_script(
                "return \$('table#CommunicationsTable tbody tr:visible').length;"
            ),
            1,
            'Test communication filtered properly (Successful)'
        );

        # Filter for failed communications.
        $Selenium->find_element( 'Failed (1)', 'partial_link_text' )->VerifiedClick();

        # Verify one communication is shown.
        $Self->Is(
            $Selenium->execute_script(
                "return \$('table#CommunicationsTable tbody tr:visible').length;"
            ),
            1,
            'Test communication filtered properly (Failed)'
        );

        # Add one failing communication for the IMAPTLS account.
        my %MailAccountLookup = map { $_->{Type} => $_->{ID} } values %MailAccounts;
        for my $MailAccountType (qw(IMAPTLS)) {
            my $MailAccountID = $MailAccountLookup{$MailAccountType};

            my $CommunicationLogObject = $Kernel::OM->Create(
                'Kernel::System::CommunicationLog',
                ObjectParams => {
                    Transport   => 'Email',
                    Direction   => 'Incoming',
                    AccountType => $MailAccounts{$MailAccountID}->{Type},
                    AccountID   => $MailAccountID,
                },
            );

            $CommunicationLogObject->ObjectLogStart(
                ObjectLogType => 'Connection',
            );

            $CommunicationLogObject->ObjectLog(
                ObjectLogType => 'Connection',
                Priority      => 'Debug',
                Key           => 'Kernel::System::MailAccount::' . $MailAccounts{$MailAccountID}->{Type},
                Value         =>
                    "Open connection to '$MailAccounts{$MailAccountID}->{Host}' ($MailAccounts{$MailAccountID}->{Login}).",
            );

            $CommunicationLogObject->ObjectLog(
                ObjectLogType => 'Connection',
                Priority      => 'Error',
                Key           => 'Kernel::System::MailAccount::' . $MailAccounts{$MailAccountID}->{Type},
                Value         =>
                    "Something went wrong while trying to connect to 'IMAP => $MailAccounts{$MailAccountID}->{Login}/$MailAccounts{$MailAccountID}->{Host}'.",
            );

            $CommunicationLogObject->ObjectLogStop(
                ObjectLogType => 'Connection',
                Status        => 'Failed',
            );

            $CommunicationLogObject->CommunicationStop(
                Status => 'Failed',
            );
        }

        $Selenium->VerifiedRefresh();

        # Verify status widgets show failing communication.
        $Self->Is(
            $Selenium->execute_script(
                "return \$('.GridView .ItemListGrid .Failed').length;"
            ),
            1,
            'Failing communications status'
        );

        # Warning is shown because IMAPTLS has one successful and one failing communication.
        $Self->Is(
            $Selenium->execute_script(
                "return \$('.GridView .ItemListGrid .Warning').length;"
            ),
            1,
            'Warning mail account status'
        );

        # Filter for unsuccessful communications.
        $Selenium->find_element( 'Failed (2)', 'link_text' )->VerifiedClick();

        # Verify two communications are shown.
        $Self->Is(
            $Selenium->execute_script(
                "return \$('table#CommunicationsTable tbody tr:visible').length;"
            ),
            2,
            'Test communications filtered properly (Failed)'
        );

        # Add one failing communication for the IMAPS account.
        for my $MailAccountType (qw(IMAPS)) {
            my $MailAccountID = $MailAccountLookup{$MailAccountType};

            my $CommunicationLogObject = $Kernel::OM->Create(
                'Kernel::System::CommunicationLog',
                ObjectParams => {
                    Transport   => 'Email',
                    Direction   => 'Incoming',
                    AccountType => $MailAccounts{$MailAccountID}->{Type},
                    AccountID   => $MailAccountID,
                },
            );

            $CommunicationLogObject->ObjectLogStart(
                ObjectLogType => 'Connection',
            );

            $CommunicationLogObject->ObjectLog(
                ObjectLogType => 'Connection',
                Priority      => 'Debug',
                Key           => 'Kernel::System::MailAccount::' . $MailAccounts{$MailAccountID}->{Type},
                Value         =>
                    "Open connection to '$MailAccounts{$MailAccountID}->{Host}' ($MailAccounts{$MailAccountID}->{Login}).",
            );

            $CommunicationLogObject->ObjectLog(
                ObjectLogType => 'Connection',
                Priority      => 'Error',
                Key           => 'Kernel::System::MailAccount::' . $MailAccounts{$MailAccountID}->{Type},
                Value         =>
                    "Something went wrong while trying to connect to 'IMAP => $MailAccounts{$MailAccountID}->{Login}/$MailAccounts{$MailAccountID}->{Host}'.",
            );

            $CommunicationLogObject->ObjectLogStop(
                ObjectLogType => 'Connection',
                Status        => 'Failed',
            );

            $CommunicationLogObject->CommunicationStop(
                Status => 'Failed',
            );
        }

        $Selenium->VerifiedRefresh();

        # Verify status widgets show failing account status and communications.
        $Self->Is(
            $Selenium->execute_script(
                "return \$('.GridView .ItemListGrid .Failed').length;"
            ),
            2,
            'Failing account status and communications'
        );

        # Filter for unsuccessful communications.
        $Selenium->find_element( 'Failed (3)', 'link_text' )->VerifiedClick();

        # Verify three communications are shown.
        $Self->Is(
            $Selenium->execute_script(
                "return \$('table#CommunicationsTable tbody tr:visible').length;"
            ),
            3,
            'Test communications filtered properly (Failed)'
        );

        # Click 'Failing accounts' for account overview.
        $Selenium->find_element("//a[contains(\@href, \'Action=AdminCommunicationLog;Subaction=Accounts' )]")->VerifiedClick();

        # Wait until page has loaded, if necessary.
        $Selenium->WaitFor(
            JavaScript => 'return typeof($) === "function" && $("#AccountsWidget.Loading").length == 0;'
        );

        # Verify all three possible states are displayed next to accounts.
        $Self->Is(
            $Selenium->execute_script(
                "return \$('#AccountsTable td.Status .Error').length;"
            ),
            1,
            'Failing state display'
        );
        $Self->Is(
            $Selenium->execute_script(
                "return \$('#AccountsTable td.Status .Warning').length;"
            ),
            1,
            'Warning state display'
        );
        $Self->Is(
            $Selenium->execute_script(
                "return \$('#AccountsTable td.Status .Confirmation').length;"
            ),
            1,
            'Successful state display'
        );

        # Click on single communication for zoom screen.
        $Selenium->find_element( '.MasterActionLink', 'css' )->VerifiedClick();

        # Wait until page has loaded, if necessary.
        $Selenium->WaitFor(
            JavaScript => 'return typeof($) === "function" && $("#CommunicationObjectWidget.Loading").length == 0;'
        );

        # Verify test account login is shown in the log.
        $Self->True(
            index( $Selenium->get_page_source(), "($RandomID)" ) > -1,
            'Test account login displayed correctly'
        );

        # Limit log level to 'Error' only.
        $Selenium->InputFieldValueSet(
            Element => '#PriorityFilter',
            Value   => 'Error',
        );

        # Wait until page has loaded, if necessary.
        $Selenium->WaitFor(
            JavaScript =>
                'return typeof($) === "function" && $("#CommunicationObjectWidget.Loading").length == 0 && $("#ObjectLogListTable tbody tr:visible").length == 1;'
        );

        # Verify only one log entry is shown.
        $Self->Is(
            $Selenium->execute_script(
                "return \$('#ObjectLogListTable tbody tr:visible').length;"
            ),
            1,
            'Error log filtered correctly'
        );

        # Try to navigate to invalid Communication ID,
        #   see bug#13523 (https://bugs.otrs.org/show_bug.cgi?id=13523).
        my $RandomNumber = $Helper->GetRandomNumber();
        $Selenium->VerifiedGet(
            "${ScriptAlias}index.pl?Action=AdminCommunicationLog;Subaction=Zoom;CommunicationID=$RandomNumber"
        );

        # Verify error screen.
        $Selenium->find_element( 'div.ErrorScreen', 'css' );

        # Clean up all communications created by the test.
        $Self->True(
            $CommunicationLogDBObj->CommunicationDelete(),
            'Cleaned up test communications'
        );

        # Clean up mail accounts.
        for my $MailAccountID ( sort keys %MailAccounts ) {
            my $Success = $MailAccountObject->MailAccountDelete(
                ID => $MailAccountID,
            );
            $Self->True(
                $Success,
                "MailAccountDelete - Deleted test mail account $MailAccountID"
            );
        }
    }
);

$Self->DoneTesting();<|MERGE_RESOLUTION|>--- conflicted
+++ resolved
@@ -155,11 +155,7 @@
                     Priority      => 'Error',
                     Key           => 'Kernel::System::MailAccount::' . $MailAccounts{$MailAccountID}->{Type},
                     Value         =>
-<<<<<<< HEAD
                         "Could not process message. Raw mail saved (report it on https://github.com/RotherOSS/otobo/issues)!",
-=======
-                        "Could not process message. Raw mail saved (report it on https://github.com/RotherOSS/otobo/issues/)!",
->>>>>>> 3c953ccb
                 );
 
                 $MessageStatus = 'Failed';
