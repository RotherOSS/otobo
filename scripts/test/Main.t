# --
# OTOBO is a web-based ticketing system for service organisations.
# --
# Copyright (C) 2001-2020 OTRS AG, https://otrs.com/
# Copyright (C) 2019-2021 Rother OSS GmbH, https://otobo.de/
# --
# This program is free software: you can redistribute it and/or modify it under
# the terms of the GNU General Public License as published by the Free Software
# Foundation, either version 3 of the License, or (at your option) any later version.
# This program is distributed in the hope that it will be useful, but WITHOUT
# ANY WARRANTY; without even the implied warranty of MERCHANTABILITY or FITNESS
# FOR A PARTICULAR PURPOSE. See the GNU General Public License for more details.
# You should have received a copy of the GNU General Public License
# along with this program. If not, see <https://www.gnu.org/licenses/>.
# --

use strict;
use warnings;
use utf8;

# Set up the test driver $Self when we are running as a standalone script.
use Kernel::System::UnitTest::RegisterDriver;

use vars (qw($Self));

use File::Path;
use JSON::PP;

# get needed objects
my $ConfigObject = $Kernel::OM->Get('Kernel::Config');
my $EncodeObject = $Kernel::OM->Get('Kernel::System::Encode');
my $MainObject   = $Kernel::OM->Get('Kernel::System::Main');

# FilenameCleanUp - tests
my @Tests = (
    {
        Name         => 'FilenameCleanUp() - Local',
        FilenameOrig => 'me_t o/alal.xml',
        FilenameNew  => 'me_t_o_alal.xml',
        Type         => 'Local',
    },
    {
        Name         => 'FilenameCleanUp() - Local',
        FilenameOrig => 'me_to/al?al"l.xml',
        FilenameNew  => 'me_to_al_al_l.xml',
        Type         => 'Local',
    },
    {
        Name         => 'FilenameCleanUp() - Local',
        FilenameOrig => 'me_to/a\/\\lal.xml',
        FilenameNew  => 'me_to_a___lal.xml',
        Type         => 'Local',
    },
    {
        Name         => 'FilenameCleanUp() - Local',
        FilenameOrig => 'me_to/al[al].xml',
        FilenameNew  => 'me_to_al_al_.xml',
        Type         => 'Local',
    },
    {
        Name         => 'FilenameCleanUp() - Local',
        FilenameOrig => 'me_to/alal.xml',
        FilenameNew  => 'me_to_alal.xml',
        Type         => 'Local',
    },
    {
        Name         => 'FilenameCleanUp() - Long filename no extension - Local',
        FilenameOrig => 'a' x 250,
        FilenameNew  => 'a' x 220,
        Type         => 'Local',
    },
    {
        Name         => 'FilenameCleanUp() - Long filename short extension - Local',
        FilenameOrig => 'a' x 250 . '.test',
        FilenameNew  => 'a' x 215 . '.test',
        Type         => 'Local',
    },
    {
        Name         => 'FilenameCleanUp() - Short filename long extension - Local',
        FilenameOrig => 'test.' . 'a' x 250,
        FilenameNew  => 't.' . 'a' x 218,
        Type         => 'Local',
    },
    {
        Name         => 'FilenameCleanUp() - Long filename no extension - 2 bytes character - Local',
        FilenameOrig => 'ß' x 250,
        FilenameNew  => 'ß' x 110,
        Type         => 'Local',
    },
    {
        Name         => 'FilenameCleanUp() - Long filename short extension - 2 bytes character - Local',
        FilenameOrig => 'ß' x 250 . '.test',
        FilenameNew  => 'ß' x 107 . '.test',
        Type         => 'Local',
    },
    {
        Name         => 'FilenameCleanUp() - Short filename long extension - 2 bytes character - Local',
        FilenameOrig => 'test.' . 'ß' x 250,
        FilenameNew  => 't.' . 'ß' x 109,
        Type         => 'Local',
    },
    {
        Name         => 'FilenameCleanUp() - Filename ending with period - Local',
        FilenameOrig => 'abc.',
        FilenameNew  => 'abc.',
        Type         => 'Local',
    },
    {
        Name         => 'FilenameCleanUp() - Attachment',
        FilenameOrig => 'me_to/a+la l.xml',
        FilenameNew  => 'me_to_a+la_l.xml',
        Type         => 'Attachment',
    },
    {
        Name         => 'FilenameCleanUp() - Local',
        FilenameOrig => 'me_to/a+lal Grüße 0.xml',
        FilenameNew  => 'me_to_a+lal_Grüße_0.xml',
        Type         => 'Local',
    },
    {
        Name         => 'FilenameCleanUp() - leading dots - Local',
        FilenameOrig => '....test.xml',
        FilenameNew  => 'test.xml',
        Type         => 'Local',
    },
    {
        Name         => 'FilenameCleanUp() - leading dots - Attachment',
        FilenameOrig => '....test.xml',
        FilenameNew  => 'test.xml',
        Type         => 'Attachment',
    },
    {
        Name => 'FilenameCleanUp() - Attachment',
        FilenameOrig =>
            'me_to/a+lal123456789012345678901234567890Liebe Grüße aus Straubing123456789012345678901234567890123456789012345678901234567890.xml',
        FilenameNew =>
            'me_to_a+lal123456789012345678901234567890Liebe_Gruesse_aus_Straubing123456789012345678901234567890123456789012345678901234567890.xml',
        Type => 'Attachment',
    },
    {
        Name         => 'FilenameCleanUp() - md5',
        FilenameOrig => 'some file.xml',
        FilenameNew  => '6b9e62f9a8c56a0c06c66cc716e30c45',
        Type         => 'md5',
    },
    {
        Name         => 'FilenameCleanUp() - md5',
        FilenameOrig => 'me_to/a+lal Grüße 0öäüßカスタマ.xml',
        FilenameNew  => 'c235a9eabe8494b5f90ffd1330af3407',
        Type         => 'md5',
    },
);

for my $Test (@Tests) {
    my $Filename = $MainObject->FilenameCleanUp(
        Filename => $Test->{FilenameOrig},
        Type     => $Test->{Type},
    );
    $Self->Is(
        $Filename || '',
        $Test->{FilenameNew},
        $Test->{Name},
    );
}

# md5sum tests
my $String = 'abc1234567890';
my $MD5Sum = $MainObject->MD5sum( String => \$String );
$Self->Is(
    $MD5Sum || '',
    '57041f8f7dff9b67e3f97d7facbaf8d3',
    "MD5sum() - String - abc1234567890",
);

# test charset specific situations
$String = 'abc1234567890äöüß-カスタマ';
$MD5Sum = $MainObject->MD5sum( String => \$String );

$Self->Is(
    $MD5Sum || '',
    '56a681e0c46b1f156020182cdf62e825',
    "MD5sum() - String - $String",
);

my %MD5SumOf = (
    doc => '2e520036a0cda6a806a8838b1000d9d7',
    pdf => '5ee767f3b68f24a9213e0bef82dc53e5',
    png => 'e908214e672ed20c9c3f417b82e4e637',
    txt => '0596f2939525c6bd50fc2b649e40fbb6',
    xls => '39fae660239f62bb0e4a29fe14ff5663',
);

my $Home = $ConfigObject->Get('Home');

for my $Extension (qw(doc pdf png txt xls)) {
    my $MD5Sum = $MainObject->MD5sum(
        Filename => $Home . "/scripts/test/sample/Main/Main-Test1.$Extension",
    );
    $Self->Is(
        $MD5Sum || '',
        $MD5SumOf{$Extension},
        "MD5sum() - Filename - Main-Test1.$Extension",
    );
}

my $Path = $ConfigObject->Get('TempDir');

# write & read some files via Directory/Filename
for my $Extension (qw(doc pdf png txt xls)) {
    my $MD5Sum = $MainObject->MD5sum(
        Filename => $Home . "/scripts/test/sample/Main/Main-Test1.$Extension",
    );
    my $Content = $MainObject->FileRead(
        Directory => $Home . '/scripts/test/sample/Main/',
        Filename  => "Main-Test1.$Extension",
    );
    $Self->True(
        ${$Content} || '',
        "FileRead() - Main-Test1.$Extension",
    );
    my $FileLocation = $MainObject->FileWrite(
        Directory => $Path,
        Filename  => "me_öüto/al<>?Main-Test1.$Extension",
        Content   => $Content,
    );
    $Self->True(
        $FileLocation || '',
        "FileWrite() - $FileLocation",
    );
    my $MD5Sum2 = $MainObject->MD5sum(
        Filename => $Path . '/' . $FileLocation,
    );
    $Self->Is(
        $MD5Sum2 || '',
        $MD5Sum  || '',
        "MD5sum()>FileWrite()>MD5sum() - $FileLocation",
    );
    my $Success = $MainObject->FileDelete(
        Directory => $Path,
        Filename  => $FileLocation,
    );
    $Self->True(
        $Success || '',
        "FileDelete() - $FileLocation",
    );
}

# write & read some files via Location
for my $Extension (qw(doc pdf png txt xls)) {
    my $MD5Sum = $MainObject->MD5sum(
        Filename => $Home . "/scripts/test/sample/Main/Main-Test1.$Extension",
    );
    my $Content = $MainObject->FileRead(
        Location => $Home . '/scripts/test/sample/Main/' . "Main-Test1.$Extension",
    );
    $Self->True(
        ${$Content} || '',
        "FileRead() - Main-Test1.$Extension",
    );
    my $FileLocation = $MainObject->FileWrite(
        Location => $Path . "Main-Test1.$Extension",
        Content  => $Content,
    );
    $Self->True(
        $FileLocation || '',
        "FileWrite() - $FileLocation",
    );
    my $MD5Sum2 = $MainObject->MD5sum( Filename => $FileLocation );
    $Self->Is(
        $MD5Sum2 || '',
        $MD5Sum  || '',
        "MD5sum()>FileWrite()>MD5sum() - $FileLocation",
    );
    my $Success = $MainObject->FileDelete( Location => $FileLocation );
    $Self->True(
        $Success || '',
        "FileDelete() - $FileLocation",
    );
}

# write / read ARRAYREF test
my $Content      = "some\ntest\nöäüßカスタマ";
my $FileLocation = $MainObject->FileWrite(
    Directory => $Path,
    Filename  => "some-test.txt",
    Mode      => 'utf8',
    Content   => \$Content,
);
$Self->True(
    $FileLocation || '',
    "FileWrite() - $FileLocation",
);

my $ContentARRAYRef = $MainObject->FileRead(
    Directory => $Path,
    Filename  => $FileLocation,
    Mode      => 'utf8',
    Result    => 'ARRAY',         # optional - SCALAR|ARRAY
);
$Self->True(
    $ContentARRAYRef || '',
    "FileRead() - $FileLocation $ContentARRAYRef",
);
$Self->Is(
    $ContentARRAYRef->[0] || '',
    "some\n",
    "FileRead() [0] - $FileLocation",
);
$Self->Is(
    $ContentARRAYRef->[1] || '',
    "test\n",
    "FileRead() [1] - $FileLocation",
);
$Self->Is(
    $ContentARRAYRef->[2] || '',
    "öäüßカスタマ",
    "FileRead() [2] - $FileLocation",
);

my $Success = $MainObject->FileDelete(
    Directory => $Path,
    Filename  => $FileLocation,
);
$Self->True(
    $Success || '',
    "FileDelete() - $FileLocation",
);

# check if the file have the correct charset
my $ContentSCALARRef = $MainObject->FileRead(
    Location => $Home . '/scripts/test/sample/Main/PDF-test2-utf-8.txt',
    Mode     => 'utf8',
    Result   => 'SCALAR',
);

my $Text = ${$ContentSCALARRef};

$Self->True(
    Encode::is_utf8($Text),
    "FileRead() - Check a utf8 file - exists the utf8 flag ( $Text )",
);

$Self->True(
    Encode::is_utf8( $Text, 1 ),
    "FileRead() - Check a utf8 file - is the utf8 content wellformed ( $Text )",
);

my $FileMTime = $MainObject->FileGetMTime(
    Location => $Home . '/Kernel/Config.pm',
);

$Self->True(
    int $FileMTime > 1_000_000,
    'FileGetMTime()',
);

my $FileMTimeNonexisting = $MainObject->FileGetMTime(
    Location => $Home . '/Kernel/some.nonexisting.file',
);

$Self->False(
    defined $FileMTimeNonexisting,
    'FileGetMTime() for nonexisting file',
);

# testing DirectoryRead function
my $DirectoryWithFiles    = "$Path/WithFiles";
my $DirectoryWithoutFiles = "$Path/WithoutFiles";
my $SubDirA               = "$DirectoryWithFiles/a";
my $SubDirB               = "$DirectoryWithFiles/b";

# create needed test directories
for my $Directory ( $DirectoryWithFiles, $DirectoryWithoutFiles, $SubDirA, $SubDirB, ) {
    if ( !mkdir $Directory ) {
        $Self->True(
            0,
            "DirectoryRead() - create '$Directory': $!",
        );
    }
}

# create test files
for my $Directory ( $DirectoryWithFiles, $SubDirA, $SubDirB, ) {

    for my $Suffix (
        0 .. 5,
        'öäüßカスタマ',         # Unicode NFC
        'Второй_файл',    # Unicode NFD
        )
    {
        my $Success = $MainObject->FileWrite(
            Directory => $Directory,
            Filename  => "Example_File_$Suffix",
            Content   => \'',
        );
        $Self->True(
            $Success,
            "DirectoryRead() - create '$Directory/Example_File_$Suffix'!",
        );
    }
}

@Tests = (
    {
        Name      => 'Read directory with files, \'Example_File*\' Filter',
        Filter    => 'Example_File*',
        Directory => $DirectoryWithFiles,
        Results   => [
            "$DirectoryWithFiles/Example_File_0",
            "$DirectoryWithFiles/Example_File_1",
            "$DirectoryWithFiles/Example_File_2",
            "$DirectoryWithFiles/Example_File_3",
            "$DirectoryWithFiles/Example_File_4",
            "$DirectoryWithFiles/Example_File_5",
            "$DirectoryWithFiles/Example_File_öäüßカスタマ",
            "$DirectoryWithFiles/Example_File_Второй_файл",
        ],
    },
    {
        Name      => 'Read directory with files, \'Example_File*\' Filter, recursive',
        Filter    => 'Example_File*',
        Directory => $DirectoryWithFiles,
        Recursive => 1,
        Results   => [
            "$DirectoryWithFiles/Example_File_0",
            "$DirectoryWithFiles/Example_File_1",
            "$DirectoryWithFiles/Example_File_2",
            "$DirectoryWithFiles/Example_File_3",
            "$DirectoryWithFiles/Example_File_4",
            "$DirectoryWithFiles/Example_File_5",
            "$DirectoryWithFiles/Example_File_öäüßカスタマ",
            "$DirectoryWithFiles/Example_File_Второй_файл",
            "$SubDirA/Example_File_0",
            "$SubDirA/Example_File_1",
            "$SubDirA/Example_File_2",
            "$SubDirA/Example_File_3",
            "$SubDirA/Example_File_4",
            "$SubDirA/Example_File_5",
            "$SubDirA/Example_File_öäüßカスタマ",
            "$SubDirA/Example_File_Второй_файл",
            "$SubDirB/Example_File_0",
            "$SubDirB/Example_File_1",
            "$SubDirB/Example_File_2",
            "$SubDirB/Example_File_3",
            "$SubDirB/Example_File_4",
            "$SubDirB/Example_File_5",
            "$SubDirB/Example_File_öäüßカスタマ",
            "$SubDirB/Example_File_Второй_файл",

        ],
    },
    {
        Name      => 'Read directory with files, \'XX_NOTEXIST_XX\' Filter',
        Filter    => 'XX_NOTEXIST_XX',
        Directory => $DirectoryWithFiles,
        Results   => [],
    },
    {
        Name      => 'Read directory with files, \'XX_NOTEXIST_XX\' Filter, recursive',
        Filter    => 'XX_NOTEXIST_XX',
        Directory => $DirectoryWithFiles,
        Recursive => 1,
        Results   => [],
    },
    {
        Name      => 'Read directory with files, *0 *1 *2 Filters',
        Filter    => [ '*0', '*1', '*2' ],
        Directory => $DirectoryWithFiles,
        Results   => [
            "$DirectoryWithFiles/Example_File_0",
            "$DirectoryWithFiles/Example_File_1",
            "$DirectoryWithFiles/Example_File_2",
        ],
    },
    {
        Name      => 'Read directory with files, *0 *1 *2 Filters, recursive',
        Filter    => [ '*0', '*1', '*2' ],
        Directory => $DirectoryWithFiles,
        Recursive => 1,
        Results   => [
            "$DirectoryWithFiles/Example_File_0",
            "$DirectoryWithFiles/Example_File_1",
            "$DirectoryWithFiles/Example_File_2",
            "$SubDirA/Example_File_0",
            "$SubDirA/Example_File_1",
            "$SubDirA/Example_File_2",
            "$SubDirB/Example_File_0",
            "$SubDirB/Example_File_1",
            "$SubDirB/Example_File_2",
        ],
    },
    {
        Name      => 'Read directory with files, *0 *1 *2 Filters',
        Filter    => [ '*0', '*2', '*1', '*1', '*0', '*2' ],
        Directory => $DirectoryWithFiles,
        Results   => [
            "$DirectoryWithFiles/Example_File_0",
            "$DirectoryWithFiles/Example_File_2",
            "$DirectoryWithFiles/Example_File_1",
        ],
    },
    {
        Name      => 'Read directory with files, no Filter',
        Filter    => '*',
        Directory => $DirectoryWithFiles,
        Results   => [
            "$DirectoryWithFiles/Example_File_0",
            "$DirectoryWithFiles/Example_File_1",
            "$DirectoryWithFiles/Example_File_2",
            "$DirectoryWithFiles/Example_File_3",
            "$DirectoryWithFiles/Example_File_4",
            "$DirectoryWithFiles/Example_File_5",
            "$DirectoryWithFiles/Example_File_öäüßカスタマ",
            "$DirectoryWithFiles/Example_File_Второй_файл",
            "$DirectoryWithFiles/a",
            "$DirectoryWithFiles/b",
        ],
    },
    {
        Name      => 'Read directory with files, no Filter (multiple)',
        Filter    => [ '*', '*', '*' ],
        Directory => $DirectoryWithFiles,
        Results   => [
            "$DirectoryWithFiles/Example_File_0",
            "$DirectoryWithFiles/Example_File_1",
            "$DirectoryWithFiles/Example_File_2",
            "$DirectoryWithFiles/Example_File_3",
            "$DirectoryWithFiles/Example_File_4",
            "$DirectoryWithFiles/Example_File_5",
            "$DirectoryWithFiles/Example_File_öäüßカスタマ",
            "$DirectoryWithFiles/Example_File_Второй_файл",
            "$DirectoryWithFiles/a",
            "$DirectoryWithFiles/b",
        ],
    },
    {
        Name      => 'Read directory with files, no Filter (multiple), recursive',
        Filter    => [ '*', '*', '*' ],
        Directory => $DirectoryWithFiles,
        Recursive => 1,
        Results   => [
            "$DirectoryWithFiles/Example_File_0",
            "$DirectoryWithFiles/Example_File_1",
            "$DirectoryWithFiles/Example_File_2",
            "$DirectoryWithFiles/Example_File_3",
            "$DirectoryWithFiles/Example_File_4",
            "$DirectoryWithFiles/Example_File_5",
            "$DirectoryWithFiles/Example_File_öäüßカスタマ",
            "$DirectoryWithFiles/Example_File_Второй_файл",
            "$DirectoryWithFiles/a",
            "$DirectoryWithFiles/b",
            "$SubDirA/Example_File_0",
            "$SubDirA/Example_File_1",
            "$SubDirA/Example_File_2",
            "$SubDirA/Example_File_3",
            "$SubDirA/Example_File_4",
            "$SubDirA/Example_File_5",
            "$SubDirA/Example_File_öäüßカスタマ",
            "$SubDirA/Example_File_Второй_файл",
            "$SubDirB/Example_File_0",
            "$SubDirB/Example_File_1",
            "$SubDirB/Example_File_2",
            "$SubDirB/Example_File_3",
            "$SubDirB/Example_File_4",
            "$SubDirB/Example_File_5",
            "$SubDirB/Example_File_öäüßカスタマ",
            "$SubDirB/Example_File_Второй_файл",
        ],
    },
    {
        Name      => 'Read directory without files, * Filter',
        Filter    => '*',
        Directory => $DirectoryWithoutFiles,
        Results   => [],
    },
    {
        Name      => 'Read directory without files, no Filter',
        Filter    => '*',
        Directory => $DirectoryWithoutFiles,
        Results   => [],
    },
    {
        Name      => 'Directory doesn\'t exists!',
        Directory => 'THIS',
        Filter    => '*',
        Results   => [],
    },
);

for my $Test (@Tests) {

    my @UnicodeResults;
    for my $Result ( @{ $Test->{Results} } ) {
        push @UnicodeResults, $EncodeObject->Convert2CharsetInternal(
            Text => $Result,
            From => 'utf-8',
        );
    }
    @UnicodeResults = sort @UnicodeResults;

    my @Results = $MainObject->DirectoryRead(
        Directory => $Test->{Directory},
        Filter    => $Test->{Filter},
        Recursive => $Test->{Recursive},
    );

    $Self->IsDeeply( \@Results, \@UnicodeResults, $Test->{Name} );
}

# delete needed test directories
for my $Directory ( $DirectoryWithFiles, $DirectoryWithoutFiles ) {
    if ( !File::Path::rmtree( [$Directory] ) ) {
        $Self->True(
            0,
            "DirectoryRead() - delete '$Directory'",
        );
    }
}

#
# Dump()
#
@Tests = (
    {
        Name             => 'Unicode dump 1',
        Source           => 'é',
        ResultDumpBinary => "\$VAR1 = 'é';\n",
        ResultDumpAscii  => '$VAR1 = "\x{e9}";' . "\n",
    },
    {
        Name             => 'Unicode dump 2',
        Source           => 'äöüßÄÖÜ€ис é í  ó',
        ResultDumpBinary => "\$VAR1 = 'äöüßÄÖÜ€ис é í  ó';\n",
        ResultDumpAscii =>
            '$VAR1 = "\x{e4}\x{f6}\x{fc}\x{df}\x{c4}\x{d6}\x{dc}\x{20ac}\x{438}\x{441} \x{e9} \x{ed}  \x{f3}";' . "\n",
    },
    {
        Name => 'Unicode dump 3',
        Source =>
            "\x{e4}\x{f6}\x{fc}\x{df}\x{c4}\x{d6}\x{dc}\x{20ac}\x{438}\x{441} \x{e9} \x{ed}  \x{f3}",
        ResultDumpBinary => "\$VAR1 = 'äöüßÄÖÜ€ис é í  ó';\n",
        ResultDumpAscii =>
            '$VAR1 = "\x{e4}\x{f6}\x{fc}\x{df}\x{c4}\x{d6}\x{dc}\x{20ac}\x{438}\x{441} \x{e9} \x{ed}  \x{f3}";' . "\n",
    },
    {
        Name             => 'Unicode dump 4',
        Source           => "Mus\x{e9}e royal de l\x{2019}Arm\x{e9}e et d\x{2019}histoire militaire",
        ResultDumpBinary => "\$VAR1 = 'Musée royal de l’Armée et d’histoire militaire';\n",
        ResultDumpAscii  => '$VAR1 = "Mus\x{e9}e royal de l\x{2019}Arm\x{e9}e et d\x{2019}histoire militaire";' . "\n",
    },
    {
        Name             => 'Unicode dump 5',
        Source           => "Antonín Dvořák",
        ResultDumpBinary => "\$VAR1 = 'Antonín Dvořák';\n",
        ResultDumpAscii  => '$VAR1 = "Anton\x{ed}n Dvo\x{159}\x{e1}k";' . "\n",
    },
    {
        Name             => 'Scalar Reference',
        Source           => \1,
        ResultDumpBinary => "\$VAR1 = \\1;\n",
        ResultDumpAscii  => "\$VAR1 = \\1;\n",
    },
    {
        Name             => 'Array Reference',
        Source           => [ 1, 2 ],
        ResultDumpBinary => "\$VAR1 = [
  1,
  2
];\n",
        ResultDumpAscii => "\$VAR1 = [
  1,
  2
];\n",
    },
    {
        Name             => 'Hash Reference',
        Source           => { 1 => 2 },
        ResultDumpBinary => "\$VAR1 = {
  '1' => 2
};\n",
        ResultDumpAscii => "\$VAR1 = {
  '1' => 2
};\n",
    },
    {
        Name             => 'JSON::PP::Boolean true Reference',
        Source           => JSON::PP::true(),
        ResultDumpBinary => q|$VAR1 = bless( do{\(my $o = 1)}, 'JSON::PP::Boolean' );
|,
        ResultDumpAscii => q|$VAR1 = bless( do{\(my $o = 1)}, 'JSON::PP::Boolean' );
|,
    },
    {
        Name             => 'JSON::PP::Boolean false Reference',
        Source           => JSON::PP::false(),
        ResultDumpBinary => q|$VAR1 = bless( do{\(my $o = 0)}, 'JSON::PP::Boolean' );
|,
        ResultDumpAscii => q|$VAR1 = bless( do{\(my $o = 0)}, 'JSON::PP::Boolean' );
|,
    },
);

for my $Test (@Tests) {
    $Self->Is(
        $MainObject->Dump( $Test->{Source} ),
        $Test->{ResultDumpBinary},
        "$Test->{Name} - Dump() result (binary)"
    );
    $Self->Is(
        $MainObject->Dump( $Test->{Source}, 'ascii' ),
        $Test->{ResultDumpAscii},
        "$Test->{Name} - Dump() result (ascii)"
    );
}

# Generate Random string tests
{
    my $Token  = $MainObject->GenerateRandomString();
    my $Desc   = 'no args';

    # '0' is acceptable of For Length =>1, '00' is true already
    $Self->True(
        ( ($Token eq '0' || $Token) && ref $Token eq '' ),
        "GenerateRandomString - $Desc - generated",
    );

    $Self->Is(
        length $Token,
        16,
        "GenerateRandomString - $Desc - standard size is 16",
    );
}

{
    my $Token  = $MainObject->GenerateRandomString( Length => 0 );
    my $Desc   = 'Length 0';

    $Self->True(
        ( ($Token eq '0' || $Token) && ref $Token eq '' ),
        "GenerateRandomString - $Desc - generated",
    );

    $Self->Is(
        length $Token,
        16,
        "GenerateRandomString - $Desc - standard size is 16",
    );
}

{
    my $Token  = $MainObject->GenerateRandomString( Length => 1 );
    my $Desc   = 'Length 1';

    $Self->True(
        ( ($Token eq '0' || $Token) && ref $Token eq '' ),
        "GenerateRandomString - $Desc - generated",
    );

    $Self->Is(
        length $Token,
        1,
        "GenerateRandomString - $Desc - size is 1",
    );
}

{
    my $Token  = $MainObject->GenerateRandomString( Length => 8 );
    my $Desc   = 'Length 8';

    $Self->True(
        ( ($Token eq '0' || $Token) && ref $Token eq '' ),
        "GenerateRandomString - $Desc - generated",
    );

    $Self->Is(
        length $Token,
        8,
        "GenerateRandomString - $Desc - size is 8",
    );
}

{
    my %Values;
    my $Seen = 0;
    COUNTER:
    for my $Counter ( 1 .. 100_000 ) {
        my $Random = $MainObject->GenerateRandomString( Length => 16 );
        if ( $Values{$Random}++ ) {
            $Seen = 1;

            last COUNTER;
        }
    }

    $Self->False( $Seen, "GenerateRandomString - no duplicates in 100k iterations" );
}

# test with custom alphabet
{
    my $NoHexChar;
    COUNTER:
    for my $Counter ( 1 .. 1000 ) {
        my $HexString = $MainObject->GenerateRandomString(
            Length     => 32,
            Dictionary => [ 0 .. 9, 'a' .. 'f' ],
        );
        if ( $HexString =~ m{[^0-9a-f]}xms ) {
            $NoHexChar = $HexString;
            last COUNTER;
        }
    }

    $Self->Is(
        $NoHexChar,
        undef,
        'Test output for hex chars in 1000 generated random strings with hex dictionary',
    );
}

# test with a stupid alphabet
{
    my $XString = $MainObject->GenerateRandomString(
        Length     => 32,
        Dictionary => [ 'x', 'x', 'x', 'x' ],
    );

    $Self->Is(
        $XString,
        'xxxxxxxxxxxxxxxxxxxxxxxxxxxxxxxx',
        'Test with dictionary containing only x',
    );
}

# verify that irand() is not available as a method
{
    $Self->False( $MainObject->can('irand'), 'Kernel::System::Main::irand() is not supported' );

<<<<<<< HEAD
    my $RandonNumber = eval {
        $MainObject->irand(22);
    };
    my $ExceptionMatches = $@ =~ m/Can't locate object method "irand"/ ? 1 : 0;
    $Self->True( $ExceptionMatches, "Kernel::System::Main::irand() not located" );
    $Self->False( $RandonNumber, "Kernel::System::Main::irand() did not return anything" );
}

$Self->DoneTesting();

=======
$Self->DoneTesting();
>>>>>>> 30a746e2
<|MERGE_RESOLUTION|>--- conflicted
+++ resolved
@@ -835,7 +835,6 @@
 {
     $Self->False( $MainObject->can('irand'), 'Kernel::System::Main::irand() is not supported' );
 
-<<<<<<< HEAD
     my $RandonNumber = eval {
         $MainObject->irand(22);
     };
@@ -844,8 +843,4 @@
     $Self->False( $RandonNumber, "Kernel::System::Main::irand() did not return anything" );
 }
 
-$Self->DoneTesting();
-
-=======
-$Self->DoneTesting();
->>>>>>> 30a746e2
+$Self->DoneTesting();