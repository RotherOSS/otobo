--- conflicted
+++ resolved
@@ -4,7 +4,6 @@
 # See also bin/docker/build_docker_images.sh
 # See also https://doc.otobo.org/manual/installation/10.1/en/content/installation-docker.html
 
-<<<<<<< HEAD
 # Use the latest maintainance release of the Perl 5.36.x series.
 # Perl 5.36.0 was released 2022-05-27.
 #
@@ -12,26 +11,13 @@
 # This avoids a surprising change of the version of Debian when the image
 # is rebuilt, especially when the image for a new release of OTOBO is built.
 # Note that the minor version of Debian may change between builds.
-FROM perl:5.36-bookworm
-=======
-# Use the latest maintainance release of the Perl 5.32.x series as the base.
-# As of 2024-07-29 this is Perl 5.32.1.
-# This assures that bug and security fixes are applied when rebuilding the image.
-#
-# The Debian version is explicitly set to buster, that is Debian 10.
-#
-# The Perl module installer 'cpanm' is already installed.
-FROM perl:5.32-buster AS otobo-web
->>>>>>> 6330f3ae
+FROM perl:5.36-bookworm AS otobo-web
 
 # First there is some initial setup that needs to be done by root.
 USER root
 
 # Install some required and optional Debian packages.
-<<<<<<< HEAD
-=======
 #
->>>>>>> 6330f3ae
 # For ODBC see https://blog.devart.com/installing-and-configuring-odbc-driver-on-linux.html
 # For ODBC for SQLIte, for testing ODBC, see http://www.ch-werner.de/sqliteodbc/html/index.html
 #
