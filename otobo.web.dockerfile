# This is the build file for the OTOBO web docker image.
# See also README_DOCKER.md.

# use the latest Perl on Debian 10 (buster). As of 2020-07-02.
# cpanm is already installed
FROM perl:5.32.0-buster

<<<<<<< HEAD
# take arguments that were passed via --build-arg
ARG OTOBO_INSTALL=/opt/otobo_install
ARG GIT_COMMIT=unspecified
ARG GIT_BRANCH=unspecified

# add some additional meta info to the image
LABEL git_commit=$GIT_COMMIT
LABEL git_branch=$GIT_BRANCH
=======
LABEL maintainer="Bernhard Schmalhofer <Bernhard.Schmalhofer@gmx.de>"
>>>>>>> 87988733

USER root

# install some required and optional Debian packages
# For ODBC see https://blog.devart.com/installing-and-configuring-odbc-driver-on-linux.html
# For ODBC for SQLIte, for testing ODBC, see http://www.ch-werner.de/sqliteodbc/html/index.html
# TODO: oracle client
# TODO: LDAP
RUN packages=$( echo \
        "tree ack vim nano screen" \
        "default-mysql-client" \
        "postgresql-client" \
        "odbcinst1debian2 libodbc1 odbcinst unixodbc-dev unixodbc" \
        "sqlite3 libsqliteodbc" \
        "cron" \
    ) \
    && apt-get update \
    && apt-get -y --no-install-recommends install $packages \
    && rm -rf /var/lib/apt/lists/*

# We want an UTF-8 console
ENV LC_ALL C.UTF-8
ENV LANG C.UTF-8

# A minimal copy so that the Docker cache is not busted
COPY cpanfile ./cpanfile

# Found no easy way to install with --force in the cpanfile. Therefore install
# the modules with ignorable test failures with the option --force.
# Note that the modules in /opt/otobo/Kernel/cpan-lib are not considered by cpanm.
# This hopefully reduces potential conflicts.
RUN cpanm --force XMLRPC::Transport::HTTP Net::Server Linux::Inotify2
RUN cpanm \
    --with-feature=db:mysql \
    --with-feature=db:postgresql \
    --with-feature=db:odbc \
    --with-feature=db:sqlite \
    --with-feature=plack \
    --with-feature=devel:dbviewer \
    --with-feature=div:bcrypt \
    --with-feature=performance:json \
    --with-feature=mail:imap \
    --with-feature=mail:sasl \
    --with-feature=div:ldap \
    --with-feature=performance:csv \
    --with-feature=div:xslt \
    --with-feature=performance:redis \
    --with-feature=devel:test \
    --installdeps .

# create the otobo user
#   --user-group            create group 'otobo' and add the user to the created group
#   --home-dir /opt/otobo   set $HOME of the user
#   --create-home           create /opt/otobo
#   --shell /bin/bash       set the login shell, not used here because otobo is system user
#   --comment 'OTOBO user'  complete name of the user
ENV OTOBO_USER  otobo
ENV OTOBO_GROUP otobo
ENV OTOBO_HOME  /opt/otobo
RUN useradd --user-group --home-dir $OTOBO_HOME --create-home --shell /bin/bash --comment 'OTOBO user' $OTOBO_USER

# copy the OTOBO installation to /opt/otobo and use it as the working dir
# skip the files set up in .dockerignore
COPY --chown=$OTOBO_USER:$OTOBO_GROUP . $OTOBO_INSTALL/otobo_next
WORKDIR $OTOBO_INSTALL/otobo_next

# uncomment these steps when strange behavior must be investigated
#RUN echo "'$OTOBO_HOME'"
#RUN whoami
#RUN pwd
#RUN uname -a
#RUN ls -a
#RUN tree Kernel
#RUN false

# Some initial setup that needs to be done by root.
# Make sure that /opt/otobo exists and is writable by $OTOBO_USER.
# set up entrypoint, upgrade.log, docker_firsttime
# Finally set permissions.
RUN install --group $OTOBO_GROUP --owner $OTOBO_USER -d $OTOBO_HOME \
    && install --owner $OTOBO_USER --group $OTOBO_GROUP -D bin/docker/entrypoint.sh $OTOBO_INSTALL/entrypoint.sh \
    && install --owner $OTOBO_USER --group $OTOBO_GROUP /dev/null $OTOBO_INSTALL/upgrade.log \
    && install --owner $OTOBO_USER --group $OTOBO_GROUP /dev/null docker_firsttime \
    && perl bin/docker/set_permissions.pl

# start the webserver
# start the OTOBO daemon
# start the Cron watchdog
# Tell the webapplication that it runs in a container.
# The entrypoint takes one command: 'web' or 'cron', web switches to OTOBO_USER
USER $OTOBO_USER

# More setup that can be done by the user otobo

# Under Docker the Elasticsearch Daemon is running on the host 'elastic' instead of '127.0.0.1'.
# The webservice configuration is in a YAML file and it is not obvious how
# to change settings for webservices.
# So we take the easy was out and do the change directly in the XML file,
# before installer.pl has run.
# Doing this already in the initial database insert allows installer.pl
# to pick up the changed host and to check whether Elasticsearch is available.
RUN perl -p -i.orig -e "s{Host: http://localhost:9200}{Host: http://elastic:9200}" scripts/database/otobo-initial_insert.xml

# Create dirs.
# Enable bash completion.
# Add a .vimrc.
# Config.pm.docker.dist will be copied to Config.pm in entrypoint.sh,
# unless Config.pm already exists
RUN install -d var/stats var/packages var/article var/tmp \
    && (echo ". ~/.bash_completion" >> .bash_aliases ) \
    && install scripts/vim/.vimrc .vimrc

# Activate the .dist files for cron.
# Generate and install the crontab for the user $OTOBO_USER.
# Explicitly set PATH as the required perl is located in /usr/local/bin/perl.
RUN ( cd var/cron && for foo in *.dist; do cp $foo `basename $foo .dist`; done ) \
    &&  { \
            echo "# File added by Dockerfile"; \
            echo "# Let '/usr/bin/env perl' find perl in /usr/local/bin"; \
            echo "PATH=/usr/local/bin:/usr/bin:/bin"; \
	    } >> var/cron/aab_path \
    && ./bin/Cron.sh start

# Create ARCHIVE as the last step
RUN bin/otobo.CheckSum.pl -a create

# Up to now we have prepared /opt/otobo_install/otobo_next.
# Merging /opt/otobo_install/otobo_next and /opt/otobo is left to /opt/otobo_install/entrypoint.sh.
# Note that for supporting 'cron' we need to start as root.
USER root
WORKDIR $OTOBO_HOME
ENV OTOBO_RUNS_UNDER_DOCKER 1

# for some reason $OTOBO_INSTALL can't be used here
ENTRYPOINT ["/opt/otobo_install/entrypoint.sh"]<|MERGE_RESOLUTION|>--- conflicted
+++ resolved
@@ -5,18 +5,15 @@
 # cpanm is already installed
 FROM perl:5.32.0-buster
 
-<<<<<<< HEAD
 # take arguments that were passed via --build-arg
 ARG OTOBO_INSTALL=/opt/otobo_install
 ARG GIT_COMMIT=unspecified
 ARG GIT_BRANCH=unspecified
 
 # add some additional meta info to the image
+LABEL maintainer="Bernhard Schmalhofer <Bernhard.Schmalhofer@gmx.de>"
 LABEL git_commit=$GIT_COMMIT
 LABEL git_branch=$GIT_BRANCH
-=======
-LABEL maintainer="Bernhard Schmalhofer <Bernhard.Schmalhofer@gmx.de>"
->>>>>>> 87988733
 
 USER root
 
