%YAML 1.1
---
name: 'CacheLocalLib'
on:
  push:
    branches:
      - rel-10_0
      - rel-10_1
      - rel-11_0
      - rel-11_1
jobs:
    CacheLocalLib:
        runs-on: 'ubuntu-latest'
        container:
            image: perldocker/perl-tester:5.24
        env:
            PERL5LIB: local/lib/perl5
        steps:

            # Use caching for not needing to reinstall modules from CPAN for every check.
            # Packages are reinstalled when cpanfile.docker changes or when
            # cache key is manually changed.
            # Set current date for forcing a rebuild. In this case, make sure that
            # code_policy.yml, syntax_check.yml, and cache_local_lib.yml are kept in sync.
            # The rules where the cache is visible are not obvious. Essentially the cache must be created on an ancestor branch.
            # For that there is cache_local_lib.yml.
            # See https://docs.github.com/en/actions/advanced-guides/caching-dependencies-to-speed-up-workflows#restrictions-for-accessing-a-cache

            - name: Get SHA via the Github REST interface
              uses: actions/github-script@v7
              id: get-sha
              with:
                script: |
                    var cpanfile_content = await github.rest.repos.getContent({
                        owner: context.repo.owner,
                        repo:  context.repo.repo,
                        path:  'cpanfile.docker',
                        ref:   context.ref,
                    });

                    return cpanfile_content.data.sha;
                result-encoding: string

            - name: 'Print SHA of cpanfile.docker'
              run: echo '${{steps.get-sha.outputs.result}}'

            -
              # The cache key contains the checksum of the cpanfile,
              # therefore the branch does not have to be included in the key.
              name: 'check cache for CPAN modules'
              uses: actions/cache@v4
              id: cache_local_lib
              with:
                path: local
                key: ${{ runner.os }}-${{steps.get-sha.outputs.result}}-local_lib-20240808a

            - name: 'check out the relevant OTOBO branch'
              if: steps.cache_local_lib.outputs.cache-hit != 'true'
              uses: actions/checkout@v4

<<<<<<< HEAD
            - name: 'Get SHA of cpanfile.docker.snapshot for doublechecking'
=======
            - name: 'Get SHA of cpanfile.docker for doublechecking'
>>>>>>> f3495d7d
              if: steps.cache_local_lib.outputs.cache-hit != 'true'
              id: get-sha-doublecheck
              run: |
                 echo "sha=$(git rev-parse :cpanfile.docker.snapshot)" >> $GITHUB_OUTPUT
                 echo "ls=$(ls -l cpanfile.docker.snapshot)"           >> $GITHUB_OUTPUT

            - name: 'Print SHA of cpanfile.docker.snapshot for doublechecking'
              if: steps.cache_local_lib.outputs.cache-hit != 'true'
              run: |
                echo '${{steps.get-sha-doublecheck.outputs.sha}}'
                echo '${{steps.get-sha-doublecheck.outputs.ls}}'

            - name: 'install dependencies'
              if: steps.cache_local_lib.outputs.cache-hit != 'true'
              run: apt-get update && DEBIAN_FRONTEND=noninteractive apt-get -y --no-install-recommends install libxml2-utils libxslt-dev graphviz libqrencode-dev odbcinst1debian2 libodbc1 odbcinst unixodbc-dev unixodbc

            - name: 'install App::perlimports from CPAN with App::cpm'
              if: steps.cache_local_lib.outputs.cache-hit != 'true'
              uses: perl-actions/install-with-cpm@stable
              with:
                install: |
                  App::perlimports
                global: false
                tests: false
                sudo: false

<<<<<<< HEAD
            - name: 'move cpanfile and cpanfile.snapshot in place'
              if: steps.cache_local_lib.outputs.cache-hit != 'true'
              run: |
                cp cpanfile.docker cpanfile
                cp cpanfile.docker.snapshot cpanfile.snapshot
=======
            - name: 'move cpanfile in place'
              if: steps.cache_local_lib.outputs.cache-hit != 'true'
              run: |
                cp cpanfile.docker cpanfile
>>>>>>> f3495d7d

            - name: 'install Perl modules from CPAN with App::cpm'
              if: steps.cache_local_lib.outputs.cache-hit != 'true'
              uses: perl-actions/install-with-cpm@stable
              with:
                args: '--verbose'
                global: false
                tests: false
                sudo: false<|MERGE_RESOLUTION|>--- conflicted
+++ resolved
@@ -58,18 +58,14 @@
               if: steps.cache_local_lib.outputs.cache-hit != 'true'
               uses: actions/checkout@v4
 
-<<<<<<< HEAD
-            - name: 'Get SHA of cpanfile.docker.snapshot for doublechecking'
-=======
             - name: 'Get SHA of cpanfile.docker for doublechecking'
->>>>>>> f3495d7d
               if: steps.cache_local_lib.outputs.cache-hit != 'true'
               id: get-sha-doublecheck
               run: |
-                 echo "sha=$(git rev-parse :cpanfile.docker.snapshot)" >> $GITHUB_OUTPUT
-                 echo "ls=$(ls -l cpanfile.docker.snapshot)"           >> $GITHUB_OUTPUT
+                 echo "sha=$(git rev-parse :cpanfile.docker)" >> $GITHUB_OUTPUT
+                 echo "ls=$(ls -l cpanfile.docker)"           >> $GITHUB_OUTPUT
 
-            - name: 'Print SHA of cpanfile.docker.snapshot for doublechecking'
+            - name: 'Print SHA of cpanfile.docker for doublechecking'
               if: steps.cache_local_lib.outputs.cache-hit != 'true'
               run: |
                 echo '${{steps.get-sha-doublecheck.outputs.sha}}'
@@ -89,18 +85,10 @@
                 tests: false
                 sudo: false
 
-<<<<<<< HEAD
-            - name: 'move cpanfile and cpanfile.snapshot in place'
-              if: steps.cache_local_lib.outputs.cache-hit != 'true'
-              run: |
-                cp cpanfile.docker cpanfile
-                cp cpanfile.docker.snapshot cpanfile.snapshot
-=======
             - name: 'move cpanfile in place'
               if: steps.cache_local_lib.outputs.cache-hit != 'true'
               run: |
                 cp cpanfile.docker cpanfile
->>>>>>> f3495d7d
 
             - name: 'install Perl modules from CPAN with App::cpm'
               if: steps.cache_local_lib.outputs.cache-hit != 'true'
