--- conflicted
+++ resolved
@@ -73,18 +73,10 @@
                 tests: false
                 sudo: false
 
-<<<<<<< HEAD
-            - name: 'move cpanfile and cpanfile.snapshot in place'
-              if: steps.cache_local_lib.outputs.cache-hit != 'true'
-              run: |
-                cp cpanfile.docker cpanfile
-                cp cpanfile.docker.snapshot cpanfile.snapshot
-=======
             - name: 'move cpanfile in place'
               if: steps.cache_local_lib.outputs.cache-hit != 'true'
               run: |
                 cp cpanfile.docker cpanfile
->>>>>>> f3495d7d
 
             - name: 'install Perl modules from CPAN with App::cpm'
               if: steps.cache_local_lib.outputs.cache-hit != 'true'
