%YAML 1.1
---

# Workflow for building Docker images. For now only devel images are built
# and pushed to Docker Hub.
name: 'DockerImageBuilder'

on:

  # Build a devel Docker image whenever there is a push into the listed branches.
  push:
    branches:
      - rel-10_0
      - rel-10_1
      - rel-11_0
      - rel-11_1

jobs:
  BuildDockerImage:

    runs-on: 'ubuntu-latest'

    strategy:

      # create different images
      matrix:
        target: [ 'otobo-web', 'otobo-web-kerberos', 'otobo-elasticsearch', ]
        include:
          -
            target:     'otobo-web'
            dockerfile: 'otobo.web.dockerfile'
            context:    '.'
            tag_prefix: 'devel'
<<<<<<< HEAD
          - target:     'otobo-web-kerberos'
            dockerfile: 'otobo.web.dockerfile'
=======
            repository: 'rotheross/otobo'
          -
            target:     'otobo-web-kerberos'
            dockerfile: 'otobo.kerberos.web.dockerfile'
            context:    '.'
>>>>>>> b9824352
            tag_prefix: 'devel-kerberos'
            repository: 'rotheross/otobo'
          -
            target:     'otobo-elasticsearch'
            dockerfile: 'otobo.elasticsearch.dockerfile'
            context:    'scripts/elasticsearch'
            tag_prefix: 'devel'
            repository: 'rotheross/otobo-elasticsearch'

    steps:

      -
        # Store some variables in an environment file so that
        # they can be used in the later steps.
        name: Setup
        run: |
          branch="${{ github.ref_name }}"                     # e.g rel-10_0
          docker_tag="${{ matrix.tag_prefix }}-$branch"
          build_date=$(date -u +'%Y-%m-%dT%H:%M:%SZ')
          (
            echo "otobo_branch=$branch"
            echo "otobo_docker_tag=$docker_tag"
            echo "otobo_ref=${{ matrix.repository }}:$docker_tag"
            echo "otobo_build_date=$build_date"
            echo "otobo_commit=${{ github.sha }}"
          ) >> $GITHUB_ENV

      - name: Set up Docker Buildx
        uses: docker/setup-buildx-action@v3

      - name: 'check out the relevant OTOBO branch'
        uses: actions/checkout@v4

      -
        # Build the image but do not push it to Docker Hub yet.
        # Enable caching with Github Actions Cache, which is limited to 10 GB.
        # context: .  indicates that the current checkout is used
        name: Build
        uses: docker/build-push-action@v6
        with:
          load: true
          context: ${{ matrix.context }}
          file: ${{ matrix.dockerfile }}
          pull: true
          build-args: |
            BUILD_DATE=${{ env.otobo_build_date }}
            DOCKER_TAG=${{ env.otobo_docker_tag }}
            GIT_REPO=${{ github.repositoryUrl }}
            GIT_BRANCH=${{ env.otobo_branch }}
            GIT_COMMIT=${{ env.otobo_commit }}
          tags: ${{ env.otobo_ref }}
          target: ${{ matrix.target }}
          cache-from: type=gha
          cache-to: type=gha,mode=max`

      -
        # Show some files in the image just to check sanity.
        # otobo_first_time hasn't run yet, so /opt/otobo is still empty
        name: Info
        if: ${{ matrix.dockerfile == 'otobo.web.dockerfile' }}
        run: |
          docker run --rm -w /opt/otobo_install/otobo_next --entrypoint /bin/bash $otobo_ref -c "more git-repo.txt git-branch.txt git-commit.txt RELEASE | cat"

      -
        # login to Docker Hub before pushing to Docker Hub
        name: Login to Docker Hub
        uses: docker/login-action@v3
        with:
          username: ${{ secrets.DOCKERHUB_USERNAME }}
          password: ${{ secrets.DOCKERHUB_TOKEN }}

      -
        # finally upload to DockerHub
        # the built image is already available in the job
        name: Push to DockerHub
        uses: docker/build-push-action@v6
        with:
          push: true
          context: ${{ matrix.context }}
          file: ${{ matrix.dockerfile }}
          pull: true
          build-args: |
            BUILD_DATE=${{ env.otobo_build_date }}
            DOCKER_TAG=${{ env.otobo_docker_tag }}
            GIT_REPO=${{ github.repositoryUrl }}
            GIT_BRANCH=${{ env.otobo_branch }}
            GIT_COMMIT=${{ env.otobo_commit }}
          tags: ${{ env.otobo_ref }}
          target: ${{ matrix.target }}
          cache-from: type=gha
          cache-to: type=gha,mode=max`<|MERGE_RESOLUTION|>--- conflicted
+++ resolved
@@ -31,16 +31,11 @@
             dockerfile: 'otobo.web.dockerfile'
             context:    '.'
             tag_prefix: 'devel'
-<<<<<<< HEAD
-          - target:     'otobo-web-kerberos'
-            dockerfile: 'otobo.web.dockerfile'
-=======
             repository: 'rotheross/otobo'
           -
             target:     'otobo-web-kerberos'
-            dockerfile: 'otobo.kerberos.web.dockerfile'
+            dockerfile: 'otobo.web.dockerfile'
             context:    '.'
->>>>>>> b9824352
             tag_prefix: 'devel-kerberos'
             repository: 'rotheross/otobo'
           -
