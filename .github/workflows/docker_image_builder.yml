%YAML 1.1
---

# Workflow for building Docker images. For now only devel images are built
# and pushed to Docker Hub.
name: 'DockerImageBuilder'

on:

  # Build a devel Docker image whenever there is a push into the listed branches.
  push:
    branches:
      - rel-10_0
      - rel-10_1
      - rel-11_0
      - rel-11_1

jobs:
  BuildDockerImage:

    runs-on: 'ubuntu-latest'

    strategy:

      # create different images
      matrix:
<<<<<<< HEAD
        target: [ 'otobo-web', 'otobo-web-kerberos', 'otobo-elasticsearch', 'otobo-nginx-webproxy', 'otobo-nginx-kerberos-webproxy' ]
=======
        target: [ 'otobo-web', 'otobo-elasticsearch', 'otobo-nginx-webproxy', 'otobo-nginx-kerberos-webproxy', 'otobo-selenium-chrome' ]
>>>>>>> d5b1826e
        include:
          -
            target:     'otobo-web'
            dockerfile: 'otobo.web.dockerfile'
            context:    '.'
            tag_prefix: 'devel'
            repository: 'rotheross/otobo'
          -
            target:     'otobo-web-kerberos'
            dockerfile: 'otobo.kerberos.web.dockerfile'
            context:    '.'
            tag_prefix: 'devel-kerberos'
            repository: 'rotheross/otobo'
          -
            target:     'otobo-elasticsearch'
            dockerfile: 'otobo.elasticsearch.dockerfile'
            context:    'scripts/elasticsearch'
            tag_prefix: 'devel'
            repository: 'rotheross/otobo-elasticsearch'
          -
            target:     'otobo-nginx-webproxy'
            dockerfile: 'otobo.nginx.dockerfile'
            context:    'scripts/nginx'
            tag_prefix: 'devel'
            repository: 'rotheross/otobo-nginx-webproxy'
          -
            target:     'otobo-nginx-kerberos-webproxy'
            dockerfile: 'otobo.nginx-kerberos.dockerfile'
            context:    'scripts/nginx'
            tag_prefix: 'devel'
            repository: 'rotheross/otobo-nginx-kerberos-webproxy'
          -
            target:     'otobo-selenium-chrome'
            dockerfile: 'otobo.selenium-chrome.dockerfile'
            context:    'scripts/test/sample'
            tag_prefix: 'devel'
            repository: 'rotheross/otobo-nginx-kerberos-webproxy'

    steps:

      -
        # Store some variables in an environment file so that
        # they can be used in the later steps.
        name: Setup
        run: |
          branch="${{ github.ref_name }}"                     # e.g rel-10_0
          docker_tag="${{ matrix.tag_prefix }}-$branch"
          build_date=$(date -u +'%Y-%m-%dT%H:%M:%SZ')
          (
            echo "otobo_branch=$branch"
            echo "otobo_docker_tag=$docker_tag"
            echo "otobo_ref=${{ matrix.repository }}:$docker_tag"
            echo "otobo_build_date=$build_date"
            echo "otobo_commit=${{ github.sha }}"
          ) >> $GITHUB_ENV

      - name: Set up Docker Buildx
        uses: docker/setup-buildx-action@v3

      - name: 'check out the relevant OTOBO branch'
        uses: actions/checkout@v4

      -
        # Build the image but do not push it to Docker Hub yet.
        # Enable caching with Github Actions Cache, which is limited to 10 GB.
        # context: .  indicates that the current checkout is used
        name: Build
        uses: docker/build-push-action@v6
        with:
          load: true
          context: ${{ matrix.context }}
          file: ${{ matrix.dockerfile }}
          pull: true
          build-args: |
            BUILD_DATE=${{ env.otobo_build_date }}
            DOCKER_TAG=${{ env.otobo_docker_tag }}
            GIT_REPO=${{ github.repositoryUrl }}
            GIT_BRANCH=${{ env.otobo_branch }}
            GIT_COMMIT=${{ env.otobo_commit }}
          tags: ${{ env.otobo_ref }}
          target: ${{ matrix.target }}
          cache-from: type=gha
          cache-to: type=gha,mode=max`

      -
        # Show some files in the image just to check sanity.
        # otobo_first_time hasn't run yet, so /opt/otobo is still empty
        name: Info
        if: ${{ matrix.dockerfile == 'otobo.web.dockerfile' }}
        run: |
          docker run --rm -w /opt/otobo_install/otobo_next --entrypoint /bin/bash $otobo_ref -c "more git-repo.txt git-branch.txt git-commit.txt RELEASE | cat"

      -
        # login to Docker Hub before pushing to Docker Hub
        name: Login to Docker Hub
        uses: docker/login-action@v3
        with:
          username: ${{ secrets.DOCKERHUB_USERNAME }}
          password: ${{ secrets.DOCKERHUB_TOKEN }}

      -
        # finally upload to DockerHub
        # the built image is already available in the job
        name: Push to DockerHub
        uses: docker/build-push-action@v6
        with:
          push: true
          context: ${{ matrix.context }}
          file: ${{ matrix.dockerfile }}
          pull: true
          build-args: |
            BUILD_DATE=${{ env.otobo_build_date }}
            DOCKER_TAG=${{ env.otobo_docker_tag }}
            GIT_REPO=${{ github.repositoryUrl }}
            GIT_BRANCH=${{ env.otobo_branch }}
            GIT_COMMIT=${{ env.otobo_commit }}
          tags: ${{ env.otobo_ref }}
          target: ${{ matrix.target }}
          cache-from: type=gha
          cache-to: type=gha,mode=max`<|MERGE_RESOLUTION|>--- conflicted
+++ resolved
@@ -24,11 +24,7 @@
 
       # create different images
       matrix:
-<<<<<<< HEAD
-        target: [ 'otobo-web', 'otobo-web-kerberos', 'otobo-elasticsearch', 'otobo-nginx-webproxy', 'otobo-nginx-kerberos-webproxy' ]
-=======
-        target: [ 'otobo-web', 'otobo-elasticsearch', 'otobo-nginx-webproxy', 'otobo-nginx-kerberos-webproxy', 'otobo-selenium-chrome' ]
->>>>>>> d5b1826e
+        target: [ 'otobo-web', 'otobo-web-kerberos', 'otobo-elasticsearch', 'otobo-nginx-webproxy', 'otobo-nginx-kerberos-webproxy', 'otobo-selenium-chrome' ]
         include:
           -
             target:     'otobo-web'
