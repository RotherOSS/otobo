%YAML 1.1
---

# Workflow for building Docker images. For now only devel images are built
# and pushed to Docker Hub.
name: 'DockerImageBuilder'

on:

  # Build a devel Docker image whenever there is a push into the listed branches.
  push:
    branches:
      - rel-10_0
      - rel-10_1
      - rel-11_0
      - rel-11_1

jobs:
  BuildDockerImage:

    runs-on: 'ubuntu-latest'

    strategy:

<<<<<<< HEAD
      # create two different images
      matrix:
        target: [ 'otobo-web', 'otobo-web-kerberos', ]
        include:
          - target:     'otobo-web'
            dockerfile: 'otobo.web.dockerfile'
            tag_prefix: 'devel'
          - target:     'otobo-web-kerberos'
            dockerfile: 'otobo.kerberos.web.dockerfile'
            tag_prefix: 'devel-kerberos'
=======
      # create different images
      matrix:
        target: [ 'otobo-web', 'otobo-elasticsearch', ]
        include:
          - target:     'otobo-web'
            dockerfile: 'otobo.web.dockerfile'
            context:    '.'
            tag_prefix: 'devel'
            repository: 'rotheross/otobo'
          - target:     'otobo-elasticsearch'
            dockerfile: 'otobo.elasticsearch.dockerfile'
            context:    'scripts/elasticsearch'
            tag_prefix: 'devel'
            repository: 'rotheross/otobo-elasticsearch'
>>>>>>> 618c54a5

    steps:

      -
        # Store some variables in an environment file so that
        # they can be used in the later steps.
        name: Setup
        run: |
          branch="${{ github.ref_name }}"                     # e.g rel-10_0
          docker_tag="${{ matrix.tag_prefix }}-$branch"
<<<<<<< HEAD
          mixed_case_repository="${{ github.repository }}"    # e.g. RotherOSS/otobo
          lowercased_repository="${mixed_case_repository,,}"  # e.g. rotheross/otobo
=======
>>>>>>> 618c54a5
          build_date=$(date -u +'%Y-%m-%dT%H:%M:%SZ')
          (
            echo "otobo_branch=$branch"
            echo "otobo_docker_tag=$docker_tag"
            echo "otobo_ref=${{ matrix.repository }}:$docker_tag"
            echo "otobo_build_date=$build_date"
            echo "otobo_commit=${{ github.sha }}"
          ) >> $GITHUB_ENV

      - name: Set up Docker Buildx
        uses: docker/setup-buildx-action@v3

      - name: 'check out the relevant OTOBO branch'
        uses: actions/checkout@v4

      -
        # Build the image but do not push it to Docker Hub yet.
        # Enable caching with Github Actions Cache, which is limited to 10 GB.
        # context: .  indicates that the current checkout is used
        name: Build
        uses: docker/build-push-action@v6
        with:
          load: true
<<<<<<< HEAD
          context: .
=======
          context: ${{ matrix.context }}
>>>>>>> 618c54a5
          file: ${{ matrix.dockerfile }}
          pull: true
          build-args: |
            BUILD_DATE=${{ env.otobo_build_date }}
            DOCKER_TAG=${{ env.otobo_docker_tag }}
            GIT_REPO=${{ github.repositoryUrl }}
            GIT_BRANCH=${{ env.otobo_branch }}
            GIT_COMMIT=${{ env.otobo_commit }}
          tags: ${{ env.otobo_ref }}
          target: ${{ matrix.target }}
          cache-from: type=gha
          cache-to: type=gha,mode=max`

      -
        # Show some files in the image just to check sanity.
        # otobo_first_time hasn't run yet, so /opt/otobo is still empty
        name: Info
        if: ${{ matrix.dockerfile == 'otobo.web.dockerfile' }}
        run: |
          docker run --rm -w /opt/otobo_install/otobo_next --entrypoint /bin/bash $otobo_ref -c "more git-repo.txt git-branch.txt git-commit.txt RELEASE | cat"

      -
        # login to Docker Hub before pushing to Docker Hub
        name: Login to Docker Hub
        uses: docker/login-action@v3
        with:
          username: ${{ secrets.DOCKERHUB_USERNAME }}
          password: ${{ secrets.DOCKERHUB_TOKEN }}

      -
        # finally upload to DockerHub
        # the built image is already available in the job
        name: Push to DockerHub
        uses: docker/build-push-action@v6
        with:
          push: true
<<<<<<< HEAD
          context: .
=======
          context: ${{ matrix.context }}
>>>>>>> 618c54a5
          file: ${{ matrix.dockerfile }}
          pull: true
          build-args: |
            BUILD_DATE=${{ env.otobo_build_date }}
            DOCKER_TAG=${{ env.otobo_docker_tag }}
            GIT_REPO=${{ github.repositoryUrl }}
            GIT_BRANCH=${{ env.otobo_branch }}
            GIT_COMMIT=${{ env.otobo_commit }}
          tags: ${{ env.otobo_ref }}
          target: ${{ matrix.target }}
          cache-from: type=gha
          cache-to: type=gha,mode=max`<|MERGE_RESOLUTION|>--- conflicted
+++ resolved
@@ -22,33 +22,28 @@
 
     strategy:
 
-<<<<<<< HEAD
-      # create two different images
-      matrix:
-        target: [ 'otobo-web', 'otobo-web-kerberos', ]
-        include:
-          - target:     'otobo-web'
-            dockerfile: 'otobo.web.dockerfile'
-            tag_prefix: 'devel'
-          - target:     'otobo-web-kerberos'
-            dockerfile: 'otobo.kerberos.web.dockerfile'
-            tag_prefix: 'devel-kerberos'
-=======
       # create different images
       matrix:
-        target: [ 'otobo-web', 'otobo-elasticsearch', ]
+        target: [ 'otobo-web', 'otobo-web-kerberos', 'otobo-elasticsearch', ]
         include:
-          - target:     'otobo-web'
+          -
+            target:     'otobo-web'
             dockerfile: 'otobo.web.dockerfile'
             context:    '.'
             tag_prefix: 'devel'
             repository: 'rotheross/otobo'
-          - target:     'otobo-elasticsearch'
+          -
+            target:     'otobo-web-kerberos'
+            dockerfile: 'otobo.kerberos.web.dockerfile'
+            context:    '.'
+            tag_prefix: 'devel-kerberos'
+            repository: 'rotheross/otobo'
+          -
+            target:     'otobo-elasticsearch'
             dockerfile: 'otobo.elasticsearch.dockerfile'
             context:    'scripts/elasticsearch'
             tag_prefix: 'devel'
             repository: 'rotheross/otobo-elasticsearch'
->>>>>>> 618c54a5
 
     steps:
 
@@ -59,11 +54,6 @@
         run: |
           branch="${{ github.ref_name }}"                     # e.g rel-10_0
           docker_tag="${{ matrix.tag_prefix }}-$branch"
-<<<<<<< HEAD
-          mixed_case_repository="${{ github.repository }}"    # e.g. RotherOSS/otobo
-          lowercased_repository="${mixed_case_repository,,}"  # e.g. rotheross/otobo
-=======
->>>>>>> 618c54a5
           build_date=$(date -u +'%Y-%m-%dT%H:%M:%SZ')
           (
             echo "otobo_branch=$branch"
@@ -87,11 +77,7 @@
         uses: docker/build-push-action@v6
         with:
           load: true
-<<<<<<< HEAD
-          context: .
-=======
           context: ${{ matrix.context }}
->>>>>>> 618c54a5
           file: ${{ matrix.dockerfile }}
           pull: true
           build-args: |
@@ -128,11 +114,7 @@
         uses: docker/build-push-action@v6
         with:
           push: true
-<<<<<<< HEAD
-          context: .
-=======
           context: ${{ matrix.context }}
->>>>>>> 618c54a5
           file: ${{ matrix.dockerfile }}
           pull: true
           build-args: |
