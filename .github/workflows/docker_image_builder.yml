--- conflicted
+++ resolved
@@ -24,11 +24,7 @@
 
       # create different images
       matrix:
-<<<<<<< HEAD
-        target: [ 'otobo-web', 'otobo-web-kerberos', 'otobo-elasticsearch', 'otobo-nginx-webproxy' ]
-=======
-        target: [ 'otobo-web', 'otobo-elasticsearch', 'otobo-nginx-webproxy', 'otobo-nginx-kerberos-webproxy' ]
->>>>>>> 256b59c7
+        target: [ 'otobo-web', 'otobo-web-kerberos', 'otobo-elasticsearch', 'otobo-nginx-webproxy', 'otobo-nginx-kerberos-webproxy' ]
         include:
           -
             target:     'otobo-web'
