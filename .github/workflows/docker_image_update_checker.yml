--- conflicted
+++ resolved
@@ -27,19 +27,13 @@
           docker_tag="devel-11_1_test"
           mixed_case_repository="${{ github.repository }}"
           lowercased_repository="${mixed_case_repository,,}"
-<<<<<<< HEAD
-=======
           build_date=$(date -u +'%Y-%m-%dT%H:%M:%SZ')
->>>>>>> dbfaa59d
           (
             echo "otobo_branch=rel-11_1"
             echo "otobo_base_image=perl:5.40-slim-bookworm"
             echo "otobo_docker_tag=$docker_tag"
             echo "otobo_ref=$lowercased_repository:$docker_tag"
-<<<<<<< HEAD
-=======
             echo "otobo_build_date=$build_date"
->>>>>>> dbfaa59d
           ) >> $GITHUB_ENV
 
       -
@@ -58,16 +52,6 @@
           echo "The OTOBO web image needs updating: ${{ steps.check.outputs.needs-updating }}"
 
       -
-<<<<<<< HEAD
-        # needed for the build arg BUILD_DATE
-        name: Get the current date and time
-        if: steps.check.outputs.needs-updating == 'true'
-        id: get_build_date
-        run: echo "otobo_build_date=$(date -u +'%Y-%m-%dT%H:%M:%SZ')" >> $GITHUB_ENV
-
-      -
-=======
->>>>>>> dbfaa59d
         name: Set up Docker Buildx
         if: steps.check.outputs.needs-updating == 'true'
         uses: docker/setup-buildx-action@v3
@@ -80,10 +64,7 @@
 
       -
         # needed for build arg GIT_COMMIT
-<<<<<<< HEAD
-=======
         # can't use github.sha here as we need the commit of the checked out branch
->>>>>>> dbfaa59d
         name: 'get the commit SHA of the current checkout'
         if: steps.check.outputs.needs-updating == 'true'
         run: echo "otobo_commit=$(git log -1 '--format=format:%H')" >> $GITHUB_ENV
@@ -114,7 +95,6 @@
       -
         # otobo_first_time hasn't run yet, so /opt/otobo is still empty
         name: Info
-<<<<<<< HEAD
         if: steps.check.outputs.needs-updating == 'true'
         run: |
           docker run --rm -w /opt/otobo_install/otobo_next --entrypoint /bin/bash $otobo_ref -c "more git-repo.txt git-branch.txt git-commit.txt RELEASE | cat"
@@ -148,47 +128,4 @@
           target: otobo-web
           tags: ${{ env.otobo_ref }}
           cache-from: type=gha
-          cache-to: type=gha,mode=max`
-      -
-        # indicate an error when the base image has changed
-        name: Exit with an error
-        if: steps.check.outputs.needs-updating == 'true'
-        run: |
-          echo "::error:: Please check automatic update for ${{ env.otobo_branch }}"
-          exit 1;
-=======
-        if: steps.check.outputs.needs-updating == 'true'
-        run: |
-          docker run --rm -w /opt/otobo_install/otobo_next --entrypoint /bin/bash $otobo_ref -c "more git-repo.txt git-branch.txt git-commit.txt RELEASE | cat"
-
-      -
-        # login to Docker Hub only after the build
-        name: Login to Docker Hub
-        if: steps.check.outputs.needs-updating == 'true'
-        uses: docker/login-action@v3
-        with:
-          username: ${{ secrets.DOCKERHUB_USERNAME }}
-          password: ${{ secrets.DOCKERHUB_TOKEN }}
-
-      -
-        # finally upload to DockerHub
-        # the built image is already available in the job
-        name: Push to DockerHub
-        if: steps.check.outputs.needs-updating == 'true'
-        uses: docker/build-push-action@v6
-        with:
-          push: true
-          context: .
-          file: otobo.web.dockerfile
-          pull: true
-          build-args: |
-            BUILD_DATE=${{ env.otobo_build_date }}
-            DOCKER_TAG=${{ env.otobo_docker_tag }}
-            GIT_REPO=${{ github.repositoryUrl }}
-            GIT_BRANCH=${{ env.otobo_branch }}
-            GIT_COMMIT=${{ env.otobo_commit }}
-          target: otobo-web
-          tags: ${{ env.otobo_ref }}
-          cache-from: type=gha
-          cache-to: type=gha,mode=max`
->>>>>>> dbfaa59d
+          cache-to: type=gha,mode=max`