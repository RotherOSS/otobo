--- conflicted
+++ resolved
@@ -45,7 +45,7 @@
               run: tree local
 
             # the setup is just like otobo.web.dockerfile and .dockerignore
-<<<<<<< HEAD
+
             - name: set up config
               run: |
                 cp --no-clobber Kernel/Config.pm.docker.dist Kernel/Config.pm
@@ -57,12 +57,6 @@
                 bin/cgi-bin
                 Kernel/cpan-lib/Apache2
                 Kernel/System/SupportDataCollector/Plugin/Webserver/Apache
-=======
-            - name: set up Kernel/Config.pm
-              run: 'cp --no-clobber Kernel/Config.pm.docker.dist Kernel/Config.pm'
-            - name: fix Kernel/Config/Defaults.pm
-              run: "perl -pi -e 's/^use lib /# disabled by syntax_check.yml: use lib/' Kernel/Config/Defaults.pm"
->>>>>>> 8e328c06
 
             # The actual test step.
             # :: tells prove that whatever follows should be passed to the test script
