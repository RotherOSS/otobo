--- conflicted
+++ resolved
@@ -1,67 +1,4 @@
-<<<<<<< HEAD
 # This Dockerfile is needed for the OTOBO web docker image with support for Kerberos.
-=======
-# This is the build file for the OTOBO web docker image.
-# The services OTOBO web and OTOBO daemon use the same image.
-
-# See also bin/docker/build_docker_images.sh
-# See also https://doc.otobo.org/manual/installation/10.1/en/content/installation-docker.html
-
-# Use the latest maintainance release of the Perl 5.36.x series.
-# Perl 5.36.0 was released 2022-05-27.
-#
-# The Debian version is explicitly set to bookworm, that is Debian 12.
-# This avoids a surprising change of the version of Debian when the image
-# is rebuilt, especially when the image for a new release of OTOBO is built.
-# Note that the minor version of Debian may change between builds.
-FROM perl:5.36-bookworm
-
-# First there is some initial setup that needs to be done by root.
-USER root
-
-# Install some required and optional Debian packages.
-# For ODBC see https://blog.devart.com/installing-and-configuring-odbc-driver-on-linux.html
-# For ODBC for SQLIte, for testing ODBC, see http://www.ch-werner.de/sqliteodbc/html/index.html
-# Create /opt/otobo_install already here, in order to reduce the number of build layers.
-# hadolint ignore=DL3008
-RUN apt-get update\
- && DEBIAN_FRONTEND=noninteractive apt-get -y --no-install-recommends install\
- "ack"\
- "cron"\
- "default-mysql-client"\
- "ldap-utils"\
- "less"\
- "nano"\
- "odbcinst1debian2" "libodbc1" "odbcinst" "unixodbc-dev" "unixodbc"\
- "freetds-bin" "freetds-common" "tdsodbc"\
- "postgresql-client"\
- "redis-tools"\
- "sqlite3" "libsqliteodbc"\
- "rsync"\
- "telnet"\
- "tree"\
- "screen"\
- "vim"\
- "chromium"\
- "chromium-sandbox"\
- "krb5-user"\
- "libpam-krb5"\
- "libpam-ccreds"\
- "krb5-multidev"\
- "libkrb5-dev"\
- && rm -rf /var/lib/apt/lists/*\
- && install -d /opt/otobo_install
-
-# We want an UTF-8 console
-ENV LC_ALL C.UTF-8
-ENV LANG C.UTF-8
-
-# Install CPAN distributions that are required by OTOBO into the local lib /opt/otobo_install/local.
-# The Perl module installer 'cpanm' is already available via the base image.
-#
-# Note that the modules in /opt/otobo/Kernel/cpan-lib are not considered by cpanm.
-# This hopefully reduces potential conflicts.
->>>>>>> a0746187
 #
 # Actually, this file is not used for building the image. It is only a standin as
 # Docker Hub checks the existence of the configured Dockerfile when it automatically
@@ -77,4 +14,4 @@
 # See also https://doc.otobo.org/manual/installation/10.1/en/content/installation-docker.html
 
 # just to have a valid Dockerfile
-FROM perl:5.38+FROM perl:5.38-bookworm