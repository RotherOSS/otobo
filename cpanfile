# Do not change this file manually.
# Instead adapt bin/otobo.CheckModules.pl and call
#    ./bin/otobo.CheckModules.pl --cpanfile > cpanfile

# Required for compressed file generation (in perlcore).
requires 'Archive::Tar';

# Required for compressed file generation.
requires 'Archive::Zip';

requires 'Date::Format';

requires 'DateTime', ">= 1.08";

requires 'Convert::BinHex';

requires 'DBI';

requires 'Digest::SHA';

requires 'File::chmod';

requires 'List::AllUtils';

requires 'LWP::UserAgent';

# Required for random number generator.
requires 'Moo';

# clean up imported methodes
requires 'namespace::autoclean';

# Version 0.60 not supported: This version is broken and not useable! Please upgrade to a higher version.
requires 'Net::DNS', "!= 0.60";

# Required by Kernel/cpan-lib/Mail/Mailer/smtps.pm
requires 'Net::SMTP::SSL';

requires 'Path::Class';

# needed by Kernel/cpan-lib/Crypt/Random/Source.pm
requires 'Sub::Exporter';

# Template::Toolkit, the rendering engine of OTOBO.
requires 'Template::Toolkit';

# The fast data stash for Template::Toolkit.
requires 'Template::Stash::XS';

requires 'Text::CSV';

requires 'Text::Trim';

# Required for high resolution timestamps.
requires 'Time::HiRes';

requires 'Try::Tiny';

# for generating properly escaped URLs
requires 'URI';

# Required for XML processing.
requires 'XML::LibXML';

# Required for fast YAML processing.
requires 'YAML::XS';

# For internationalised sorting
requires 'Unicode::Collate';

# Adapt CGI.pm to the PSGI protocol
requires 'CGI::PSGI';

# Sane persistent database connection
requires 'DBIx::Connector';

# Neater path manipulation and some utils
requires 'Path::Class';

# Perl Superglue for Web frameworks and Web Servers (PSGI toolkit)
requires 'Plack';

# Set HTTP headers
requires 'Plack::Middleware::Header';

# Watch for changed modules in %INC. Depends on Module::Refresh
requires 'Plack::Middleware::Refresh';

# Twist some HTTP variables so that the reverse proxy is transparent
requires 'Plack::Middleware::ReverseProxy';

# Set environment variables
requires 'Plack::Middleware::Rewrite';

# PSGI SOAP adapter
requires 'SOAP::Transport::HTTP::Plack';

# Support for readonly Perl variables
requires 'Const::Fast';


feature 'apache:mod_perl', 'Suppport for apache:mod_perl' => sub {
    # Improves Performance on Apache webservers dramatically.
    requires 'ModPerl::Util';

};

feature 'db:mysql', 'Support for database MySQL' => sub {
    # Required to connect to a MySQL database.
    requires 'DBD::mysql';

};

feature 'db:odbc', 'Support for database access via ODBC' => sub {
    # Required to connect to a MS-SQL database.
    # Version 1.23 not supported: This version is broken and not useable! Please upgrade to a higher version.
    requires 'DBD::ODBC', "!= 1.23";

};

feature 'db:oracle', 'Support for database Oracle' => sub {
    # Required to connect to a Oracle database.
    requires 'DBD::Oracle';

};

feature 'db:postgresql', 'Support for database PostgreSQL' => sub {
    # Required to connect to a PostgreSQL database.
    requires 'DBD::Pg';

};

feature 'db:sqlite', 'Support for database SQLLite' => sub {
    # Required to connect to a SQLite database.
    requires 'DBD::SQLite';

};

feature 'devel:encoding', 'Suppport for devel:encoding' => sub {
    # for deeply inspecting strings
    requires 'String::Dump';

};

feature 'devel:test', 'Suppport for devel:test' => sub {
    # used by Kernel::System::UnitTest::Selenium
    requires 'Selenium::Remote::Driver', ">= 1.40";

    # a quick compile check
    requires 'Test::Compile';

    # basic test functions
    requires 'Test2::Suite';

    # contains Test2::API which is used in Kernel::System::UnitTest::Driver
    requires 'Test::Simple';

    # testing PSGI apps and URLs
    requires 'Test2::Tools::HTTP';

};

feature 'div:bcrypt', 'Suppport for div:bcrypt' => sub {
    # For strong password hashing.
    requires 'Crypt::Eksblowfish::Bcrypt';

};

feature 'div:hanextra', 'Suppport for div:hanextra' => sub {
    # Required to handle mails with several Chinese character sets.
    requires 'Encode::HanExtra', ">= 0.23";

};

feature 'div:ldap', 'Suppport for div:ldap' => sub {
    # Required for directory authentication.
    requires 'Net::LDAP';

};

feature 'div:ssl', 'Suppport for div:ssl' => sub {
    # Required for SSL connections to web and mail servers.
    # Please consider updating to version 2.066 or higher: This version fixes email sending (bug#14357).
    requires 'IO::Socket::SSL';

};

feature 'div:xmlparser', 'Suppport for div:xmlparser' => sub {
    # Recommended for XML processing.
    requires 'XML::Parser';

};

feature 'div:xslt', 'Suppport for div:xslt' => sub {
    # Required for Generic Interface XSLT mapping module.
    requires 'XML::LibXSLT';

};

feature 'gazelle', 'Required packages if you want to use Gazelle webserver' => sub {
    # High-performance preforking PSGI/Plack web server
    requires 'Gazelle';

    # Used when plackup is run with the -R option. This option restarts the server when files have changed.
    requires 'Linux::Inotify2';

};

feature 'mail', 'Features enabling communication with a mail-server' => sub {
    # Simple Mail Transfer Protocol Client.
    # Please consider updating to version 3.11 or higher: This version fixes email sending (bug#14357).
    requires 'Net::SMTP';

};

feature 'mail:imap', 'Suppport for mail:imap' => sub {
    # Required for IMAP TLS connections.
    requires 'Mail::IMAPClient', ">= 3.22";

};

feature 'mail:ntlm', 'Suppport for mail:ntlm' => sub {
    # Required for NTLM authentication mechanism in IMAP connections.
    requires 'Authen::NTLM';

};

feature 'mail:sasl', 'Suppport for mail:sasl' => sub {
    # Required for MD5 authentication mechanisms in IMAP connections.
    requires 'Authen::SASL';

};

feature 'mail:ssl', 'Suppport for mail:ssl' => sub {
    # Required for SSL connections to web and mail servers.
    # Please consider updating to version 2.066 or higher: This version fixes email sending (bug#14357).
    requires 'IO::Socket::SSL';

};

feature 'optional', 'Suppport for optional' => sub {
    # support for the REST requests to the S3 storage
    requires 'Mojolicious';

    # support for S3 using Mojo::UserAgent
    requires 'Mojolicious::Plugin::AWS';

    # Required to connect to a MySQL database.
    requires 'DBD::mysql';

    # Required to connect to a MS-SQL database.
    # Version 1.23 not supported: This version is broken and not useable! Please upgrade to a higher version.
    requires 'DBD::ODBC', "!= 1.23";

    # Required to connect to a Oracle database.
    requires 'DBD::Oracle';

    # Required to connect to a PostgreSQL database.
    requires 'DBD::Pg';

    # Required to connect to a SQLite database.
    requires 'DBD::SQLite';

    # Improves Performance on Apache webservers dramatically.
    requires 'ModPerl::Util';

    # Simple Mail Transfer Protocol Client.
    # Please consider updating to version 3.11 or higher: This version fixes email sending (bug#14357).
    requires 'Net::SMTP';

    # Required for IMAP TLS connections.
    requires 'Mail::IMAPClient', ">= 3.22";

    # Required for MD5 authentication mechanisms in IMAP connections.
    requires 'Authen::SASL';

    # Required for NTLM authentication mechanism in IMAP connections.
    requires 'Authen::NTLM';

    # Recommended for faster AJAX/JavaScript handling.
    requires 'JSON::XS';

    # Recommended for faster CSV handling.
    requires 'Text::CSV_XS';

    # For usage with Redis Cache Server.
    requires 'Redis';

    # Recommended for usage with Redis Cache Server. (it`s compatible with `Redis`, but **~2x faster**)
    requires 'Redis::Fast';

    # High-performance preforking PSGI/Plack web server
    requires 'Gazelle';

    # Used when plackup is run with the -R option. This option restarts the server when files have changed.
    requires 'Linux::Inotify2';

<<<<<<< HEAD
=======
    # Neater path manipulation and some utils
    requires 'Path::Class';

    # Perl Superglue for Web frameworks and Web Servers (PSGI toolkit)
    requires 'Plack';

    # Serve static files
    requires 'Plack::App::File';

    # Set environment variables
    requires 'Plack::Middleware::ForceEnv';

    # Set HTTP headers
    requires 'Plack::Middleware::Header';

    # Watch for changed modules in %INC. Depends on Module::Refresh
    requires 'Plack::Middleware::Refresh';

    # Twist some HTTP variables so that the reverse proxy is transparent
    requires 'Plack::Middleware::ReverseProxy';

    # PSGI SOAP adapter
    requires 'SOAP::Transport::HTTP::Plack';

>>>>>>> 79b86ace
    # Required to handle mails with several Chinese character sets.
    requires 'Encode::HanExtra', ">= 0.23";

    # Required for SSL connections to web and mail servers.
    # Please consider updating to version 2.066 or higher: This version fixes email sending (bug#14357).
    requires 'IO::Socket::SSL';

    # Required for directory authentication.
    requires 'Net::LDAP';

    # For strong password hashing.
    requires 'Crypt::Eksblowfish::Bcrypt';

    # Required for Generic Interface XSLT mapping module.
    requires 'XML::LibXSLT';

    # Recommended for XML processing.
    requires 'XML::Parser';

    # used by Kernel::System::UnitTest::Selenium
    requires 'Selenium::Remote::Driver', ">= 1.40";

    # for deeply inspecting strings
    requires 'String::Dump';

    # a quick compile check
    requires 'Test::Compile';

    # basic test functions
    requires 'Test2::Suite';

    # contains Test2::API which is used in Kernel::System::UnitTest::Driver
    requires 'Test::Simple';

    # testing PSGI apps and URLs
    requires 'Test2::Tools::HTTP';

};

feature 'performance:csv', 'Suppport for performance:csv' => sub {
    # Recommended for faster CSV handling.
    requires 'Text::CSV_XS';

};

feature 'performance:json', 'Suppport for performance:json' => sub {
    # Recommended for faster AJAX/JavaScript handling.
    requires 'JSON::XS';

};

feature 'performance:redis', 'Suppport for performance:redis' => sub {
    # For usage with Redis Cache Server.
    requires 'Redis';

    # Recommended for usage with Redis Cache Server. (it`s compatible with `Redis`, but **~2x faster**)
    requires 'Redis::Fast';

};

<<<<<<< HEAD
feature 'storage:s3', 'AWS S3 compatible storage' => sub {
    # support for the REST requests to the S3 storage
    requires 'Mojolicious';

    # support for S3 using Mojo::UserAgent
    requires 'Mojolicious::Plugin::AWS';
=======
feature 'plack', 'Required packages if you want to use PSGI/Plack (experimental and advanced)' => sub {
    # Support old fashioned CGI in a PSGI application
    requires 'CGI::Emulate::PSGI';

    # Adapt CGI.pm to the PSGI protocol
    requires 'CGI::PSGI';

    # Sane persistent database connection
    requires 'DBIx::Connector';

    # High-performance preforking PSGI/Plack web server
    requires 'Gazelle';

    # Used when plackup is run with the -R option. This option restarts the server when files have changed.
    requires 'Linux::Inotify2';

    # Neater path manipulation and some utils
    requires 'Path::Class';

    # Perl Superglue for Web frameworks and Web Servers (PSGI toolkit)
    requires 'Plack';

    # Serve static files
    requires 'Plack::App::File';

    # Set environment variables
    requires 'Plack::Middleware::ForceEnv';

    # Set HTTP headers
    requires 'Plack::Middleware::Header';

    # Watch for changed modules in %INC. Depends on Module::Refresh
    requires 'Plack::Middleware::Refresh';

    # Twist some HTTP variables so that the reverse proxy is transparent
    requires 'Plack::Middleware::ReverseProxy';

    # PSGI SOAP adapter
    requires 'SOAP::Transport::HTTP::Plack';
>>>>>>> 79b86ace

};<|MERGE_RESOLUTION|>--- conflicted
+++ resolved
@@ -88,9 +88,6 @@
 
 # Twist some HTTP variables so that the reverse proxy is transparent
 requires 'Plack::Middleware::ReverseProxy';
-
-# Set environment variables
-requires 'Plack::Middleware::Rewrite';
 
 # PSGI SOAP adapter
 requires 'SOAP::Transport::HTTP::Plack';
@@ -295,33 +292,6 @@
     # Used when plackup is run with the -R option. This option restarts the server when files have changed.
     requires 'Linux::Inotify2';
 
-<<<<<<< HEAD
-=======
-    # Neater path manipulation and some utils
-    requires 'Path::Class';
-
-    # Perl Superglue for Web frameworks and Web Servers (PSGI toolkit)
-    requires 'Plack';
-
-    # Serve static files
-    requires 'Plack::App::File';
-
-    # Set environment variables
-    requires 'Plack::Middleware::ForceEnv';
-
-    # Set HTTP headers
-    requires 'Plack::Middleware::Header';
-
-    # Watch for changed modules in %INC. Depends on Module::Refresh
-    requires 'Plack::Middleware::Refresh';
-
-    # Twist some HTTP variables so that the reverse proxy is transparent
-    requires 'Plack::Middleware::ReverseProxy';
-
-    # PSGI SOAP adapter
-    requires 'SOAP::Transport::HTTP::Plack';
-
->>>>>>> 79b86ace
     # Required to handle mails with several Chinese character sets.
     requires 'Encode::HanExtra', ">= 0.23";
 
@@ -382,53 +352,11 @@
 
 };
 
-<<<<<<< HEAD
 feature 'storage:s3', 'AWS S3 compatible storage' => sub {
     # support for the REST requests to the S3 storage
     requires 'Mojolicious';
 
     # support for S3 using Mojo::UserAgent
     requires 'Mojolicious::Plugin::AWS';
-=======
-feature 'plack', 'Required packages if you want to use PSGI/Plack (experimental and advanced)' => sub {
-    # Support old fashioned CGI in a PSGI application
-    requires 'CGI::Emulate::PSGI';
-
-    # Adapt CGI.pm to the PSGI protocol
-    requires 'CGI::PSGI';
-
-    # Sane persistent database connection
-    requires 'DBIx::Connector';
-
-    # High-performance preforking PSGI/Plack web server
-    requires 'Gazelle';
-
-    # Used when plackup is run with the -R option. This option restarts the server when files have changed.
-    requires 'Linux::Inotify2';
-
-    # Neater path manipulation and some utils
-    requires 'Path::Class';
-
-    # Perl Superglue for Web frameworks and Web Servers (PSGI toolkit)
-    requires 'Plack';
-
-    # Serve static files
-    requires 'Plack::App::File';
-
-    # Set environment variables
-    requires 'Plack::Middleware::ForceEnv';
-
-    # Set HTTP headers
-    requires 'Plack::Middleware::Header';
-
-    # Watch for changed modules in %INC. Depends on Module::Refresh
-    requires 'Plack::Middleware::Refresh';
-
-    # Twist some HTTP variables so that the reverse proxy is transparent
-    requires 'Plack::Middleware::ReverseProxy';
-
-    # PSGI SOAP adapter
-    requires 'SOAP::Transport::HTTP::Plack';
->>>>>>> 79b86ace
 
 };