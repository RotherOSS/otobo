--- conflicted
+++ resolved
@@ -543,12 +543,8 @@
     background-color: var(--colBGDark);
 }
 
-<<<<<<< HEAD
-.CloseButton:hover {
-=======
-#CloseButton:hover,
-#CloseButton:focus {
->>>>>>> 396bb25a
+.CloseButton:hover,
+.CloseButton:focus {
     background-color: #000099;
     background-color: var(--colHoverDark);
 }
