#!/bin/bash

# Override the build hook of the automated builds on Docker Hub.
# The build hook is running in the root of the git sandbox. That is the directory contaning the file RELEASE.

# See https://docs.docker.com/docker-hub/builds/advanced/ for the list of preset environment variables.
# Additionally, the undocumented environment variable $BUILD_PATH is used. $BUILD_PATH can be set
# in the input field Build Context of the Docker Hub automated build GUI.

# The path to the Dockerfile is given relative to ./$BUILD_PATH in order to be compatible
# with the default build hook in Docker Hub. The default value of the Build Context is '/'. The build command works with this approach,
# because the resulting path will then be something like .//otobo.web.dockerfile.

# These commands can be uncommented for debugging:
#pwd
#ls
#docker -v
#printenv

<<<<<<< HEAD
# The relevant Dockerfile and the target depend on the given Dockerfile.
# Note that the give Dockerfile does not have to exist, only the
# actually used Dockerfile must exist.
ACTUAL_DOCKERFILE_PATH=$(case $DOCKERFILE_PATH in
    "otobo.kerberos.web.dockerfile")         echo "otobo.web.dockerfile" ;;
    "../../otobo.nginx-kerberos.dockerfile") echo "../../otobo.nginx.dockerfile" ;;
    *)                                       echo $DOCKERFILE_PATH ;;
esac)
TARGET_OPTION=$(case $DOCKERFILE_PATH in
    "otobo.web.dockerfile")                  echo "--target=otobo-web" ;;
    "otobo.kerberos.web.dockerfile")         echo "--target=otobo-web-kerberos" ;;
    "../../otobo.nginx.dockerfile")          echo "--target=otobo-nginx" ;;
    "../../otobo.nginx-kerberos.dockerfile") echo "--target=otobo-nginx-kerberos" ;;
=======
# Specify the target in order to stay compatible with newer versions of OTOBO.
# In newer version different image are built with the same Dockerfile.
TARGET_OPTION=$(case $DOCKERFILE_PATH in
    "otobo.web.dockerfile")                  echo "--target=otobo-web" ;;
>>>>>>> b452e1bc
    *)                                       echo "" ;;
esac)

# build the Docker image
# add the option '--progress plain' for seeing the printed output
docker build\
 --build-arg "BUILD_DATE=$(date -u +'%Y-%m-%dT%H:%M:%SZ')"\
 --build-arg "DOCKER_TAG=$DOCKER_TAG"\
 --build-arg "GIT_COMMIT=$SOURCE_COMMIT"\
 --build-arg "GIT_BRANCH=$SOURCE_BRANCH"\
 --build-arg "GIT_REPO=$(git config --get remote.origin.url)"\
 -f ./$BUILD_PATH/$ACTUAL_DOCKERFILE_PATH\
 -t $IMAGE_NAME\
 $TARGET_OPTION\
 ./$BUILD_PATH<|MERGE_RESOLUTION|>--- conflicted
+++ resolved
@@ -17,7 +17,6 @@
 #docker -v
 #printenv
 
-<<<<<<< HEAD
 # The relevant Dockerfile and the target depend on the given Dockerfile.
 # Note that the give Dockerfile does not have to exist, only the
 # actually used Dockerfile must exist.
@@ -31,12 +30,6 @@
     "otobo.kerberos.web.dockerfile")         echo "--target=otobo-web-kerberos" ;;
     "../../otobo.nginx.dockerfile")          echo "--target=otobo-nginx" ;;
     "../../otobo.nginx-kerberos.dockerfile") echo "--target=otobo-nginx-kerberos" ;;
-=======
-# Specify the target in order to stay compatible with newer versions of OTOBO.
-# In newer version different image are built with the same Dockerfile.
-TARGET_OPTION=$(case $DOCKERFILE_PATH in
-    "otobo.web.dockerfile")                  echo "--target=otobo-web" ;;
->>>>>>> b452e1bc
     *)                                       echo "" ;;
 esac)
 
