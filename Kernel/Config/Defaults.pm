--- conflicted
+++ resolved
@@ -21,11 +21,7 @@
 
 package Kernel::Config::Defaults;
 
-<<<<<<< HEAD
 use v5.24;
-=======
-use v5.24;      # Perl 5.24.0 is the required minimum version to use OTOBO.
->>>>>>> b6ae9623
 use strict;
 use warnings;
 use utf8;
