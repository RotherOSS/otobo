# --
# OTOBO is a web-based ticketing system for service organisations.
# --
# Copyright (C) 2001-2020 OTRS AG, https://otrs.com/
# Copyright (C) 2019-2024 Rother OSS GmbH, https://otobo.io/
# --
# This program is free software: you can redistribute it and/or modify it under
# the terms of the GNU General Public License as published by the Free Software
# Foundation, either version 3 of the License, or (at your option) any later version.
# This program is distributed in the hope that it will be useful, but WITHOUT
# ANY WARRANTY; without even the implied warranty of MERCHANTABILITY or FITNESS
# FOR A PARTICULAR PURPOSE. See the GNU General Public License for more details.
# You should have received a copy of the GNU General Public License
# along with this program. If not, see <https://www.gnu.org/licenses/>.
# --

package Kernel::System::Console::Command::Dev::Tools::Database::RandomDataInsert;

use v5.24;
use strict;
use warnings;

use parent qw(Kernel::System::Console::BaseCommand);

# core modules

# CPAN modules

# OTOBO modules
use Kernel::System::VariableCheck qw(:all);

our @ObjectDependencies = (
    'Kernel::Config',
    'Kernel::System::Cache',
    'Kernel::System::CustomerUser',
    'Kernel::System::CustomerCompany',
    'Kernel::System::DB',
    'Kernel::System::DynamicField',
    'Kernel::System::DynamicField::Backend',
    'Kernel::System::Group',
    'Kernel::System::Main',
    'Kernel::System::Queue',
    'Kernel::System::Ticket',
    'Kernel::System::Ticket::Article',
    'Kernel::System::User',
    'Kernel::System::Priority',
);

sub Configure {
    my ( $Self, %Param ) = @_;

    $Self->Description('Insert random data into the OTOBO database for testing purposes.');

    $Self->AddOption(
        Name        => 'generate-tickets',
        Description => "Specify how many tickets should be generated.",
        Required    => 1,
        HasValue    => 1,
        ValueRegex  => qr/^\d+$/smx,
    );
    $Self->AddOption(
        Name        => 'articles-per-ticket',
        Description => "Specify how many articles should be generated per ticket.",
        Required    => 0,
        HasValue    => 1,
        ValueRegex  => qr/^\d+$/smx,
    );
    $Self->AddOption(
        Name        => 'attachments-per-article',
        Description => "Specify how many attachments should be generated per article.",
        Required    => 0,
        HasValue    => 1,
        ValueRegex  => qr/^[0-9]+$/smx,
    );
    $Self->AddOption(
        Name        => 'generate-users',
        Description => "Specify how many users should be generated.",
        Required    => 0,
        HasValue    => 1,
        ValueRegex  => qr/^\d+$/smx,
    );
    $Self->AddOption(
        Name        => 'generate-customer-users',
        Description => "Specify how many customer users should be generated.",
        Required    => 0,
        HasValue    => 1,
        ValueRegex  => qr/^\d+$/smx,
    );
    $Self->AddOption(
        Name        => 'generate-customer-companies',
        Description => "Specify how many customer companies should be generated.",
        Required    => 0,
        HasValue    => 1,
        ValueRegex  => qr/^\d+$/smx,
    );
    $Self->AddOption(
        Name        => 'generate-groups',
        Description => "Specify how many groups should be generated.",
        Required    => 0,
        HasValue    => 1,
        ValueRegex  => qr/^\d+$/smx,
    );
    $Self->AddOption(
        Name        => 'generate-queues',
        Description => "Specify how many queues should be generated.",
        Required    => 0,
        HasValue    => 1,
        ValueRegex  => qr/^\d+$/smx,
    );
    $Self->AddOption(
        Name        => 'mark-tickets-as-seen',
        Description => "Specify if the generated tickets should be marked as seen.",
        Required    => 0,
        HasValue    => 0,
    );
    $Self->AdditionalHelp("<red>Please don't use this command in production environments.</red>\n");

    return;
}

sub Run {
    my ( $Self, %Param ) = @_;

    # set dummy sendmail module to avoid notifications
    $Kernel::OM->Get('Kernel::Config')->Set(
        Key   => 'SendmailModule',
        Value => 'Kernel::System::Email::DoNotSendEmail',
    );
    $Kernel::OM->Get('Kernel::Config')->Set(
        Key   => 'CheckEmailAddresses',
        Value => 0,
    );

    # Turn off persistent cache to speed up the inserts.
    $Kernel::OM->Get('Kernel::System::Cache')->Configure(
        CacheInMemory  => 1,
        CacheInBackend => 0,
    );

    # Refresh common objects after a certain number of loop iterations.
    #   This will call event handlers and clean up caches to avoid excessive mem usage.
    my $CommonObjectRefresh = 50;

    # get dynamic fields
    my $TicketDynamicField = $Kernel::OM->Get('Kernel::System::DynamicField')->DynamicFieldListGet(
        Valid      => 1,
        ObjectType => ['Ticket'],
    );

    my $ArticleDynamicField = $Kernel::OM->Get('Kernel::System::DynamicField')->DynamicFieldListGet(
        Valid      => 1,
        ObjectType => ['Article'],
    );

    # groups
    my @GroupIDs;
    if ( !$Self->GetOption('generate-groups') ) {
        @GroupIDs = GroupGet();
    }
    else {
        @GroupIDs = GroupCreate( $Self->GetOption('generate-groups') );
    }

    # users
    my @UserIDs;
    if ( !$Self->GetOption('generate-users') ) {
        @UserIDs = UserGet();
    }
    else {
        @UserIDs = UserCreate( $Self->GetOption('generate-users'), \@GroupIDs );
    }

    # queues
    my @QueueIDs;
    if ( !$Self->GetOption('generate-queues') ) {
        @QueueIDs = QueueGet();
    }
    else {
        @QueueIDs = QueueCreate( $Self->GetOption('generate-queues'), \@GroupIDs );
    }

    # customer users
    if ( $Self->GetOption('generate-customer-users') ) {
        CustomerCreate( $Self->GetOption('generate-customer-users') );
    }

    # customer companies
    if ( $Self->GetOption('generate-customer-companies') ) {
        CompanyCreate( $Self->GetOption('generate-customer-companies') );
    }

    # rather arbitrarily generate 16 articles of 16 kb
    my @RandomTextAttachments;
    if ( $Self->GetOption('attachments-per-article') ) {
        my $MainObject = $Kernel::OM->Get('Kernel::System::Main');
        for my $Count ( 1 .. 16 ) {
            my $String = $MainObject->GenerateRandomString(
                Length => 15,
            );

            # The content should be 16 kB = (15+1)*1024 B
            push @RandomTextAttachments,
                {
                    Content     => ( "$String\n" x 1024 ),
                    ContentType => 'text/plain',
                    Filename    => ( sprintf '%02d_%s.txt', $Count, ${String} ),
                };
        }
    }

    my $Counter = 1;

    # create tickets
    my @TicketIDs;
    for ( 1 .. $Self->GetOption('generate-tickets') ) {
        my $TicketUserID =

            my $TicketID = $Kernel::OM->Get('Kernel::System::Ticket')->TicketCreate(
                Title        => RandomSubject(),
                QueueID      => $QueueIDs[ int( rand( scalar @QueueIDs ) ) ],
                Lock         => 'unlock',
                Priority     => PriorityGet(),
                State        => 'new',
                CustomerNo   => int( rand(1_000) ),                             # 0 .. 999
                CustomerUser => RandomAddress(),
                OwnerID      => $UserIDs[ int( rand( scalar @UserIDs ) ) ],
                UserID       => $UserIDs[ int( rand( scalar @UserIDs ) ) ],
            );

        if ( $Self->GetOption('mark-tickets-as-seen') ) {

            # bulk-insert the flags directly for improved performance
            my $SQL = 'INSERT INTO ticket_flag (ticket_id, ticket_key, ticket_value, create_time, create_by) VALUES ';
            my @Values;
            for my $UserID (@UserIDs) {
                push @Values, "($TicketID, 'Seen', 1, current_timestamp, $UserID)";
            }
            while ( my @ValuesPart = splice( @Values, 0, 50 ) ) {
                $Kernel::OM->Get('Kernel::System::DB')->Do( SQL => $SQL . join( ',', @ValuesPart ) );
            }
        }

        if ($TicketID) {

            print "Ticket with ID '$TicketID' created.\n";

            for ( 1 .. $Self->GetOption('articles-per-ticket') // 10 ) {
                my $ArticleBackendObject = $Kernel::OM->Get('Kernel::System::Ticket::Article')->BackendForChannel(
                    ChannelName => 'Internal',
                );
                my @Attachments = $Self->GetOption('attachments-per-article')
                    ?
                    ( map { $RandomTextAttachments[ int rand scalar @RandomTextAttachments ] } ( 1 .. $Self->GetOption('attachments-per-article') ) )
                    :
                    ();

                my $ArticleID = $ArticleBackendObject->ArticleCreate(
                    TicketID             => $TicketID,
                    IsVisibleForCustomer => 1,
                    SenderType           => 'customer',
                    From                 => RandomAddress(),
                    To                   => RandomAddress(),
                    Cc                   => RandomAddress(),
                    Subject              => RandomSubject(),
                    Body                 => RandomBody(),
                    ContentType          => 'text/plain; charset=ISO-8859-15',
                    HistoryType          => 'AddNote',
                    HistoryComment       => 'Some free text!',
<<<<<<< HEAD
                    UserID               => $UserIDs[ int( rand( scalar @UserIDs ) ) ],
                    NoAgentNotify        => 1,                                            # if you don't want to send agent notifications
=======
                    UserID               => $UserIDs[ int( rand($#UserIDs) ) ],
                    NoAgentNotify        => 1,                                    # if you don't want to send agent notifications
                    Attachment           => \@Attachments,
>>>>>>> 7f14f266
                );

                if ( $Self->GetOption('mark-tickets-as-seen') ) {

                    # bulk-insert the flags directly for improved performance
                    my $SQL = 'INSERT INTO article_flag (article_id, article_key, article_value, create_time, create_by) VALUES ';
                    my @Values;
                    for my $UserID (@UserIDs) {
                        push @Values, "($ArticleID, 'Seen', 1, current_timestamp, $UserID)";
                    }
                    while ( my @ValuesPart = splice( @Values, 0, 50 ) ) {
                        $Kernel::OM->Get('Kernel::System::DB')->Do( SQL => $SQL . join( ',', @ValuesPart ) );
                    }
                }

                DYNAMICFIELD:
                for my $DynamicFieldConfig ( @{$ArticleDynamicField} ) {
                    next DYNAMICFIELD if !IsHashRefWithData($DynamicFieldConfig);
                    next DYNAMICFIELD if $DynamicFieldConfig->{ObjectType} ne 'Article';
                    next DYNAMICFIELD if $DynamicFieldConfig->{InternalField};

                    # set a random value
                    my $Result = $Kernel::OM->Get('Kernel::System::DynamicField::Backend')->RandomValueSet(
                        DynamicFieldConfig => $DynamicFieldConfig,
                        ObjectID           => $ArticleID,
                        UserID             => $UserIDs[ int( rand( scalar @UserIDs ) ) ],
                    );

                    if ( $Result->{Success} ) {
                        print "Article with ID '$ArticleID' set dynamic field "
                            . "$DynamicFieldConfig->{Name}: $Result->{Value}.\n";
                    }
                }

                print "New Article '$ArticleID' created for Ticket '$TicketID'.\n";
            }

            DYNAMICFIELD:
            for my $DynamicFieldConfig ( @{$TicketDynamicField} ) {
                next DYNAMICFIELD if !IsHashRefWithData($DynamicFieldConfig);
                next DYNAMICFIELD if $DynamicFieldConfig->{ObjectType} ne 'Ticket';
                next DYNAMICFIELD if $DynamicFieldConfig->{InternalField};

                # set a random value
                my $Result = $Kernel::OM->Get('Kernel::System::DynamicField::Backend')->RandomValueSet(
                    DynamicFieldConfig => $DynamicFieldConfig,
                    ObjectID           => $TicketID,
                    UserID             => $UserIDs[ int( rand( scalar @UserIDs ) ) ],
                );

                if ( $Result->{Success} ) {
                    print "Ticket with ID '$TicketID' set dynamic field "
                        . "$DynamicFieldConfig->{Name}: $Result->{Value}.\n";
                }
            }

            push( @TicketIDs, $TicketID );

            if ( $Counter++ % $CommonObjectRefresh == 0 ) {
                $Kernel::OM->ObjectsDiscard(
                    Objects => ['Kernel::System::Ticket'],
                );
            }
        }
    }

    return $Self->ExitCodeOk();
}

#
# Helper functions below
#
sub RandomAddress {
    my $Name    = int( rand(1_000) );    # 0 - 999
    my @Domains = (
        'example.com',
        'example-sales.com',
        'example-service.com',
        'example.net',
        'example-sales.net',
        'example-service.net',
        'company.com',
        'company-sales.com',
        'company-service.com',
        'fast-company-example.com',
        'fast-company-example-sales.com',
        'fast-company-example-service.com',
        'slow-company-example.com',
        'slow-company-example-sales.com',
        'slow-company-example-service.com',
    );

    return join '@', $Name, $Domains[ int( rand( scalar @Domains ) ) ];
}

sub RandomSubject {
    my @Texts = (
        'some subject alalal',
        'Re: subject alalal 1234',
        'Re: Some Problem with my ...',
        'Re: RE: AW: subject with very long lines',
        'and we go an very long way to home',
        'Ask me about performance',
        'What is the real questions?',
        'Do not get out of your house!',
        'Some other smart subject!',
        'Why am I here?',
        'No problem, everything is ok!',
        'Good morning!',
        'Hello again!',
        'What a wonderful day!',
        '1237891234123412784 2314 test testsetsetset set set',
    );

    return $Texts[ int( rand( scalar @Texts ) ) ];
}

sub RandomBody {
    my $Body  = '';
    my @Texts = (
        'some body  alalal',
        'Re: body alalal 1234',
        'and we go an very long way to home',
        'here are some other lines with what ever on information',
        'Re: RE: AW: body with  very long lines body with  very long lines body with  very long lines body with  very long lines ',
        '1237891234123412784 2314 test testsetsetset set set',
        "alal \t lala",
        'Location of the City and County of San Francisco, California',
        'The combination of cold ocean water and the high heat of the California mainland create',
        ' fall, which are the warmest months of the year. Due to its sharp topography',
        'climate with little seasonal temperature variation',
        'wet winters and dry summers.[31] In addition, since it is surrounded on three sides by water,',
        'San Francisco is located on the west coast of the U.S. at the tip of the San Francisco Peninsula',
        'Urban planning projects in the 1950s and 1960s saw widespread destruction and redevelopment of westside ',
        'The license explicitly separates any kind of "Document" from "Secondary Sections", which may not be integrated with the Document',
        'any subject matter itself. While the Document itself is wholly editable',
        "\n",
        "\r",
        'The goal of invariant sections, ever since the 80s when we first made the GNU',
        'Manifesto an invariant section in the Emacs Manual, was to make',
        'sure they could not be removed. Specifically, to make sure that distributors',
        ' Emacs that also distribute non-free software could not remove the statements of our philosophy,',
        'which they might think of doing because those statements criticize their actions.',
        'The definition of a "transparent" format is complicated, and may be difficult to apply. For example, drawings are required to be in a format that allows',
        'them to be revised straightforwardly with "some widely available drawing editor." The definition',
        'of "widely available" may be difficult to interpret, and may change over time, since, e.g., the open-source',
        'Inkscape editor is rapidly maturing, but has not yet reached version 1.0. This section, which was rewritten somewhat between versions 1.1 and 1.2 of the license, uses the terms',
        '"widely available" and "proprietary" inconsistently and without defining them. According to a strict interpretation of the license, the references to "generic text editors" ',
        'could be interpreted as ruling out any non-human-readable format even if used by an open-source ',
        'word-processor; according to a loose interpretation, however, Microsoft Word .doc format could',
        'qualify as transparent, since a subset of .doc files can be edited perfectly using ',
        'and the format therefore is not one "that can be read and edited only by proprietary word processors.',
        'In addition to being an encyclopedic reference, Wikipedia has received major media attention as an online source of breaking',
        'news as it is constantly updated.[14][15] When Time Magazine recognized "You" as their Person of',
        'the Year 2006, praising the accelerating success of on-line collaboration and interaction by millions',
        'of users around the world, Wikipedia was the first particular "Web 2.0" service mentioned.',
        'Repeating thoughts and actions is an essential part of learning. ',
        'Thinking about a specific memory will make it easy to recall. This is the reason why reviews are',
        'such an integral part of education. On first performing a task, it is difficult as there is no path',
        'from axon to dendrite. After several repetitions a pathway begins to form and the',
        'task becomes easier. When the task becomes so easy that you can perform it at any time, the pathway',
        'is fully formed. The speed at which a pathway is formed depends on the individual, but ',
        'is usually localised resulting in talents.[citation needed]',
    );
    for ( 1 .. 50 ) {
        $Body .= $Texts[ int( rand( scalar @Texts ) ) ] . "\n";
    }

    return $Body;
}

sub PriorityGet {
    my %PriorityList = $Kernel::OM->Get('Kernel::System::Priority')->PriorityList(
        Valid => 1,
    );

    my @Priorities;
    for my $PriorityID ( sort keys %PriorityList ) {
        push @Priorities, $PriorityList{$PriorityID};
    }

    return $Priorities[ int( rand( scalar @Priorities ) ) ];
}

sub QueueGet {
    my @QueueIDs;
    my %Queues = $Kernel::OM->Get('Kernel::System::Queue')->GetAllQueues();
    for ( sort keys %Queues ) {
        push @QueueIDs, $_;
    }

    return @QueueIDs;
}

sub QueueCreate {
    my $Count    = shift || return;
    my @GroupIDs = @{ shift() };

    my @QueueIDs;
    for ( 1 .. $Count ) {
        my $Name = 'fill-up-queue' . int( rand(100_000_000) );            # 0 .. 99_999_999
        my $ID   = $Kernel::OM->Get('Kernel::System::Queue')->QueueAdd(
            Name              => $Name,
            ValidID           => 1,
            GroupID           => $GroupIDs[ int( rand( scalar @GroupIDs ) ) ],
            FirstResponseTime => 0,
            UpdateTime        => 0,
            SolutionTime      => 0,
            SystemAddressID   => 1,
            SalutationID      => 1,
            SignatureID       => 1,
            UserID            => 1,
            MoveNotify        => 0,
            StateNotify       => 0,
            LockNotify        => 0,
            OwnerNotify       => 0,
            Comment           => 'Some Comment',
        );
        if ($ID) {
            print "Queue '$Name' with ID '$ID' created.\n";
            push( @QueueIDs, $ID );
        }
    }

    return @QueueIDs;
}

sub GroupGet {
    my %Groups = $Kernel::OM->Get('Kernel::System::Group')->GroupList( Valid => 1 );

    my @GroupIDs = sort keys %Groups;

    return @GroupIDs;
}

sub GroupCreate {
    my $Count = shift || return;

    my @GroupIDs;
    for ( 1 .. $Count ) {
        my $Name = 'fill-up-group' . int( rand(100_000_000) );            # 0 .. 99_999_999
        my $ID   = $Kernel::OM->Get('Kernel::System::Group')->GroupAdd(
            Name    => $Name,
            ValidID => 1,
            UserID  => 1,
        );
        if ($ID) {
            print "Group '$Name' with ID '$ID' created.\n";
            push( @GroupIDs, $ID );

            # add root to every group
            $Kernel::OM->Get('Kernel::System::Group')->PermissionGroupUserAdd(
                GID        => $ID,
                UID        => 1,
                Permission => {
                    ro        => 1,
                    move_into => 1,
                    create    => 1,
                    owner     => 1,
                    priority  => 0,
                    rw        => 1,
                },
                UserID => 1,
            );
        }
    }

    return @GroupIDs;
}

sub UserGet {
    my %Users = $Kernel::OM->Get('Kernel::System::User')->UserList(
        Type  => 'Short',    # Short|Long
        Valid => 1,          # not required
    );

    my @UserIDs = sort keys %Users;

    return @UserIDs;
}

sub UserCreate {
    my $Count    = shift || return;
    my @GroupIDs = @{ shift() };

    my @UserIDs;
    for ( 1 .. $Count ) {
        my $Name = 'fill-up-user' . int( rand(100_000_000) );           # 0 .. 99_999_999
        my $ID   = $Kernel::OM->Get('Kernel::System::User')->UserAdd(
            UserFirstname => "$Name-Firstname",
            UserLastname  => "$Name-Lastname",
            UserLogin     => $Name,
            UserEmail     => $Name . '@example.com',
            ValidID       => 1,
            ChangeUserID  => 1,
        );
        if ($ID) {
            print "User '$Name' with ID '$ID' created.\n";
            push( @UserIDs, $ID );
            for my $GroupID (@GroupIDs) {
                my $GroupAdd = int( rand(3) );    # 0 .. 2
                if ( $GroupAdd == 2 ) {
                    $Kernel::OM->Get('Kernel::System::Group')->PermissionGroupUserAdd(
                        GID        => $GroupID,
                        UID        => $ID,
                        Permission => {
                            ro        => 1,
                            move_into => 1,
                            create    => 1,
                            owner     => 1,
                            priority  => 0,
                            rw        => 1,
                        },
                        UserID => 1,
                    );
                }
                elsif ( $GroupAdd == 1 ) {
                    $Kernel::OM->Get('Kernel::System::Group')->PermissionGroupUserAdd(
                        GID        => $GroupID,
                        UID        => $ID,
                        Permission => {
                            ro        => 1,
                            move_into => 1,
                            create    => 1,
                            owner     => 0,
                            priority  => 0,
                            rw        => 0,
                        },
                        UserID => 1,
                    );
                }
            }
        }
    }

    return @UserIDs;
}

sub CustomerCreate {
    my $Count = shift || return;

    for ( 1 .. $Count ) {
        my $Name      = 'fill-up-user' . int( rand(100_000_000) );                           # 0 .. 99_999_999
        my $UserLogin = $Kernel::OM->Get('Kernel::System::CustomerUser')->CustomerUserAdd(
            Source         => 'CustomerUser',                                                # CustomerUser source config
            UserFirstname  => $Name,
            UserLastname   => $Name,
            UserCustomerID => $Name,
            UserLogin      => $Name,
            UserEmail      => $Name . '@example2.com',
            ValidID        => 1,
            UserID         => 1,
        );
        print "CustomerUser '$Name' created.\n";
    }

    return;
}

sub CompanyCreate {
    my $Count = shift || return;

    for ( 1 .. $Count ) {

        my $Name       = 'fill-up-company' . int( rand(100_000_000) );                              # 0 .. 99_999_999
        my $CustomerID = $Kernel::OM->Get('Kernel::System::CustomerCompany')->CustomerCompanyAdd(
            Source                 => 'CustomerCompany',                                            # CustomerCompany source config
            CustomerID             => $Name . '_CustomerID',
            CustomerCompanyName    => $Name,
            CustomerCompanyStreet  => '5201 Blue Lagoon Drive',
            CustomerCompanyZIP     => '33126',
            CustomerCompanyCity    => 'Miami',
            CustomerCompanyCountry => 'USA',
            CustomerCompanyURL     => 'http://www.example.org',
            CustomerCompanyComment => 'some comment',
            ValidID                => 1,
            UserID                 => 1,
        );

        print "CustomerCompany '$Name' created.\n";
    }

    return;
}

1;<|MERGE_RESOLUTION|>--- conflicted
+++ resolved
@@ -266,14 +266,9 @@
                     ContentType          => 'text/plain; charset=ISO-8859-15',
                     HistoryType          => 'AddNote',
                     HistoryComment       => 'Some free text!',
-<<<<<<< HEAD
                     UserID               => $UserIDs[ int( rand( scalar @UserIDs ) ) ],
                     NoAgentNotify        => 1,                                            # if you don't want to send agent notifications
-=======
-                    UserID               => $UserIDs[ int( rand($#UserIDs) ) ],
-                    NoAgentNotify        => 1,                                    # if you don't want to send agent notifications
                     Attachment           => \@Attachments,
->>>>>>> 7f14f266
                 );
 
                 if ( $Self->GetOption('mark-tickets-as-seen') ) {
