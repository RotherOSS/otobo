--- conflicted
+++ resolved
@@ -101,12 +101,6 @@
         },
     );
 
-<<<<<<< HEAD
-=======
-    # Allow specification of a default directory to limit test execution.
-    my $DefaultDirectory = $Kernel::OM->Get('Kernel::Config')->Get('UnitTest::DefaultDirectory');
-
->>>>>>> d7f3760d
     my $FunctionResult = $Kernel::OM->Get('Kernel::System::UnitTest')->Run(
         Tests           => $Self->GetOption('test'),
         Directory       => $Self->GetOption('directory'),
