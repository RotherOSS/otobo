--- conflicted
+++ resolved
@@ -25,16 +25,12 @@
 use v5.24;
 use strict;
 use warnings;
-use v5.24;
 
 # core modules
 use Carp ();
 
 # CPAN modules
-<<<<<<< HEAD
 use DateTime 1.08;
-=======
->>>>>>> d0c21406
 
 # OTOBO modules
 
@@ -96,14 +92,9 @@
     # extract some values from the config
     my $ConfigObject = $Kernel::OM->Get('Kernel::Config');
 
-<<<<<<< HEAD
     # Needed for determining the log time. Trust that the OTOBO time zone is set to a sensible value.
     # The default, both here and in Framework.xml, is UTC.
     $Self->{OTOBOTimeZone} = $ConfigObject->Get('OTOBOTimeZone') || 'UTC';
-=======
-    $Self->{ProductVersion} = $ConfigObject->Get('Product') . ' ';
-    $Self->{ProductVersion} .= $ConfigObject->Get('Version');
->>>>>>> d0c21406
 
     # get system id
     my $SystemID = $ConfigObject->Get('SystemID');
@@ -311,12 +302,9 @@
 
             $Error .= "   Module: $Subroutine2$VersionString Line: $Line1\n";
 
-<<<<<<< HEAD
             # shorten the traceback, exclude the Plack app and middleware before HTTPExceptions
             last COUNT if $Subroutine2 =~ m/^Plack::Middleware::HTTPExceptions::try/;
 
-=======
->>>>>>> d0c21406
             last COUNT unless $Line2;
         }
 
@@ -338,10 +326,7 @@
     # Prepend the current log line to the shared memory segment.
     # The oldest log lines might fall out of the window.
     # shmwrite() might append "\0" bytes for padding.
-<<<<<<< HEAD
-=======
     # Encode the string as UTF-8, as since Perl 5.34 shmwrite() implicitly calls utf8::downgrade().
->>>>>>> d0c21406
     if ( lc $Priority ne 'debug' && $Self->{IPC} ) {
 
         $Priority = lc $Priority;
