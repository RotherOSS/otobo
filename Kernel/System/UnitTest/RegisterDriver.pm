--- conflicted
+++ resolved
@@ -58,12 +58,8 @@
         },
     );
 
-<<<<<<< HEAD
     # Provide $Self in the test script.
     # $Self is primarily used for methods like $Self->Is() or $Self->True().
-=======
-    # provide $Self in the test scripts
->>>>>>> d7103947
     $main::Self = $Kernel::OM->Get('Kernel::System::UnitTest::Driver');
 
     return;
