--- conflicted
+++ resolved
@@ -21,16 +21,10 @@
 use v5.24;
 use namespace::autoclean;
 
-<<<<<<< HEAD
 use parent qw(Kernel::System::Ticket::Article::Backend::MIMEBase::Base);
 
 # core modules
 use File::Path qw(mkpath);
-use Time::HiRes qw();
-=======
-use File::Path qw();
-use MIME::Base64 qw();
->>>>>>> 07efab58
 use Unicode::Normalize qw();
 use Cwd qw(realpath);
 
