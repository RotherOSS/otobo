# --
# OTOBO is a web-based ticketing system for service organisations.
# --
# Copyright (C) 2001-2020 OTRS AG, https://otrs.com/
# Copyright (C) 2019-2024 Rother OSS GmbH, https://otobo.io/
# --
# This program is free software: you can redistribute it and/or modify it under
# the terms of the GNU General Public License as published by the Free Software
# Foundation, either version 3 of the License, or (at your option) any later version.
# This program is distributed in the hope that it will be useful, but WITHOUT
# ANY WARRANTY; without even the implied warranty of MERCHANTABILITY or FITNESS
# FOR A PARTICULAR PURPOSE. See the GNU General Public License for more details.
# You should have received a copy of the GNU General Public License
# along with this program. If not, see <https://www.gnu.org/licenses/>.
# --

package Kernel::System::HTMLUtils;

use v5.24;
use strict;
use warnings;
use namespace::autoclean;
use utf8;

# core modules
use MIME::Base64 qw(decode_base64);    ## no perlimports

# CPAN modules
use HTML::Scrubber 0.20 ();

# OTOBO modules

our @ObjectDependencies = (
    'Kernel::Config',
    'Kernel::System::Encode',
    'Kernel::System::Log',
    'Kernel::System::Main',
    'Kernel::System::Cache',
    'Kernel::System::Loader'
);

=head1 NAME

Kernel::System::HTMLUtils - creating and modifying HTML strings

=head1 DESCRIPTION

A module for creating and modifying HTML strings.

=head1 PUBLIC INTERFACE

=head2 new()

Don't use the constructor directly, use the ObjectManager instead:

    my $HTMLUtilsObject = $Kernel::OM->Get('Kernel::System::HTMLUtils');

=cut

sub new {
    my ( $Type, %Param ) = @_;

    # allocate new hash for object
    my $Self = bless {}, $Type;

    # get debug level from caller
    $Self->{Debug} = $Param{Debug} || 0;

    return $Self;
}

=head2 ToAscii()

convert an HTML string to an ASCII string

    my $Ascii = $HTMLUtilsObject->ToAscii( String => $String );

=cut

sub ToAscii {
    my ( $Self, %Param ) = @_;

    # check needed stuff
    for my $Needed (qw(String)) {
        if ( !defined $Param{$Needed} ) {
            $Kernel::OM->Get('Kernel::System::Log')->Log(
                Priority => 'error',
                Message  => "Need $Needed!"
            );

            return;
        }
    }

    # make sure to flag the input string as unicode (utf8) because replacements below can
    # introduce unicode encoded characters (see bug#10970, bug#11596 and bug#12097 for more info)
    $Kernel::OM->Get('Kernel::System::Encode')->EncodeInput( \$Param{String} );

    # get length of line for forcing line breakes
    my $LineLength = $Kernel::OM->Get('Kernel::Config')->Get('Ticket::Frontend::TextAreaNote') || 78;

    # find <a href=....> and replace it with [x]
    my @Links;
    my $Counter = 0;
    $Param{String} =~ s{
        <a\s.*?href\s*=\s*("|')(.+?)\1.*?>
    }
    {
        my $Link = $2;

        my %SafeLink = $Self->Safety(
            String       => $Link,
            NoApplet     => 1,
            NoObject     => 1,
            NoEmbed      => 1,
            NoSVG        => 1,
            NoImg        => 1,
            NoIntSrcLoad => 1,
            NoExtSrcLoad => 1,
            NoJavaScript => 1,
        );

        $Link = $SafeLink{String} // '';

        $Counter++;
        push @Links, "[$Counter] $Link\n";
        "[$Counter]";
    }egxi;

    # pre-process <blockquote> and <div style=\"cite\"
    my %Cite;
    $Counter = 0;
    $Param{String} =~ s{
        <blockquote(.*?)>(.+?)</blockquote>
    }
    {
        my $Ascii = $Self->ToAscii(
            String => $2,
        );
        # force line breaking
        if ( length $Ascii > $LineLength ) {
            $Ascii =~ s/(.{4,$LineLength})(?:\s|\z)/$1\n/gm;
        }
        $Ascii =~ s/^(.*?)$/> $1/gm;
        $Counter++;
        my $Key     = "######Cite::$Counter######";
        $Cite{$Key} = $Ascii;
        $Key;
    }segxmi;
    $Param{String} =~ s{
        <div[^>]+type="cite"[^>]*>(.+?)</div>
    }
    {
        my $Ascii = $Self->ToAscii(
            String => $1,
        );
        # force line breaking
        if ( length $Ascii > $LineLength ) {
            $Ascii =~ s/(.{4,$LineLength})(?:\s|\z)/$1\n/gm;
        }
        $Ascii =~ s/^(.*?)$/> $1/gm;
        $Counter++;
        my $Key     = "######Cite::$Counter######";
        $Cite{$Key} = $Ascii;
        $Key;
    }segxmi;

    # remember <pre> and <code> tags
    my %One2One;
    $Counter = 0;
    $Param{String} =~ s{
        <(pre|code)(.*?)>(.+?)</(pre|code)(.*?)>
    }
    {
        my $Content = $3;
        $Counter++;
        my $Key        = "######One2One::$Counter######";
        $One2One{$Key} = $Content;
        $Key;
    }segxmi;

    # remove comments at the first place to avoid to much work
    # for the regex engine
    $Param{String} =~ s{<!-- .*? -->}{}xmgsi;

    # remove empty lines
    $Param{String} =~ s/^\s*//mg;

    # fix some bad stuff from opera and others
    $Param{String} =~ s/(\n\r|\r\r\n|\r\n)/\n/gs;

    # remove new line after <br>
    $Param{String} =~ s/(\<br(\s{0,3}|\s{1,3}.+?)(\/|)\>)(\n|\r)/$1/gsi;

    # replace new lines with one space
    $Param{String} =~ s/\n/ /gs;
    $Param{String} =~ s/\r/ /gs;

    # remove style tags
    $Param{String} =~ s{<style [^>]*? />}{}xgsi;
    $Param{String} =~ s{<style [^>]*? > .*? </style[^>]*>}{}xgsi;

    # remove <br>,<br/>,<br />, <br class="name"/>, tags and replace it with \n
    $Param{String} =~ s/\<br(\s{0,3}|\s{1,3}.+?)(\/|)\>/\n/gsi;

    # remove </div> tags and replace it with \n
    $Param{String} =~ s/<\/(\s{0,3})div>/\n/gsi;

    # remove hr tags and replace it with \n
    $Param{String} =~ s/\<(hr|hr.+?)\>/\n\n/gsi;

    # remove p, table tags and replace it with \n
    $Param{String} =~ s/\<(\/|)(p|p.+?|table|table.+?)\>/\n\n/gsi;

    # remove opening tr, th tags and replace them with \n
    $Param{String} =~ s/\<(tr|tr.+?|th|th.+?)\>/\n\n/gsi;

    # convert li tags to \n -
    $Param{String} =~ s/\<li\>/\n - /gsi;

    # convert </ul> and </ol> tags to \n\n
    $Param{String} =~ s/\<\/(ul|ol)\>/\n\n/gsi;

    # remove </td> tags and replace them with " "
    $Param{String} =~ s/<\/td[^>]*>/ /gsi;

    # replace multiple spaces with just one space
    $Param{String} =~ s/[ ]{2,}/ /mg;

    # remember <pre> and <code> tags and replace it
    for my $Key ( sort keys %One2One ) {
        $Param{String} =~ s/$Key/\n\n\n$One2One{$Key}\n\n/g;
    }

    # strip all other tags
    $Param{String} =~ s/\<.+?\>//gs;

    # html encode based on cpan's HTML::Entities v1.35
    my %Entity = (

        # Some normal chars that have special meaning in SGML context
        amp  => '&',    # ampersand
        'gt' => '>',    # greater than
        'lt' => '<',    # less than
        quot => '"',    # double quote
        apos => "'",    # single quote

        # PUBLIC ISO 8879-1986//ENTITIES Added Latin 1//EN//HTML
        AElig  => chr(198),    # capital AE diphthong (ligature)
        Aacute => chr(193),    # capital A, acute accent
        Acirc  => chr(194),    # capital A, circumflex accent
        Agrave => chr(192),    # capital A, grave accent
        Aring  => chr(197),    # capital A, ring
        Atilde => chr(195),    # capital A, tilde
        Auml   => chr(196),    # capital A, dieresis or umlaut mark
        Ccedil => chr(199),    # capital C, cedilla
        ETH    => chr(208),    # capital Eth, Icelandic
        Eacute => chr(201),    # capital E, acute accent
        Ecirc  => chr(202),    # capital E, circumflex accent
        Egrave => chr(200),    # capital E, grave accent
        Euml   => chr(203),    # capital E, dieresis or umlaut mark
        Iacute => chr(205),    # capital I, acute accent
        Icirc  => chr(206),    # capital I, circumflex accent
        Igrave => chr(204),    # capital I, grave accent
        Iuml   => chr(207),    # capital I, dieresis or umlaut mark
        Ntilde => chr(209),    # capital N, tilde
        Oacute => chr(211),    # capital O, acute accent
        Ocirc  => chr(212),    # capital O, circumflex accent
        Ograve => chr(210),    # capital O, grave accent
        Oslash => chr(216),    # capital O, slash
        Otilde => chr(213),    # capital O, tilde
        Ouml   => chr(214),    # capital O, dieresis or umlaut mark
        THORN  => chr(222),    # capital THORN, Icelandic
        Uacute => chr(218),    # capital U, acute accent
        Ucirc  => chr(219),    # capital U, circumflex accent
        Ugrave => chr(217),    # capital U, grave accent
        Uuml   => chr(220),    # capital U, dieresis or umlaut mark
        Yacute => chr(221),    # capital Y, acute accent
        aacute => chr(225),    # small a, acute accent
        acirc  => chr(226),    # small a, circumflex accent
        aelig  => chr(230),    # small ae diphthong (ligature)
        agrave => chr(224),    # small a, grave accent
        aring  => chr(229),    # small a, ring
        atilde => chr(227),    # small a, tilde
        auml   => chr(228),    # small a, dieresis or umlaut mark
        ccedil => chr(231),    # small c, cedilla
        eacute => chr(233),    # small e, acute accent
        ecirc  => chr(234),    # small e, circumflex accent
        egrave => chr(232),    # small e, grave accent
        eth    => chr(240),    # small eth, Icelandic
        euml   => chr(235),    # small e, dieresis or umlaut mark
        iacute => chr(237),    # small i, acute accent
        icirc  => chr(238),    # small i, circumflex accent
        igrave => chr(236),    # small i, grave accent
        iuml   => chr(239),    # small i, dieresis or umlaut mark
        ntilde => chr(241),    # small n, tilde
        oacute => chr(243),    # small o, acute accent
        ocirc  => chr(244),    # small o, circumflex accent
        ograve => chr(242),    # small o, grave accent
        oslash => chr(248),    # small o, slash
        otilde => chr(245),    # small o, tilde
        ouml   => chr(246),    # small o, dieresis or umlaut mark
        szlig  => chr(223),    # small sharp s, German (sz ligature)
        thorn  => chr(254),    # small thorn, Icelandic
        uacute => chr(250),    # small u, acute accent
        ucirc  => chr(251),    # small u, circumflex accent
        ugrave => chr(249),    # small u, grave accent
        uuml   => chr(252),    # small u, dieresis or umlaut mark
        yacute => chr(253),    # small y, acute accent
        yuml   => chr(255),    # small y, dieresis or umlaut mark

        # Some extra Latin 1 chars that are listed in the HTML3.2 draft (21-May-96)
        copy => chr(169),      # copyright sign
        reg  => chr(174),      # registered sign
        nbsp => chr(160),      # non breaking space

        # Additional ISO-8859/1 entities listed in rfc1866 (section 14)
        iexcl   => chr(161),
        cent    => chr(162),
        pound   => chr(163),
        curren  => chr(164),
        yen     => chr(165),
        brvbar  => chr(166),
        sect    => chr(167),
        uml     => chr(168),
        ordf    => chr(170),
        laquo   => chr(171),
        'not'   => chr(172),    # not is a keyword in perl
        shy     => chr(173),
        macr    => chr(175),
        deg     => chr(176),
        plusmn  => chr(177),
        sup1    => chr(185),
        sup2    => chr(178),
        sup3    => chr(179),
        acute   => chr(180),
        micro   => chr(181),
        para    => chr(182),
        middot  => chr(183),
        cedil   => chr(184),
        ordm    => chr(186),
        raquo   => chr(187),
        frac14  => chr(188),
        frac12  => chr(189),
        frac34  => chr(190),
        iquest  => chr(191),
        'times' => chr(215),    # times is a keyword in perl
        divide  => chr(247),

        # these seem to be available only sind Perl 5.8.0
        OElig    => chr(338),
        oelig    => chr(339),
        Scaron   => chr(352),
        scaron   => chr(353),
        Yuml     => chr(376),
        fnof     => chr(402),
        circ     => chr(710),
        tilde    => chr(732),
        Alpha    => chr(913),
        Beta     => chr(914),
        Gamma    => chr(915),
        Delta    => chr(916),
        Epsilon  => chr(917),
        Zeta     => chr(918),
        Eta      => chr(919),
        Theta    => chr(920),
        Iota     => chr(921),
        Kappa    => chr(922),
        Lambda   => chr(923),
        Mu       => chr(924),
        Nu       => chr(925),
        Xi       => chr(926),
        Omicron  => chr(927),
        Pi       => chr(928),
        Rho      => chr(929),
        Sigma    => chr(931),
        Tau      => chr(932),
        Upsilon  => chr(933),
        Phi      => chr(934),
        Chi      => chr(935),
        Psi      => chr(936),
        Omega    => chr(937),
        alpha    => chr(945),
        beta     => chr(946),
        gamma    => chr(947),
        delta    => chr(948),
        epsilon  => chr(949),
        zeta     => chr(950),
        eta      => chr(951),
        theta    => chr(952),
        iota     => chr(953),
        kappa    => chr(954),
        lambda   => chr(955),
        mu       => chr(956),
        nu       => chr(957),
        xi       => chr(958),
        omicron  => chr(959),
        pi       => chr(960),
        rho      => chr(961),
        sigmaf   => chr(962),
        sigma    => chr(963),
        tau      => chr(964),
        upsilon  => chr(965),
        phi      => chr(966),
        chi      => chr(967),
        psi      => chr(968),
        omega    => chr(969),
        thetasym => chr(977),
        upsih    => chr(978),
        piv      => chr(982),
        ensp     => chr(8194),
        emsp     => chr(8195),
        thinsp   => chr(8201),
        zwnj     => chr(8204),
        zwj      => chr(8205),
        lrm      => chr(8206),
        rlm      => chr(8207),
        ndash    => chr(8211),
        mdash    => chr(8212),
        lsquo    => chr(8216),
        rsquo    => chr(8217),
        sbquo    => chr(8218),
        ldquo    => chr(8220),
        rdquo    => chr(8221),
        bdquo    => chr(8222),
        dagger   => chr(8224),
        Dagger   => chr(8225),
        bull     => chr(8226),
        hellip   => chr(8230),
        permil   => chr(8240),
        prime    => chr(8242),
        Prime    => chr(8243),
        lsaquo   => chr(8249),
        rsaquo   => chr(8250),
        oline    => chr(8254),
        frasl    => chr(8260),
        euro     => chr(8364),
        image    => chr(8465),
        weierp   => chr(8472),
        real     => chr(8476),
        trade    => chr(8482),
        alefsym  => chr(8501),
        larr     => chr(8592),
        uarr     => chr(8593),
        rarr     => chr(8594),
        darr     => chr(8595),
        harr     => chr(8596),
        crarr    => chr(8629),
        lArr     => chr(8656),
        uArr     => chr(8657),
        rArr     => chr(8658),
        dArr     => chr(8659),
        hArr     => chr(8660),
        forall   => chr(8704),
        part     => chr(8706),
        exist    => chr(8707),
        empty    => chr(8709),
        nabla    => chr(8711),
        isin     => chr(8712),
        notin    => chr(8713),
        ni       => chr(8715),
        prod     => chr(8719),
        sum      => chr(8721),
        minus    => chr(8722),
        lowast   => chr(8727),
        radic    => chr(8730),
        prop     => chr(8733),
        infin    => chr(8734),
        ang      => chr(8736),
        'and'    => chr(8743),
        'or'     => chr(8744),
        cap      => chr(8745),
        cup      => chr(8746),
        'int'    => chr(8747),
        there4   => chr(8756),
        sim      => chr(8764),
        cong     => chr(8773),
        asymp    => chr(8776),
        'ne'     => chr(8800),
        equiv    => chr(8801),
        'le'     => chr(8804),
        'ge'     => chr(8805),
        'sub'    => chr(8834),
        sup      => chr(8835),
        nsub     => chr(8836),
        sube     => chr(8838),
        supe     => chr(8839),
        oplus    => chr(8853),
        otimes   => chr(8855),
        perp     => chr(8869),
        sdot     => chr(8901),
        lceil    => chr(8968),
        rceil    => chr(8969),
        lfloor   => chr(8970),
        rfloor   => chr(8971),
        lang     => chr(9001),
        rang     => chr(9002),
        loz      => chr(9674),
        spades   => chr(9824),
        clubs    => chr(9827),
        hearts   => chr(9829),
        diams    => chr(9830),
    );

    # encode html entities like "&#8211;"
    $Param{String} =~ s{
        (&\#(\d+);?)
    }
    {
        my $ChrOrig = $1;
        my $Dec = $2;

        # Don't process UTF-16 surrogate pairs. Used on their own, these are not valid UTF-8 code
        # points and can result in errors in old Perl versions. See bug#12588 for more information.
        # - High Surrogate codes (U+D800-U+DBFF)
        # - Low Surrogate codes (U+DC00-U+DFFF)
        if ( $Dec >= 55296 && $Dec <= 57343 ) {
            $ChrOrig;
        }
        else {
            my $Chr = chr($Dec);

            # Make sure we get valid UTF8 code points, but skip characters from 128 to 255
            #   (inclusive), since they are by default internally not encoded as UTF-8 for
            #   backward compatibility reasons. See bug#12457 for more information.
            if ( $Dec < 128 || $Dec> 255 ) {
                Encode::_utf8_off($Chr);
                $Chr = Encode::decode('utf-8', $Chr, 0);
            }

            if ( $Chr ) {
                $Chr;
            }
            else {
                $ChrOrig;
            }
        }
    }egx;

    # encode html entities like "&#x3d;"
    $Param{String} =~ s{
        (&\#[xX]([0-9a-fA-F]+);?)
    }
    {
        my $ChrOrig = $1;
        my $Dec = hex( $2 );

        # Don't process UTF-16 surrogate pairs. Used on their own, these are not valid UTF-8 code
        # points and can result in errors in old Perl versions. See bug#12588 for more information.
        # - High Surrogate codes (U+D800-U+DBFF)
        # - Low Surrogate codes (U+DC00-U+DFFF)
        if ( $Dec >= 55296 && $Dec <= 57343 ) {
            $ChrOrig;
        }
        else {
            if ( $Dec ) {
                my $Chr = chr( $Dec );

                # Make sure we get valid UTF8 code points, but skip characters from 128 to 255
                #   (inclusive), since they are by default internally not encoded as UTF-8 for
                #   backward compatibility reasons. See bug#12457 for more information.
                if ( $Dec < 128 || $Dec > 255 ) {
                    Encode::_utf8_off($Chr);
                    $Chr = Encode::decode('utf-8', $Chr, 0);
                }

                if ( $Chr ) {
                    $Chr;
                }
                else {
                    $ChrOrig;
                }
            }
            else {
                $ChrOrig;
            }
        }
    }egx;

    # encode html entities like "&amp;"
    $Param{String} =~ s{
        (&(\w+);?)
    }
    {
        if ( $Entity{$2} ) {
            $Entity{$2};
        }
        else {
            $1;
        }
    }egx;

    # remove empty lines
    $Param{String} =~ s/^\s*\n\s*\n/\n/mg;

    # force line breaking
    if ( length $Param{String} > $LineLength ) {
        $Param{String} =~ s/(.{4,$LineLength})(?:\s|\z)/$1\n/gm;
    }

    # remember <blockquote> and <div style=\"cite\"
    for my $Key ( sort keys %Cite ) {
        $Param{String} =~ s/$Key/$Cite{$Key}\n/g;
    }

    # add extracted links
    if (@Links) {
        $Param{String} .= "\n\n" . join '', @Links;
    }

    return $Param{String};
}

=head2 ToHTML()

convert an ASCII string to an HTML string

    my $HTMLString = $HTMLUtilsObject->ToHTML(
        String             => $String,
        ReplaceDoubleSpace => 0,        # replace &nbsp;&nbsp; with "  ", optional 1 or 0 (defaults to 1)
    );

=cut

sub ToHTML {
    my ( $Self, %Param ) = @_;

    # check needed stuff
    for my $Needed (qw(String)) {
        if ( !defined $Param{$Needed} ) {
            $Kernel::OM->Get('Kernel::System::Log')->Log(
                Priority => 'error',
                Message  => "Need $Needed!"
            );

            return;
        }
    }

    # fix some bad stuff from opera and others
    $Param{String} =~ s/(\n\r|\r\r\n|\r\n)/\n/gs;

    $Param{String} =~ s/&/&amp;/g;
    $Param{String} =~ s/</&lt;/g;
    $Param{String} =~ s/>/&gt;/g;
    $Param{String} =~ s/"/&quot;/g;
    $Param{String} =~ s/(\n|\r)/<br\/>\n/g;
    $Param{String} =~ s/  /&nbsp;&nbsp;/g if $Param{ReplaceDoubleSpace};

    return $Param{String};
}

=head2 DocumentComplete()

check and e. g. add <html> and <body> tags to given HTML string

    my $HTMLDocument = $HTMLUtilsObject->DocumentComplete(
        String            => $String,
        CustomerInterface => 0, # optional 0|1, default is 0
    );

The input is return unchanged if it already looks like a complete HTML document.

=cut

sub DocumentComplete {
    my ( $Self, %Param ) = @_;

    # check needed stuff
    for my $Needed (qw(String)) {
        if ( !defined $Param{$Needed} ) {
            $Kernel::OM->Get('Kernel::System::Log')->Log(
                Priority => 'error',
                Message  => "Need $Needed!"
            );

            return;
        }
    }

    # TODO: the regex would also match the string q{<b id='<HTML>'>HTML</b>}
    return $Param{String} if $Param{String} =~ m/<html>/i;

    my $ConfigObject = $Kernel::OM->Get('Kernel::Config');
    my $Css          = '';

    if ( $Param{CustomerInterface} ) {
        $Css = $ConfigObject->Get('CustomerFrontend::RichText::DefaultCSS') // $Css;
    }
    else {
        $Css = $ConfigObject->Get('Frontend::RichText::DefaultCSS') // $Css;
    }

    # escape special characters like double-quotes, e.g. used in font names with spaces
    $Css = $Self->ToHTML( String => $Css );

    # Use the HTML5 doctype because it is compatible with HTML4 and causes the browsers
    #   to render the content in standards mode, which is more safe than quirks mode.
    my $Body = join '',
        q{<!DOCTYPE html><html><head>},
        q{<meta http-equiv="Content-Type" content="text/html; charset=utf-8"/>};
    if ( $Param{CustomerInterface} ) {

        # include quicksand and default css
        $Body .= '<link rel="stylesheet" type="text/css" href="' . $ConfigObject->Get('Frontend::WebPath') . 'common/css/quicksand.css">';
        $Body .= '<link rel="stylesheet" type="text/css" href="' . $ConfigObject->Get('Frontend::WebPath') . 'skins/Customer/default/css/Core.Default.css">';

    }

    my $CKEditorContentStylesPath
        = $Param{CustomerInterface} ? $ConfigObject->Get('CustomerFrontend::RichTextArticleStyles') : $ConfigObject->Get('Frontend::RichTextArticleStyles');

    my $ArticleContentStylesPath
        = $Param{CustomerInterface} ? 'skins/Customer/default/css/RichTextArticleContent.css' : 'skins/Agent/default/css/RichTextArticleContent.css';

    my $TargetDirectory = $Param{CustomerInterface} ? $ConfigObject->Get('Home') . '/var/httpd/htdocs/skins/Customer/default/css-cache/' : $ConfigObject->Get('Home') . '/var/httpd/htdocs/skins/Agent/default/css-cache/';

    my $FilePrefix = $Param{CustomerInterface} ? 'CustomerRichTextCSS' : 'AgentRichTextCSS';

    # minify files uses caching internally, so files are really only minified again if needed
    my $TargetFilename = $Kernel::OM->Get('Kernel::System::Loader')->MinifyFiles(
        List  => [
            $ConfigObject->Get('Home') . "/var/httpd/htdocs/$CKEditorContentStylesPath",
            $ConfigObject->Get('Home') . "/var/httpd/htdocs/$ArticleContentStylesPath",
        ],
        Type                 => 'CSS',
        TargetDirectory      => $TargetDirectory,
        TargetFilenamePrefix => $FilePrefix,
    );

    my $CacheObject = $Kernel::OM->Get('Kernel::System::Cache');
    my $CachedFilename = $CacheObject->Get(
        Type => 'HTMLUtils',
        Key  => $FilePrefix .'Filename',
    );
    my $ArticleStyles = "";

    if (!$TargetFilename) {
        $Kernel::OM->Get('Kernel::System::Log')->Log(
            Priority => 'error',
            Message  => 'error minifying content css files',
        );
    } else {
        # file not cached, old or changed
        if (!$CachedFilename || $TargetFilename ne $CachedFilename) {
            $CacheObject->Set(
                Type => 'HTMLUtils',
                Key  => $FilePrefix .'Filename',
                Value => $TargetFilename
            );
            $ArticleStyles = $Kernel::OM->Get('Kernel::System::Main')->FileRead(
            Location        => "$TargetDirectory/$TargetFilename",
            Type            => 'Local',
            DisableWarnings => 1,
            );
            $CacheObject->Set(
                Type => 'HTMLUtils',
                Key  => $FilePrefix,
                Value => $ArticleStyles
            );
            if ($CachedFilename) {
                $Kernel::OM->Get('Kernel::System::Main')->FileDelete(
                Location        => "$TargetDirectory/$CachedFilename",
                Type            => 'Local',
                DisableWarnings => 1,
                );
            }
            
        # file in cache
        } else {
            $ArticleStyles = $CacheObject->Get(
                Type => 'HTMLUtils',
                Key  => $FilePrefix
            );
        }

        if ($ArticleStyles ne "") {
            $Body .= "<style>" . ${$ArticleStyles} . ".ck-content {" . $Css . "}</style>";
        }
    }

    $Body .= '</head><body class="ck-content">' . $Param{String} . '</body></html>';

    return $Body;
}

=head2 DocumentStrip()

remove html document tags from string

    my $HTMLString = $HTMLUtilsObject->DocumentStrip(
        String  => $String,
    );

=cut

sub DocumentStrip {
    my ( $Self, %Param ) = @_;

    # check needed stuff
    for my $Needed (qw(String)) {
        if ( !defined $Param{$Needed} ) {
            $Kernel::OM->Get('Kernel::System::Log')->Log(
                Priority => 'error',
                Message  => "Need $Needed!"
            );

            return;
        }
    }

    $Param{String} =~ s/^<\!DOCTYPE\s+HTML.+?>//gsi;
    $Param{String} =~ s/<head>.+?<\/head>//gsi;
    $Param{String} =~ s/<(html|body)(.*?)>//gsi;
    $Param{String} =~ s/<\/(html|body)>//gsi;

    return $Param{String};
}

=head2 DocumentCleanup()

perform some sanity checks on HTML content.

<<<<<<< HEAD
=over 4

=item Replace MS Word 12 <p|div> with class "MsoNormal"

By using <br/> because
it's not used as <p><div> (margin:0cm; margin-bottom:.0001pt;).

=item  If there is no HTML document type present, inject the HTML5 document type

Because it is compatible with HTML4
and causes the browsers to render the content in standards mode, which is safer.
=======
 -  Replace <blockquote> by using
    "<div style="border:none;border-left:solid blue 1.5pt;padding:0cm 0cm 0cm 4.0pt" type="cite">"
    because of cross mail client and browser compatibility.
>>>>>>> 7a32eac3

=back

    $HTMLBody = $HTMLUtilsObject->DocumentCleanup(
        String => $HTMLBody,
    );

=cut

sub DocumentCleanup {
    my ( $Self, %Param ) = @_;

    # check needed stuff
    for my $Needed (qw(String)) {
        if ( !defined $Param{$Needed} ) {
            $Kernel::OM->Get('Kernel::System::Log')->Log(
                Priority => 'error',
                Message  => "Need $Needed!"
            );

            return;
        }
    }

    # If the string starts with <html> directly, inject the doctype
    $Param{String} =~ s{ \A \s* <html }{<!DOCTYPE html><html}gsmix;

    # remove <base> tags - see bug#8880
    $Param{String} =~ s{<base .*?>}{}xmsi;

<<<<<<< HEAD
    # replace MS Word 12 <p|div> with class "MsoNormal" by using <br/> because
    # it's not used as <p><div> (margin:0cm; margin-bottom:.0001pt;)
    $Param{String} =~ s{
        <p\s{1,3}class=(|"|')MsoNormal(|"|')(.*?)>(.+?)</p>
    }
    {
        $4 . '<br/>';
    }segxmi;

    $Param{String} =~ s{
        <div\s{1,3}class=(|"|')MsoNormal(|"|')(.*?)>(.+?)</div>
    }
    {
        $4 . '<br/>';
    }segxmi;
=======
    # replace <blockquote> by using
    # "<div style="border:none;border-left:solid blue 1.5pt;padding:0cm 0cm 0cm 4.0pt" type="cite">"
    # because of cross mail client and browser compatability
    my $Style = "border:none;border-left:solid blue 1.5pt;padding:0cm 0cm 0cm 4.0pt";
    for ( 1 .. 10 ) {
        $Param{String} =~ s{
            <blockquote(.*?)>(.+?)</blockquote>
        }
        {
            "<div $1 style=\"$Style\">$2</div>";
        }segxmi;
    }
>>>>>>> 7a32eac3

    return $Param{String};
}

=head2 LinkQuote()

detect links in HTML code, add C<a href> if missing

    my $HTMLWithLinks = $HTMLUtilsObject->LinkQuote(
        String    => $HTMLString,
        Target    => 'TargetName', # content of target="?", e. g. _blank
        TargetAdd => 1,            # add target="_blank" to all existing "<a href"
    );

also string ref is possible

    my $HTMLWithLinksRef = $HTMLUtilsObject->LinkQuote(
        String => \$HTMLStringRef,
    );

=cut

sub LinkQuote {
    my ( $Self, %Param ) = @_;

    # $String is confusingly a reference to a string
    my $String = $Param{String} || '';
    my $StringNonref;
    if ( !ref $String ) {
        $StringNonref = $String;
        $String       = \$StringNonref;

        # return if string is not a ref and it is empty
        return $StringNonref unless $StringNonref;
    }

    # add target to already existing url of html string
    if ( $Param{TargetAdd} ) {

        # find target
        my $Target = $Param{Target};
        if ( !$Target ) {
            $Target = '_blank';
        }

        # add target to existing "<a href"
        ${$String} =~ s{
            (<a\s{1,10})([^>]+)>
        }
        {
            my $Start = $1;
            my $Value = $2;
            if ( $Value !~ /href=/i || $Value =~ /target=/i ) {
                "$Start$Value>";
            }
            else {
                "$Start$Value target=\"$Target\">";
            }
        }egxsi;
    }

    my $Marker = "§" x 10;

    # Remove existing <a>...</a> tags and their content to be re-inserted later, this must not be quoted.
    # Also remove other tags to avoid quoting in tag parameters.
    my $Counter = 0;
    my %TagHash;
    ${$String} =~ s{
        (<a\s[^>]*?>[^>]*</a>|<[^>]+?>)
    }
    {
        my $Content = $1;
        my $Key     = "${Marker}TagHash-$Counter${Marker}";
        $TagHash{$Counter++} = $Content;
        $Key;
    }egxism;

    # Add <a> tags for URLs in the content.
    my $Target = '';
    if ( $Param{Target} ) {
        $Target = " target=\"$Param{Target}\"";
    }
    ${$String} =~ s{
        (                                          # $1 greater-than and less-than sign
            > | < | \s+ | §{10} |
            (?: &[a-zA-Z0-9]+; )                   # get html entities
        )
        (                                          # $2
            (?:                                    # http or only www
                (?: (?: http s? | ftp ) :\/\/) |   # http://,https:// and ftp://
                (?: (?: www | ftp ) \.)            # www. and ftp.
            )
        )
        (                                          # $3
            (?: [a-z0-9\-]+ \. )*                  # get subdomains, optional
            [a-z0-9\-]+                            # get top level domain
            (?:                                    # optional port number
                [:]
                [0-9]+
            )?
            (?:                                    # file path element
                [\/\.]
                | [a-zA-Z0-9\-_=%]
            )*
            (?:                                    # param string
                [\?]                               # if param string is there, "?" must be present
                [a-zA-Z0-9&;=%\-_:\.\/]*           # param string content, this will also catch entities like &amp;
            )?
            (?:                                    # link hash string
                [\#]                               #
                [a-zA-Z0-9&;=%\-_:\.\/]*           # hash string content, this will also catch entities like &amp;
            )?
        )
        (?=                                        # $4
            (?:
                [\?,;!\.\)] (?: \s | $ )           # \)\s this construct is because of bug# 2450
                | \"
                | \]
                | \s+
                | '
                | >                               # greater-than and less-than sign
                | <                               # "
                | (?: &[a-zA-Z0-9]+; )+            # html entities
                | $                                # bug# 2715
            )
            | §{10}                                # ending TagHash
        )
    }
    {
        my $Start    = $1;
        my $Protocol = $2;
        my $Link     = $3;
        my $End      = $4 || '';

        # there may different links for href and link body
        my $HrefLink;
        my $DisplayLink;

        if ( $Protocol =~ m{\A ( http | https | ftp ) : \/ \/ }xi ) {
            $DisplayLink = $Protocol . $Link;
            $HrefLink    = $DisplayLink;
        }
        else {
            if ($Protocol =~ m{\A ftp }smx ) {
                $HrefLink = 'ftp://';
            }
            else {
                $HrefLink = 'http://';
            }

            if ( $Protocol ) {
                $HrefLink   .= $Protocol;
                $DisplayLink = $Protocol;
            }

            $DisplayLink .= $Link;
            $HrefLink    .= $Link;
        }
        $Start . "<a href=\"$HrefLink\"$Target title=\"$HrefLink\">$DisplayLink<\/a>" . $End;
    }egxism;

    # Re-add previously removed tags.
    ${$String} =~ s{${Marker}TagHash-(\d+)${Marker}}{$TagHash{$1}}egsxim;

    # check ref && return result like called
    return defined $StringNonref ? $String->$* : $String;
}

=head2 Safety()

To remove/strip active html tags/addons (javascript, C<applet>s, C<embed>s and C<object>s)
from HTML strings. All options are turned off by default

    my %Safe = $HTMLUtilsObject->Safety(
        String         => $HTMLString,
        NoApplet       => 1,
        NoObject       => 1,
        NoEmbed        => 1,
        NoSVG          => 1,
        NoImg          => 1,
        NoIntSrcLoad   => 0,
        NoExtSrcLoad   => 1,
        NoJavaScript   => 1,
    );

also string ref is possible

    my %Safe = $HTMLUtilsObject->Safety(
        String       => \$HTMLStringRef,
        NoApplet     => 1,
        NoObject     => 1,
        NoEmbed      => 1,
        NoSVG        => 1,
        NoImg        => 1,
        NoIntSrcLoad => 0,
        NoExtSrcLoad => 1,
        NoJavaScript => 1,
    );

returns

    my %Safe = (
        String  => $HTMLString, # modified html string (scalar or ref)
        Replace => 1,           # info if something got replaced (not really reliable)
    );

=cut

sub Safety {
    my ( $Self, %Param ) = @_;

    # check needed stuff
    for my $Needed (qw(String)) {
        if ( !defined $Param{$Needed} ) {
            $Kernel::OM->Get('Kernel::System::Log')->Log(
                Priority => 'error',
                Message  => "Need $Needed!"
            );

            return;
        }
    }

    # check ref
    # $String is confusingly a reference to a string
    my $String = $Param{String} // '';
    my $StringNonref;
    if ( !ref $String ) {
        $StringNonref = $String;
        $String       = \$StringNonref;
    }

    # Detection of UTF-7 encoded '<' and '>' is no longer needed,
    # as only ancient versions of IE were vulnerable.
    # See https://cheatsheetseries.owasp.org/cheatsheets/XSS_Filter_Evasion_Cheat_Sheet.html#utf-7-encoding
    # my $TagStart = '(?:<|[+]ADw-)';
    # my $TagEnd   = '(?:>|[+]AD4-)';

    my %Safety = (
        Replace => 0,
    );

    # This can also be entity-encoded to hide it from the parser.
    #   Browsers seem to tolerate an omitted ";".
    my $JavaScriptPrefixRegex = qr/
        (?: j | &\#106[;]? | &\#x6a[;]? )
        (?: a | &\#97[;]?  | &\#x61[;]? )
        (?: v | &\#118[;]? | &\#x76[;]? )
        (?: a | &\#97[;]?  | &\#x61[;]? )
        (?: s | &\#115[;]? | &\#x73[;]? )
        (?: c | &\#99[;]?  | &\#x63[;]? )
        (?: r | &\#114[;]? | &\#x72[;]? )
        (?: i | &\#105[;]? | &\#x69[;]? )
        (?: p | &\#112[;]? | &\#x70[;]? )
        (?: t | &\#116[;]? | &\#x74[;]? )
    /ix;

    # The scrubber can be used to remove tags and attributes. Using the module
    # avoids using error prone regexes. However there are some downsides. HTML::Scrubber
    # can't drop a tag based on the existence of an attribute.
    # Also note that the scrupper normalizes the HTML, e.g. consistently double quotes,
    # lower case tags and attr names.

    # Drop the attributes 'src' and 'poster' depending on NoIntSrcLoad and NoExtSrcLoad.
    my $ScrubberReplaced = 0;
    my $TagHandler       = sub {
        my ( $Event, $Tag, $Attr, $AttrSeq, $Text ) = @_;

        # only inspect start tags
        return unless $Event eq 'start';

        # Consider non-alpha, non-digit chars in the tag as suspicious
        # e.g. <SCRIPT/XSS SRC="http://xss.rocks/xss.js"></SCRIPT>
        # This filter is always active.
        if ( $Tag =~ m/[^a-zA-Z0-9]/ ) {
            $ScrubberReplaced++;

            return '';    # discard the tag
        }

        if ( $Param{NoIntSrcLoad} || $Param{NoExtSrcLoad} ) {
            BLACK_LISTED:
            for my $Blacklisted (qw(src poster)) {

                next BLACK_LISTED unless $Attr->{$Blacklisted};

                if ( $Param{NoIntSrcLoad} ) {

                    # drop the start tag;
                    $ScrubberReplaced++;

                    return '';    # discard the tag
                }

                # the NoExtSrcLoad case
                if (
                    $Attr->{$Blacklisted} =~ m/(?:http|ftp|https):/i    # external URL
                    ||
                    $Attr->{$Blacklisted} =~ m!//!                      # protocol relative external URL
                    )
                {
                    # drop the start tag;
                    # The replace count is used for confirmation of external source load
                    $ScrubberReplaced++;

                    return '';    # discard the tag
                }
            }
        }

        if ( $Param{NoJavaScript} ) {

            # remove HTTP redirects in meta tags
            if ( $Tag eq 'meta' && $Attr->{'http-equiv'} && $Attr->{'http-equiv'} =~ m/refresh/i ) {
                $ScrubberReplaced++;

                return '';    # discard the tag
            }

            # <SCRIPT/SRC="http://ha.ckers.org/xss.js"></SCRIPT>
            # is parsed by HTML::Parser as the tag "script/src=\"http://ha.ckers.org/xss.js\""
            # but browser might interpret it as a script tag
            if ( $Tag =~ m/script/i ) {
                $ScrubberReplaced++;

                return '';    # discard the tag
            }

            if ( $Tag =~ m/link/i && $Text =~ $JavaScriptPrefixRegex ) {
                $ScrubberReplaced++;

                return '';    # discard the tag
            }
        }

        return;               # continue processing with the rule based scrubbing
    };

    # HTML::Scrubber works with callback subs. The callbacks for attributes
    # receive the following arguments: the current object, tag name, attribute name, and attribute value.

    my $DefaultAttributeHandler = sub {
        my ( undef, undef, $AttrName, $AttrValue ) = @_;

        # TODO: disregard strange attribute names like '-st\0range'

        if ( $Param{NoJavaScript} ) {

            # remove on event attributes, even when preceeded by nonsense
            if ( $AttrName =~ m/^ [^a-zA-Z0-9]* on/ix ) {
                $ScrubberReplaced++;

                return ();    # empty list drops the attribute
            }
        }

        # otherwise keep the unchanged value
        return $AttrValue;
    };

    my $StyleHandler = sub {
        my ( undef, undef, undef, $AttrValue ) = @_;

        if (
            ( $Param{NoIntSrcLoad} && $AttrValue =~ m{url\(}i )
            ||
            ( $Param{NoExtSrcLoad} && $AttrValue =~ m/(http|ftp|https):/i )    # external URLs
            ||
            ( $Param{NoExtSrcLoad} && $AttrValue =~ m!//!i )                   # protocol relative URLs
            )
        {
            $ScrubberReplaced++;

            return ();                                                         # empty list drops the attribute
        }

        # keep the unchanged value
        return $AttrValue;
    };

    my $CheckJavaScriptHander = sub {
        my ( undef, undef, undef, $AttrValue ) = @_;

        if ( $Param{NoJavaScript} ) {

            # javascript at beginning of attribute value
            if ( $AttrValue =~ m/^\s* $JavaScriptPrefixRegex/ix ) {
                $ScrubberReplaced++;

                return '';    # return empty string as this reproduces the legacy behavior
            }
        }

        # keep the unchanged value
        return $AttrValue;
    };

    my $Scrubber = HTML::Scrubber->new(
        preempt => $TagHandler,
        default => [

            # allow all tags per default
            1,

            # special handling for the 'style' attribute, otherwise keep all attributes
            #
            {
                '*'        => $DefaultAttributeHandler,    # filter out the onEVENT handlers
                style      => $StyleHandler,
                background => $CheckJavaScriptHander,
                url        => $CheckJavaScriptHander,
                src        => $CheckJavaScriptHander,
                href       => $CheckJavaScriptHander,
            }
        ],
    );

    # for some reason stype and script are not handled by new()
    $Scrubber->style(1);                                  # style tags should not be filtered by HTML::Parser
    $Scrubber->script( $Param{NoJavaScript} ? 0 : 1 );    # let HTML::Parser filter script tags

    # remove <applet> tags
    if ( $Param{NoApplet} ) {
        $Scrubber->deny('applet');
    }

    # remove <Object> tags
    if ( $Param{NoObject} ) {
        $Scrubber->deny( 'object', 'param' );
    }

    # remove <svg> tags
    if ( $Param{NoSVG} ) {
        $Scrubber->deny('svg');
    }

    # remove <img> tags
    if ( $Param{NoImg} ) {
        $Scrubber->deny('img');
    }

    # remove <embed> tags
    if ( $Param{NoEmbed} ) {
        $Scrubber->deny('embed');
    }

    $String->$* = $Scrubber->scrub( $String->$* );
    $Safety{Replace} += $ScrubberReplaced;    # total count

    # check ref && return result like called
    $Safety{String} = defined $StringNonref ? $String->$* : $String;

    return %Safety;
}

=head2 EmbeddedImagesExtract()

extracts embedded images with data-URLs from an HTML document.

    $HTMLUtilsObject->EmbeddedImagesExtract(
        DocumentRef    => \$Body,
        AttachmentsRef => \@Attachments,
    );

Returns nothing. If embedded images were found, these will be appended
to the attachments list, and the image data URL will be replaced with a
C<cid:> URL in the document.

=cut

sub EmbeddedImagesExtract {
    my ( $Self, %Param ) = @_;

    if ( ref $Param{DocumentRef} ne 'SCALAR' || !defined ${ $Param{DocumentRef} } ) {
        $Kernel::OM->Get('Kernel::System::Log')->Log(
            Priority => 'error',
            Message  => "Need DocumentRef!"
        );

        return;
    }
    if ( ref $Param{AttachmentsRef} ne 'ARRAY' ) {
        $Kernel::OM->Get('Kernel::System::Log')->Log(
            Priority => 'error',
            Message  => "Need AttachmentsRef!"
        );

        return;
    }

    my $FQDN = $Kernel::OM->Get('Kernel::Config')->Get('FQDN');
    ${ $Param{DocumentRef} } =~ s{(src=")(data:image/)(png|gif|jpg|jpeg|bmp)(;base64,)(.+?)(")}{

        my $Base64String = $5;

        my $FileName     = 'pasted-' . time() . '-' . int(rand(1000000)) . '.' . $3;
        my $ContentType  = "image/$3; name=\"$FileName\"";
        my $ContentID    = 'pasted.' . time() . '.' . int(rand(1000000)) . '@' . $FQDN;

        my $AttachmentData = {
            Content     => decode_base64($Base64String),
            ContentType => $ContentType,
            ContentID   => $ContentID,
            Filename    => $FileName,
            Disposition => 'inline',
        };
        push @{$Param{AttachmentsRef}}, $AttachmentData;

        # compose new image tag
        $1 . "cid:$ContentID" . $6

    }egxi;

    return 1;
}

1;<|MERGE_RESOLUTION|>--- conflicted
+++ resolved
@@ -821,23 +821,12 @@
 
 perform some sanity checks on HTML content.
 
-<<<<<<< HEAD
 =over 4
-
-=item Replace MS Word 12 <p|div> with class "MsoNormal"
-
-By using <br/> because
-it's not used as <p><div> (margin:0cm; margin-bottom:.0001pt;).
 
 =item  If there is no HTML document type present, inject the HTML5 document type
 
 Because it is compatible with HTML4
 and causes the browsers to render the content in standards mode, which is safer.
-=======
- -  Replace <blockquote> by using
-    "<div style="border:none;border-left:solid blue 1.5pt;padding:0cm 0cm 0cm 4.0pt" type="cite">"
-    because of cross mail client and browser compatibility.
->>>>>>> 7a32eac3
 
 =back
 
@@ -867,37 +856,6 @@
 
     # remove <base> tags - see bug#8880
     $Param{String} =~ s{<base .*?>}{}xmsi;
-
-<<<<<<< HEAD
-    # replace MS Word 12 <p|div> with class "MsoNormal" by using <br/> because
-    # it's not used as <p><div> (margin:0cm; margin-bottom:.0001pt;)
-    $Param{String} =~ s{
-        <p\s{1,3}class=(|"|')MsoNormal(|"|')(.*?)>(.+?)</p>
-    }
-    {
-        $4 . '<br/>';
-    }segxmi;
-
-    $Param{String} =~ s{
-        <div\s{1,3}class=(|"|')MsoNormal(|"|')(.*?)>(.+?)</div>
-    }
-    {
-        $4 . '<br/>';
-    }segxmi;
-=======
-    # replace <blockquote> by using
-    # "<div style="border:none;border-left:solid blue 1.5pt;padding:0cm 0cm 0cm 4.0pt" type="cite">"
-    # because of cross mail client and browser compatability
-    my $Style = "border:none;border-left:solid blue 1.5pt;padding:0cm 0cm 0cm 4.0pt";
-    for ( 1 .. 10 ) {
-        $Param{String} =~ s{
-            <blockquote(.*?)>(.+?)</blockquote>
-        }
-        {
-            "<div $1 style=\"$Style\">$2</div>";
-        }segxmi;
-    }
->>>>>>> 7a32eac3
 
     return $Param{String};
 }
