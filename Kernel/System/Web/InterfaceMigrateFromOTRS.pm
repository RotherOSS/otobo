--- conflicted
+++ resolved
@@ -80,12 +80,7 @@
 =cut
 
 sub new {
-<<<<<<< HEAD
-    my $Type  = shift;
-    my %Param = @_;
-=======
-    my ( $Class, %Param ) = @_;
->>>>>>> aa341e7a
+    my ( $Type, %Param ) = @_;
 
     # start with an empty hash for the new object
     my $Self = bless {}, $Type;
