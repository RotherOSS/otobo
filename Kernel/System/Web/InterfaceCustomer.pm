--- conflicted
+++ resolved
@@ -1420,11 +1420,7 @@
             }
         }
 
-<<<<<<< HEAD
         return $Output;
-=======
-        return 1;
->>>>>>> f599824a
     }
 
     # throw exception
