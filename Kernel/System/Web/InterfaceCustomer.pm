--- conflicted
+++ resolved
@@ -93,8 +93,7 @@
 =cut
 
 sub new {
-    my $Type  = shift;
-    my %Param = @_;
+    my ( $Type, %Param ) = @_;
 
     # start with an empty hash for the new object
     my $Self = bless {}, $Type;
@@ -204,20 +203,16 @@
     my $CookieSecureAttribute = $ConfigObject->Get('HttpType') eq 'https' ? 1 : undef;
 
     # check whether we are using the right scheme
-    my ( $RequestScheme ) = split( '/', $ParamObject->ServerProtocol() );
-    $RequestScheme = lc( $RequestScheme );
+    my ( $RequestScheme ) = split '/', $ParamObject->ServerProtocol(), 2;
+    $RequestScheme = lc $RequestScheme;
     if ( $RequestScheme ne $ConfigObject->Get('HttpType') ) {
         $Kernel::OM->Get('Kernel::System::Log')->Log(
             Priority => 'notice',
-<<<<<<< HEAD
-            Message  => 'HttpType '.$ConfigObject->Get('HttpType').' is set, but '.$RequestScheme.' is used!',
-=======
-            Message  => 'HttpType '
-                . $ConfigObject->Get('HttpType')
-                . ' is set, but '
-                . $ENV{REQUEST_SCHEME}
-                . ' is used!',
->>>>>>> d2d6be92
+            Message  => sprintf(
+                'HttpType %s is set, but %s is used!',
+                $ConfigObject->Get('HttpType'),
+                $RequestScheme
+            ),
         );
     }
 
@@ -238,11 +233,7 @@
         }
     }
 
-<<<<<<< HEAD
     # get common application and add-on application params
-=======
-    # get common application and add on application params
->>>>>>> d2d6be92
     my %CommonObjectParam = %{ $ConfigObject->Get('CustomerFrontend::CommonParam') };
     for my $Key ( sort keys %CommonObjectParam ) {
         $Param{$Key} = $ParamObject->GetParam( Param => $Key ) || $CommonObjectParam{$Key};
@@ -476,12 +467,13 @@
         }
 
         # execution in 20 seconds
-        my $ExecutionTimeObj = $Kernel::OM->Create('Kernel::System::DateTime');
+        my $ExecutionTimeObj = $SessionDTObject->Clone();
         $ExecutionTimeObj->Add( Seconds => 20 );
+        my $ExecutionTime = $ExecutionTimeObj->ToString();
 
         # add a asynchronous executor scheduler task to count the concurrent user
         $Kernel::OM->Get('Kernel::System::Scheduler')->TaskAdd(
-            ExecutionTime            => $ExecutionTimeObj->ToString(),
+            ExecutionTime            => $ExecutionTime,
             Type                     => 'AsynchronousExecutor',
             Name                     => 'PluginAsynchronous::ConcurrentUser',
             MaximumParallelInstances => 1,
