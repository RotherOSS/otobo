# --
# OTOBO is a web-based ticketing system for service organisations.
# --
# Copyright (C) 2019-2021 Rother OSS GmbH, https://otobo.de/
# --
# This program is free software: you can redistribute it and/or modify it under
# the terms of the GNU General Public License as published by the Free Software
# Foundation, either version 3 of the License, or (at your option) any later version.
# This program is distributed in the hope that it will be useful, but WITHOUT
# ANY WARRANTY; without even the implied warranty of MERCHANTABILITY or FITNESS
# FOR A PARTICULAR PURPOSE. See the GNU General Public License for more details.
# You should have received a copy of the GNU General Public License
# along with this program. If not, see <https://www.gnu.org/licenses/>.
# --

package Kernel::System::Web::Exception;

=head1 NAME

Kernel::System::Web::Exception - an exception object for Plack::Middleware::HTTPExceptions

=head1 SYNOPSIS

    use Kernel::System::Web::Exception;

    $LayoutObject->Header(); # set HTTP headers

    # fatal error encounted during handling of a request
    my $IsFatal = 1;
    if ( $IsFatal ) {
        die Kernel::System::Web::Exception->new(
            PlackResponse => Plack::Response->new( 500, [], 'Oberwalting, we have a problem' ),
        );
    }

=head1 DESCRIPTION

The thrown instance provides the method C<as_psgi()> which can be handled by C<Plack::Middleware::HTTPExceptions>.

=cut

use strict;
use warnings;
use v5.24;
use namespace::autoclean;
use utf8;

# core modules

# CPAN modules

# OTOBO modules
use Kernel::System::ObjectManager; # avoid warning: Name "Kernel::OM" used only once

our $ObjectManagerDisabled = 1;

=head1 PUBLIC INTERFACE

=head2 new()

create an exception object

    use Kernel::System::Web::Exception;

    my $Content = "Oberwalting, we have a problem";

    die Kernel::System::Web::Exception->new( Content => $Content );

=cut

sub new {
    my $Type  = shift;
    my %Param = @_;

<<<<<<< HEAD
    # bless a hashref containing the passed parameters
    return bless { %Param }, $Type;
=======
    # start with a hash containing the params
    return bless {%Param}, $Type;
>>>>>>> 30a746e2
}

=head2 as_psgi()

make use of a caught exception object

    my $PSGIResponse = $CaughtObject->as_psgi()

=cut

sub as_psgi {    ## no critic qw(OTOBO::RequireCamelCase)
    my $Self = shift;

    # The thrower already has a proper Plack::Response object.
    # This is the recommended case.
    return $Self->{PlackResponse}->finalize() if $Self->{PlackResponse};

    # error as default
    return Plack::Response->new(
        500,
        { 'Content-Type' => 'text/html' },
        'empty exception'
    )->finalize();
}

1;<|MERGE_RESOLUTION|>--- conflicted
+++ resolved
@@ -72,13 +72,8 @@
     my $Type  = shift;
     my %Param = @_;
 
-<<<<<<< HEAD
     # bless a hashref containing the passed parameters
-    return bless { %Param }, $Type;
-=======
-    # start with a hash containing the params
     return bless {%Param}, $Type;
->>>>>>> 30a746e2
 }
 
 =head2 as_psgi()
