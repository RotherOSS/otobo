# --
# OTOBO is a web-based ticketing system for service organisations.
# --
# Copyright (C) 2001-2020 OTRS AG, https://otrs.com/
# Copyright (C) 2019-2024 Rother OSS GmbH, https://otobo.io/
# --
# This program is free software: you can redistribute it and/or modify it under
# the terms of the GNU General Public License as published by the Free Software
# Foundation, either version 3 of the License, or (at your option) any later version.
# This program is distributed in the hope that it will be useful, but WITHOUT
# ANY WARRANTY; without even the implied warranty of MERCHANTABILITY or FITNESS
# FOR A PARTICULAR PURPOSE. See the GNU General Public License for more details.
# You should have received a copy of the GNU General Public License
# along with this program. If not, see <https://www.gnu.org/licenses/>.
# --

package Kernel::System::Web::UploadCache::DB;

use strict;
use warnings;

<<<<<<< HEAD
# core modules
use MIME::Base64 qw(decode_base64 encode_base64);

# CPAN modules

# OTOBO modules
=======
use List::Util qw(sum);
use MIME::Base64;
>>>>>>> 8a0ffce2

our @ObjectDependencies = (
    'Kernel::Config',
    'Kernel::System::DB',
    'Kernel::System::Encode',
    'Kernel::System::Log',
    'Kernel::System::Main',
);

sub new {
    my ( $Type, %Param ) = @_;

    # allocate new hash for object
    my $Self = {};
    bless( $Self, $Type );

    return $Self;
}

sub FormIDRemove {
    my ( $Self, %Param ) = @_;

    for (qw(FormID)) {
        if ( !$Param{$_} ) {
            $Kernel::OM->Get('Kernel::System::Log')->Log(
                Priority => 'error',
                Message  => "Need $_!"
            );
            return;
        }
    }

    return if !$Kernel::OM->Get('Kernel::System::DB')->Do(
        SQL => '
            DELETE FROM web_upload_cache
            WHERE form_id = ?',
        Bind => [ \$Param{FormID} ],
    );

    return 1;
}

sub FormIDAddFile {
    my ( $Self, %Param ) = @_;

    for (qw(FormID Filename ContentType)) {
        if ( !$Param{$_} ) {
            $Kernel::OM->Get('Kernel::System::Log')->Log(
                Priority => 'error',
                Message  => "Need $_!"
            );
            return;
        }
    }

    my $ConfigObject = $Kernel::OM->Get('Kernel::Config');

    $Param{Content} = '' if !defined( $Param{Content} );

    # get file size
    $Param{Filesize} = bytes::length( $Param{Content} );

    # perform file size check
    {
        my $WebMaxFileUpload = $ConfigObject->Get('WebMaxFileUpload');

        # get size of already uploaded file
        my $Data = $Self->FormIDGetAllFilesMeta(
            FormID => $Param{FormID},
        ) || ();

        # calculate space used within this form
        my $SpaceTaken = ( sum( map { $_->{Filesize} } $Data->@* ) ) // 0;

        if ( ( $SpaceTaken + $Param{Filesize} ) > $WebMaxFileUpload ) {
            $Kernel::OM->Get('Kernel::System::Log')->Log(
                Priority => 'error',
                Message  => "Upload of file $Param{Filename} exceeds WebMaxFileUpload limit!"
            );
            return;
        }
    }

    # get database object
    my $DBObject = $Kernel::OM->Get('Kernel::System::DB');

    # encode attachment if it's a postgresql backend!!!
    if ( !$DBObject->GetDatabaseFunction('DirectBlob') ) {

        $Kernel::OM->Get('Kernel::System::Encode')->EncodeOutput( \$Param{Content} );

        $Param{Content} = encode_base64( $Param{Content} );
    }

    # create content id
    my $ContentID   = $Param{ContentID};
    my $Disposition = $Param{Disposition} || '';
    if ( !$ContentID && lc $Disposition eq 'inline' ) {

        my $Random = rand 999999;
        my $FQDN   = $ConfigObject->Get('FQDN');

        $ContentID = "$Disposition$Random.$Param{FormID}\@$FQDN";
    }

    # write attachment to db
    my $Time = time();

    return if !$DBObject->Do(
        SQL => '
            INSERT INTO web_upload_cache (form_id, filename, content_type, content_size, content,
                create_time_unix, content_id, disposition)
            VALUES  (?, ?, ?, ?, ?, ?, ?, ?)',
        Bind => [
            \$Param{FormID},  \$Param{Filename}, \$Param{ContentType}, \$Param{Filesize},
            \$Param{Content}, \$Time,            \$ContentID,          \$Param{Disposition}
        ],
    );

    return 1;
}

sub FormIDRemoveFile {
    my ( $Self, %Param ) = @_;

    for (qw(FormID FileID)) {
        if ( !$Param{$_} ) {
            $Kernel::OM->Get('Kernel::System::Log')->Log(
                Priority => 'error',
                Message  => "Need $_!"
            );
            return;
        }
    }

    my @Index = @{ $Self->FormIDGetAllFilesMeta(%Param) };

    # finish if files have been already removed by other process
    return if !@Index;

    my $ID = $Param{FileID} - 1;
    $Param{Filename} = $Index[$ID]->{Filename};

    return if !$Kernel::OM->Get('Kernel::System::DB')->Do(
        SQL => '
            DELETE FROM web_upload_cache
            WHERE form_id = ?
                AND filename = ?',
        Bind => [ \$Param{FormID}, \$Param{Filename} ],
    );

    return 1;
}

sub FormIDGetAllFilesData {
    my ( $Self, %Param ) = @_;

    my $Counter = 0;
    my @Data;
    for (qw(FormID)) {
        if ( !$Param{$_} ) {
            $Kernel::OM->Get('Kernel::System::Log')->Log(
                Priority => 'error',
                Message  => "Need $_!"
            );
            return;
        }
    }

    # get database object
    my $DBObject = $Kernel::OM->Get('Kernel::System::DB');

    $DBObject->Prepare(
        SQL => '
            SELECT filename, content_type, content_size, content, content_id, disposition
            FROM web_upload_cache
            WHERE form_id = ?
            ORDER BY create_time_unix',
        Bind   => [ \$Param{FormID} ],
        Encode => [ 1, 1, 1, 0, 1, 1 ],
    );

    while ( my @Row = $DBObject->FetchrowArray() ) {
        $Counter++;

        # encode attachment if it's a postgresql backend!!!
        if ( !$DBObject->GetDatabaseFunction('DirectBlob') ) {
            $Row[3] = decode_base64( $Row[3] );
        }

        # add the info
        push(
            @Data,
            {
                Content     => $Row[3],
                ContentID   => $Row[4],
                ContentType => $Row[1],
                Filename    => $Row[0],
                Filesize    => $Row[2],
                Disposition => $Row[5],
                FileID      => $Counter,
            }
        );
    }

    return \@Data;
}

sub FormIDGetAllFilesMeta {
    my ( $Self, %Param ) = @_;

    my $Counter = 0;
    my @Data;
    for (qw(FormID)) {
        if ( !$Param{$_} ) {
            $Kernel::OM->Get('Kernel::System::Log')->Log(
                Priority => 'error',
                Message  => "Need $_!"
            );
            return;
        }
    }

    # get database object
    my $DBObject = $Kernel::OM->Get('Kernel::System::DB');

    $DBObject->Prepare(
        SQL => '
            SELECT filename, content_type, content_size, content_id, disposition
            FROM web_upload_cache
            WHERE form_id = ?
            ORDER BY create_time_unix',
        Bind => [ \$Param{FormID} ],
    );

    while ( my @Row = $DBObject->FetchrowArray() ) {
        $Counter++;

        # add the info
        push(
            @Data,
            {
                ContentID   => $Row[3],
                ContentType => $Row[1],
                Filename    => $Row[0],
                Filesize    => $Row[2],
                Disposition => $Row[4],
                FileID      => $Counter,
            }
        );
    }
    return \@Data;
}

sub FormIDCleanUp {
    my ( $Self, %Param ) = @_;

    my $CurrentTile = time() - ( 60 * 60 * 24 * 1 );

    return if !$Kernel::OM->Get('Kernel::System::DB')->Do(
        SQL => '
            DELETE FROM web_upload_cache
            WHERE create_time_unix < ?',
        Bind => [ \$CurrentTile ],
    );

    return 1;
}

1;<|MERGE_RESOLUTION|>--- conflicted
+++ resolved
@@ -19,17 +19,13 @@
 use strict;
 use warnings;
 
-<<<<<<< HEAD
 # core modules
+use List::Util   qw(sum);
 use MIME::Base64 qw(decode_base64 encode_base64);
 
 # CPAN modules
 
 # OTOBO modules
-=======
-use List::Util qw(sum);
-use MIME::Base64;
->>>>>>> 8a0ffce2
 
 our @ObjectDependencies = (
     'Kernel::Config',
