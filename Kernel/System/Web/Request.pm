# --
# OTOBO is a web-based ticketing system for service organisations.
# --
# Copyright (C) 2001-2020 OTRS AG, https://otrs.com/
# Copyright (C) 2019-2024 Rother OSS GmbH, https://otobo.de/
# --
# This program is free software: you can redistribute it and/or modify it under
# the terms of the GNU General Public License as published by the Free Software
# Foundation, either version 3 of the License, or (at your option) any later version.
# This program is distributed in the hope that it will be useful, but WITHOUT
# ANY WARRANTY; without even the implied warranty of MERCHANTABILITY or FITNESS
# FOR A PARTICULAR PURPOSE. See the GNU General Public License for more details.
# You should have received a copy of the GNU General Public License
# along with this program. If not, see <https://www.gnu.org/licenses/>.
# --

package Kernel::System::Web::Request;

## nofilter(TidyAll::Plugin::OTOBO::Perl::Pod::FunctionPod)

use v5.24;
use strict;
use warnings;
use namespace::autoclean;

# core modules

<<<<<<< HEAD
# CPAN modules
use CGI;    # must be loaded before $CGI::POST_MAX is set
use CGI::PSGI;
=======
use CGI ();
use CGI::Carp;
use File::Path qw();
use File::Basename qw(basename);
>>>>>>> e231b3a8

# OTOBO modules
use Kernel::System::VariableCheck qw(:all);

our @ObjectDependencies = (
    'Kernel::Config',
    'Kernel::System::CheckItem',
    'Kernel::System::Encode',
    'Kernel::System::Web::UploadCache',
    'Kernel::System::FormDraft',
    'Kernel::System::Main',
);

=head1 NAME

Kernel::System::Web::Request - an object holding info on the current request

=head1 DESCRIPTION

Holds the request params and other info on the request.
Functions for handling form drafts.

=head1 PUBLIC INTERFACE

=head2 new()

create param object. Do not use it directly, instead use it via the OTOBO object manager.

The regular usage in the web interface modules, e.g. in L<Kernel::System::Web::InterfaceAgent>.

    use Kernel::System::ObjectManager;

    # the PSGI env is already available in the interface modules
    $Kernel::OM->ObjectParamAdd(
        'Kernel::System::Web::Request' => {
            PSGIEnv => $PSGIEnv
        }
    );

    # later in the code
    my $ParamObject  = $Kernel::OM->Get('Kernel::System::Web::Request');

In the test scripts it is convenient to pass in a request object directly.

    use CGI;
    use Kernel::System::UnitTest::RegisterDriver;

    CGI::initialize_globals();
    $Kernel::OM->ObjectParamAdd(
        'Kernel::System::Web::Request' => {
            WebRequest => CGI->new(),
        }
    );

    # later in the test script or in the used modules
    my $ParamObject = $Kernel::OM->Get('Kernel::System::Web::Request');

If Kernel::System::Web::Request is instantiated several times, they will share the
same web request data. This can be helpful in filters which do not have access to the
ParamObject, for example.

If you need to reset the CGI data before creating a new instance, use

    CGI::initialize_globals();

before calling Kernel::System::Web::Request->new();

=cut

sub new {
    my ( $Type, %Param ) = @_;

    # allocate new hash for object
    my $Self = bless {}, $Type;

    # get config object
    my $ConfigObject = $Kernel::OM->Get('Kernel::Config');

    # max 5 MB posts
    $CGI::POST_MAX = $ConfigObject->Get('WebMaxFileUpload') || 1024 * 1024 * 5;

    # query object when PSGI env is passed, the recommended usage
    if ( $Param{PSGIEnv} ) {
        $Self->{Query} = CGI::PSGI->new( $Param{PSGIEnv} );
    }

    # query object (in case use already existing WebRequest, e. g. fast cgi or classic cgi)
    elsif ( $Param{WebRequest} ) {
        $Self->{Query} = $Param{WebRequest};
    }

    # Use an empty CGI object as a fallback.
    # This is needed because the ParamObject is sometimes created outside a web context.
    # Pass an empty string, in order to avoid that params in %ENV are considered.
    else {
        $Self->{Query} = CGI->new('');
    }

    return $Self;
}

=head2 Error()

to get the error back

    if ( $ParamObject->Error() ) {
        print STDERR $ParamObject->Error() . "\n";
    }

=cut

sub Error {
    my ( $Self, %Param ) = @_;

    return if !$Self->{Query}->cgi_error();

    return $Self->{Query}->cgi_error() . ' - POST_MAX=' . ( $CGI::POST_MAX / 1024 ) . 'KB';
}

=head2 GetParam()

to get the value of a single request parameter. Per default, left and right trimming is performed
on the returned value. The trimming can be turned of by passing the parameter C<Raw>.

    my $Param = $ParamObject->GetParam(
        Param => 'ID',
        Raw   => 1,       # optional, input data is not changed
    );

When the parameter is not part of the query then C<undef> is returned.

=cut

sub GetParam {
    my ( $Self, %Param ) = @_;

    my $Value = $Self->{Query}->param( $Param{Param} );

    # Fallback to query string for mixed requests.
    if ( !defined $Value ) {
        my $RequestMethod = $Self->{Query}->request_method() // '';
        if ( $RequestMethod eq 'POST' ) {
            $Value = $Self->{Query}->url_param( $Param{Param} );
        }
    }

    $Kernel::OM->Get('Kernel::System::Encode')->EncodeInput( \$Value );

    my $Raw = $Param{Raw} // 0;
    if ( !$Raw ) {

        # If it is a plain string, perform trimming
        if ( ref \$Value eq 'SCALAR' ) {
            $Kernel::OM->Get('Kernel::System::CheckItem')->StringClean(
                StringRef => \$Value,
                TrimLeft  => 1,
                TrimRight => 1,
            );
        }
    }

    return $Value;
}

=head2 GetParamNames()

to get names of all parameters passed to the script.

    my @ParamNames = $ParamObject->GetParamNames();

Example:

Called URL: index.pl?Action=AdminSystemConfiguration;Subaction=Save;Name=Config::Option::Valid

    my @ParamNames = $ParamObject->GetParamNames();
    print join " :: ", @ParamNames;
    #prints Action :: Subaction :: Name

=cut

sub GetParamNames {
    my $Self = shift;

    # fetch all names
    my @ParamNames = $Self->{Query}->param();

    # Fallback to query string for mixed requests.
    my $RequestMethod = $Self->{Query}->request_method() // '';
    if ( $RequestMethod eq 'POST' ) {
        my %POSTNames;
        @POSTNames{@ParamNames} = @ParamNames;
        my @GetNames = $Self->{Query}->url_param();
        GETNAME:
        for my $GetName (@GetNames) {
            next GETNAME unless defined $GetName;
            next GETNAME if exists $POSTNames{$GetName};

            push @ParamNames, $GetName;
        }
    }

    for my $Name (@ParamNames) {
        $Kernel::OM->Get('Kernel::System::Encode')->EncodeInput( \$Name );
    }

    return @ParamNames;
}

=head2 GetArray()

to get array request parameters.
By default, trimming is performed on the data.

    my @Param = $ParamObject->GetArray(
        Param => 'ID',
        Raw   => 1,     # optional, input data is not changed
    );

=cut

sub GetArray {
    my ( $Self, %Param ) = @_;

    my @Values = $Self->{Query}->multi_param( $Param{Param} );

    # Fallback to query string for mixed requests.
    if ( !@Values ) {
        my $RequestMethod = $Self->{Query}->request_method() // '';
        if ( $RequestMethod eq 'POST' ) {
            @Values = $Self->{Query}->url_param( $Param{Param} );
        }
    }

    $Kernel::OM->Get('Kernel::System::Encode')->EncodeInput( \@Values );

    my $Raw = defined $Param{Raw} ? $Param{Raw} : 0;

    if ( !$Raw ) {

        # get check item object
        my $CheckItemObject = $Kernel::OM->Get('Kernel::System::CheckItem');

        VALUE:
        for my $Value (@Values) {

            # don't validate CGI::File::Temp objects from file uploads
            next VALUE if !$Value || ref \$Value ne 'SCALAR';

            $CheckItemObject->StringClean(
                StringRef => \$Value,
                TrimLeft  => 1,
                TrimRight => 1,
            );
        }
    }

    return @Values;
}

=head2 GetUploadAll()

gets file upload data.

    my %File = $ParamObject->GetUploadAll(
        Param  => 'FileParam',  # the name of the request parameter containing the file data
    );

    returns (
        Filename    => 'abc.txt',
        ContentType => 'text/plain',
        Content     => 'Some text',
    );

=cut

sub GetUploadAll {
    my ( $Self, %Param ) = @_;

    # get upload
    my $Upload = $Self->{Query}->upload( $Param{Param} );
    return if !$Upload;

    # get real file name
    my $UploadFilenameOrig = $Self->GetParam( Param => $Param{Param} ) || 'unknown';

    my $NewFileName = basename("$UploadFilenameOrig");    # use "" to get filename of anony. object
    $Kernel::OM->Get('Kernel::System::Encode')->EncodeInput( \$NewFileName );

    # replace all devices like c: or d: and dirs for IE!
    $NewFileName =~ s/.:\\(.*)/$1/g;
    $NewFileName =~ s/.*\\(.+?)/$1/g;

    # return a string
    my $Content = '';
    while (<$Upload>) {
        $Content .= $_;
    }
    close $Upload;

    my $ContentType = $Self->_GetUploadInfo(
        Filename => $UploadFilenameOrig,
        Header   => 'Content-Type',
    );

    return (
        Filename    => $NewFileName,
        Content     => $Content,
        ContentType => $ContentType,
    );
}

sub _GetUploadInfo {
    my ( $Self, %Param ) = @_;

    # get file upload info
    my $FileInfo = $Self->{Query}->uploadInfo( $Param{Filename} );

    # return if no upload info exists
    return 'application/octet-stream' if !$FileInfo;

    # return if no content type of upload info exists
    return 'application/octet-stream' if !$FileInfo->{ $Param{Header} };

    # return content type of upload info
    return $FileInfo->{ $Param{Header} };
}

=head2 SetCookie()

return a hashref based on the input params. The keys of the returned hashref
are the keys that are accepted by the value for the cookie jar returned by C<Plack::Response::cookies()>.
An exception is the key I<name> which must be passed as the first parameter.

    $ParamObject->SetCookie(
        Key      =>  'ID',       # name
        Value    => 123456,      # value
        Expires  => '+3660s',    # expires
        Path     => 'otobo/',    # path optional, only allow cookie for given path, '/' will be prepended
        Secure   => 1,           # secure optional, set secure attribute to disable cookie on HTTP (HTTPS only), default is off
        HTTPOnly => 1,           # httponly optional, sets HttpOnly attribute of cookie to prevent access via JavaScript, default is off
    );

Note that this method does not modify the object.

=cut

sub SetCookie {
    my ( $Self, %Param ) = @_;

    $Param{Path} ||= '';

    return {
        name     => $Param{Key},
        value    => $Param{Value},
        expires  => $Param{Expires},
        secure   => $Param{Secure}   || '',
        httponly => $Param{HTTPOnly} || '',
        path     => '/' . ( $Param{Path} // '' ),
    };
}

=head2 GetCookie()

get a cookie

    my $String = $ParamObject->GetCookie(
        Key => ID,
    );

=cut

sub GetCookie {
    my ( $Self, %Param ) = @_;

    return $Self->{Query}->cookie( $Param{Key} );
}

=head2 RemoteAddr()

get the remote address of the HTTP client.
This is a wrapper around C<CGI::remote_addr()>.

    my $RemoteAddr = $ParamObject->RemoteAddr();

=cut

sub RemoteAddr {
    my ( $Self, @Params ) = @_;

    return $Self->{Query}->remote_addr(@Params);
}

=head2 RemoteUser()

get the remote user.
This is a wrapper around C<CGI::remote_user()>.

    my $RemoteUser = $ParamObject->RemoteUser();

=cut

sub RemoteUser {
    my ( $Self, @Params ) = @_;

    return $Self->{Query}->remote_user(@Params);
}

=head2 ScriptName()

return the script name as a partial URL, for self-referring scripts.
This is a wrapper around C<CGI::script_name()>.

    my $ScriptName = $ParamObject->ScriptName();

=cut

sub ScriptName {
    my ( $Self, @Params ) = @_;

    # fix erroneous double slashes at the beginning of SCRIPT_NAME as it worked in OTRS
    my $ScriptName = $Self->{Query}->script_name(@Params);
    $ScriptName =~ s{^//+}{/};

    return $ScriptName;
}

=head2 ServerProtocol()

return info about the protocol.
This is a wrapper around C<CGI::server_protocol()>.

    my $ServerProtocol = $ParamObject->ServerProtocol();

=cut

sub ServerProtocol {
    my ( $Self, @Params ) = @_;

    return $Self->{Query}->server_protocol(@Params);
}

=head2 ServerSoftware()

return info which server is running.
This is a wrapper around C<CGI::server_software()>.

    my $ServerSoftware = $ParamObject->ServerSoftware();

=cut

sub ServerSoftware {
    my ( $Self, @Params ) = @_;

    return $Self->{Query}->server_software(@Params);
}

=head2 RequestURI()

Returns the interpreted pathname of the requested document or CGI (relative to the document root). Or undef if not set.
This is a wrapper around C<CGI::request_uri()>.

    my $RequestURI = $ParamObject->RequestURI();

=cut

sub RequestURI {
    my ( $Self, @Params ) = @_;

    return $Self->{Query}->request_uri(@Params);
}

=head2 ContentType()

Returns content-type header.
This is a wrapper around C<CGI::content_type()>.

    my $ContentType = $ParamObject->ContentType();

=cut

sub ContentType {
    my ( $Self, @Params ) = @_;

    return $Self->{Query}->content_type(@Params);
}

=head2 QueryString()

Returns the query string.
This is a wrapper around C<CGI::query_string()>.

    my $QueryString = $ParamObject->QueryString();

=cut

sub QueryString {
    my ( $Self, @Params ) = @_;

    return $Self->{Query}->query_string(@Params);
}

=head2 RequestMethod()

Usually either GET or POST.
This is a wrapper around C<CGI::request_method()>.

    my $RequestMethod = $ParamObject->RequestMethod();

=cut

sub RequestMethod {
    my ( $Self, @Params ) = @_;

    return $Self->{Query}->request_method(@Params);
}

=head2 PathInfo()

Returns additional path information from the script URL.
This is a wrapper around C<CGI::path_info()>.

    my $PathInfo = $ParamObject->PathInfo();

=cut

sub PathInfo {
    my ( $Self, @Params ) = @_;

    return $Self->{Query}->path_info(@Params);
}

=head2 HTTP()

get the HTTP environment variable. Called with a single argument get the specific environment variable.
This is a wrapper around C<CGI::http()>.

    my $UserAgent = $ParamObject->HTTP('USER_AGENT');

=cut

sub HTTP {
    my ( $Self, @Params ) = @_;

    return $Self->{Query}->http(@Params);
}

=head2 HTTPS()

same as HTTP(), but operate on the HTTPS environment variables.
This is a wrapper around C<CGI::https()>.

    my $UserAgent = $ParamObject->HTTPS('USER_AGENT');

=cut

sub HTTPS {
    my ( $Self, @Params ) = @_;

    return $Self->{Query}->https(@Params);
}

=head2 IsAJAXRequest()

checks if the current request was sent by AJAX

    my $IsAJAXRequest = $ParamObject->IsAJAXRequest();

=cut

sub IsAJAXRequest {
    my ( $Self, %Param ) = @_;

    return ( $Self->{Query}->http('X-Requested-With') // '' ) eq 'XMLHttpRequest' ? 1 : 0;
}

=head2 LoadFormDraft()

Load specified draft.
This will read stored draft data and inject it into the param object
for transparent use by frontend module.

    my $FormDraftID = $ParamObject->LoadFormDraft(
        FormDraftID => 123,
        UserID  => 1,
    );

=cut

sub LoadFormDraft {
    my ( $Self, %Param ) = @_;

    return if !$Param{FormDraftID} || !$Param{UserID};

    # get draft data
    my $FormDraft = $Kernel::OM->Get('Kernel::System::FormDraft')->FormDraftGet(
        FormDraftID => $Param{FormDraftID},
        UserID      => $Param{UserID},
    );
    return if !IsHashRefWithData($FormDraft);

    # Verify action.
    my $Action = $Self->GetParam( Param => 'Action' );
    return if $FormDraft->{Action} ne $Action;

    # add draft name to form data
    $FormDraft->{FormData}->{FormDraftTitle} = $FormDraft->{Title};

    # create FormID and add to form data
    my $FormID = $Kernel::OM->Get('Kernel::System::Web::UploadCache')->FormIDCreate();
    $FormDraft->{FormData}->{FormID} = $FormID;

    # set form data to param object, depending on type
    KEY:
    for my $Key ( sort keys %{ $FormDraft->{FormData} } ) {
        my $Value = $FormDraft->{FormData}->{$Key} // '';

        # array value
        if ( IsArrayRefWithData($Value) ) {
            $Self->{Query}->param(
                -name   => $Key,
                -values => $Value,
            );
            next KEY;
        }

        # scalar value
        $Self->{Query}->param(
            -name  => $Key,
            -value => $Value,
        );
    }

    # add UploadCache data
    my $UploadCacheObject = $Kernel::OM->Get('Kernel::System::Web::UploadCache');
    for my $File ( @{ $FormDraft->{FileData} } ) {
        return if !$UploadCacheObject->FormIDAddFile(
            %{$File},
            FormID => $FormID,
        );
    }

    return $Param{FormDraftID};
}

=head2 SaveFormDraft()

Create or replace draft using data from param object and upload cache.
Specified params can be overwritten if necessary.

    my $FormDraftID = $ParamObject->SaveFormDraft(
        UserID         => 1
        ObjectType     => 'Ticket',
        ObjectID       => 123,
        OverrideParams => {               # optional, can contain strings and array references
            Subaction   => undef,
            UserID      => 1,
            CustomParam => [ 1, 2, 3, ],
            ...
        },
    );

=cut

sub SaveFormDraft {
    my ( $Self, %Param ) = @_;

    # check params
    return if !$Param{UserID} || !$Param{ObjectType} || !IsInteger( $Param{ObjectID} );

    # gather necessary data for backend
    my %MetaParams;
    for my $Param (qw(Action FormDraftID FormDraftTitle FormID)) {
        $MetaParams{$Param} = $Self->GetParam(
            Param => $Param,
        );
    }
    return if !$MetaParams{Action};

    # determine session name param (SessionUseCookie = 0) for exclusion
    my $SessionName = $Kernel::OM->Get('Kernel::Config')->Get('SessionName') || 'SessionID';

    # compile override list
    my %OverrideParams = IsHashRefWithData( $Param{OverrideParams} ) ? %{ $Param{OverrideParams} } : ();

    # these params must always be excluded for safety, they take precedence
    for my $Name (
        qw(Action ChallengeToken FormID FormDraftID FormDraftTitle FormDraftAction LoadFormDraftID),
        $SessionName
        )
    {
        $OverrideParams{$Name} = undef;
    }

    # Gather all params.
    #   Exclude, add or override by using OverrideParams if necessary.
    my @ParamNames = $Self->GetParamNames();
    my %ParamSeen;
    my %FormData;
    PARAM:
    for my $Param ( @ParamNames, sort keys %OverrideParams ) {
        next PARAM if $ParamSeen{$Param}++;
        my $Value;

        # check for overrides first
        if ( exists $OverrideParams{$Param} ) {

            # allow only strings and array references as value
            if (
                IsStringWithData( $OverrideParams{$Param} )
                || IsArrayRefWithData( $OverrideParams{$Param} )
                )
            {
                $Value = $OverrideParams{$Param};
            }

            # skip all other parameters (including those specified to be excluded by using 'undef')
            else {
                next PARAM;
            }
        }

        # get other values from param object
        if ( !defined $Value ) {
            my @Values = $Self->GetArray( Param => $Param );
            next PARAM if !IsArrayRefWithData( \@Values );

            # store single occurances as string
            if ( scalar @Values == 1 ) {
                $Value = $Values[0];
            }

            # store multiple occurances as array reference
            else {
                $Value = \@Values;
            }
        }

        $FormData{$Param} = $Value;
    }

    # get files from upload cache
    my @FileData = $Kernel::OM->Get('Kernel::System::Web::UploadCache')->FormIDGetAllFilesData(
        FormID => $MetaParams{FormID},
    );

    # prepare data to add or update draft
    my %FormDraft = (
        FormData    => \%FormData,
        FileData    => \@FileData,
        FormDraftID => $MetaParams{FormDraftID},
        ObjectType  => $Param{ObjectType},
        ObjectID    => $Param{ObjectID},
        Action      => $MetaParams{Action},
        Title       => $MetaParams{FormDraftTitle},
        UserID      => $Param{UserID},
    );

    # update draft
    if ( $MetaParams{FormDraftID} ) {
        return if !$Kernel::OM->Get('Kernel::System::FormDraft')->FormDraftUpdate(%FormDraft);
        return 1;
    }

    # create new draft
    return if !$Kernel::OM->Get('Kernel::System::FormDraft')->FormDraftAdd(%FormDraft);
    return 1;
}

1;<|MERGE_RESOLUTION|>--- conflicted
+++ resolved
@@ -24,17 +24,11 @@
 use namespace::autoclean;
 
 # core modules
-
-<<<<<<< HEAD
+use File::Basename qw(basename);
+
 # CPAN modules
 use CGI;    # must be loaded before $CGI::POST_MAX is set
 use CGI::PSGI;
-=======
-use CGI ();
-use CGI::Carp;
-use File::Path qw();
-use File::Basename qw(basename);
->>>>>>> e231b3a8
 
 # OTOBO modules
 use Kernel::System::VariableCheck qw(:all);
