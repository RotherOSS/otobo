--- conflicted
+++ resolved
@@ -21,17 +21,10 @@
 use warnings;
 
 # core modules
-<<<<<<< HEAD
 use Encode ();
 
 # CPAN modules
 use Encode::Locale  qw(decode_argv);
-=======
-use Encode;
-
-# CPAN modules
-use Encode::Locale;
->>>>>>> 0a2ad9a7
 use IO::Interactive qw(is_interactive);
 
 # OTOBO modules
@@ -401,11 +394,7 @@
     my ( $Self, %Param ) = @_;
 
     return unless defined $Param{FileHandle};
-<<<<<<< HEAD
-    return if ref $Param{FileHandle} ne 'GLOB';
-=======
     return unless ref $Param{FileHandle} eq 'GLOB';
->>>>>>> 0a2ad9a7
 
     # http://www.perlmonks.org/?node_id=644786
     # There is no guarantee that this method won't be called many times in a batch script.
@@ -469,19 +458,10 @@
     }
 
     ENCODING:
-<<<<<<< HEAD
     for my $Encoding ( $Param{Encodings}->@* ) {
         next ENCODING unless $Encoding;
 
         return $Encoding if $Self->EncodingIsAsciiSuperset( Encoding => $Encoding );
-=======
-    for my $Encoding ( @{ $Param{Encodings} } ) {
-        next ENCODING unless $Encoding;
-
-        if ( $Self->EncodingIsAsciiSuperset( Encoding => $Encoding ) ) {
-            return $Encoding;
-        }
->>>>>>> 0a2ad9a7
     }
 
     return 'ASCII';
