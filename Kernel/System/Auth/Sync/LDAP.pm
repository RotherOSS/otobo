--- conflicted
+++ resolved
@@ -446,13 +446,7 @@
                         Priority => 'debug',
                         Message  => "Performing an extended nested group search",
                     );
-<<<<<<< HEAD
                     my $NestedGroupResult = $Self->_NestedGroupSearch( $LDAP, $GroupDN, $UserDN );
-
-                    # check if user was found with nested group search
-=======
-                    my $NestedGroupResult = _NestedGroupSearch( $LDAP, $GroupDN, $UserDN );
->>>>>>> d123c8e3
                     if ($NestedGroupResult) {
                         $Kernel::OM->Get('Kernel::System::Log')->Log(
                             Priority => 'info',
@@ -881,16 +875,7 @@
 }
 
 sub _NestedGroupSearch {
-<<<<<<< HEAD
     my ( $Self, $LDAP, $GroupDN, $UserDN ) = @_;
-=======
-    my ( $LDAP, $GroupDN, $UserDN ) = @_;
-
-    my $MemberConfirmed = 0;
-
-    # protect against circular nesting (=infinite loop)
-    my %ItemsSeen;
->>>>>>> d123c8e3
 
     $Kernel::OM->Get('Kernel::System::Log')->Log(
         Priority => 'debug',
@@ -902,7 +887,6 @@
     my ( %GroupSeen, $MemberConfirmed );
     $Self->_FindMember->( $LDAP, $GroupDN, $UserDN, \%GroupSeen, \$MemberConfirmed );
 
-<<<<<<< HEAD
     # add stats to debug output
     my $GroupsCount = keys %GroupSeen;
     $Kernel::OM->Get('Kernel::System::Log')->Log(
@@ -919,51 +903,6 @@
 # There is no return value.
 sub _FindMember {
     my ( $Self, $LDAP, $GroupDN, $UserDN, $GroupHasBeenSeen, $MemberConfirmedRef ) = @_;
-=======
-        # check if we found an infinite loop
-        if ( $ItemsSeen{$GroupDN} ) {
-            $Kernel::OM->Get('Kernel::System::Log')->Log(
-                Priority => 'error',
-                Message  => "Nested group search found circular nesting in "
-                    . "$GroupDN (while searching for user $UserDN)",
-            );
-
-            return $MemberConfirmed;
-        }
-
-        # check if the user is a member of this group
-        eval {
-            my $Result = $LDAP->compare(
-                $GroupDN,
-                attr  => 'uniquemember',
-                value => $UserDN
-            );
-
-            # LDAP_COMPARE_TRUE (6), see Net::LDAP::Constant.pm
-            if ( $Result->code() == 6 ) {
-                $Kernel::OM->Get('Kernel::System::Log')->Log(
-                    Priority => 'debug',
-                    Message  => "Nested group search result: $UserDN is a member of $GroupDN",
-                );
-                $MemberConfirmed = 1;
-
-                return $MemberConfirmed;
-            }
-        };
-
-        # stop if user is a member
-        return $MemberConfirmed if $MemberConfirmed;
-
-        # not a member, continue search...
-        eval {
-            # get list of group members
-            my @GroupAttributes = [ 'uniquemember', 'objectclass', 'memberurl' ];
-            my $Result          = $LDAP->search(
-                base       => $GroupDN,
-                filter     => "(|(objectclass=groupOfUniqueNames)(objectclass=groupOfUrls))",
-                Attributes => @GroupAttributes
-            );
->>>>>>> d123c8e3
 
     # do nothing if we found circular nesting, avoiding an infinite loop
     if ( $GroupHasBeenSeen->{$GroupDN} ) {
@@ -990,7 +929,6 @@
                 Message  => "Nested group search result: $UserDN is a member of $GroupDN",
             );
 
-<<<<<<< HEAD
             # member is confirmed
             $MemberConfirmedRef->$* = 1;
         }
@@ -1001,39 +939,6 @@
 
     # not a member, continue search...
     eval {
-=======
-            # add group to list; if we see it again we will ignore it to avoid
-            # an infinite loop
-            $ItemsSeen{ $Entry->dn() } = 1;
-
-            # search in Dynamic Groups...
-            my $UrlValues = $Entry->get_value( 'memberurl', asref => 1 );
-            for my $UrlValue ( @{$UrlValues} ) {
-                my $Uri        = URI->new($UrlValue);
-                my $Filter     = $Uri->filter();
-                my @Attributes = $Uri->attributes();
-
-                $Result = $LDAP->search(
-                    base       => $UserDN,
-                    scope      => "base",
-                    filter     => $Filter,
-                    Attributes => \@Attributes
-                );
-
-                # check if we found an entry
-                eval {
-                    my $Entry = $Result->pop_entry();
-                    $MemberConfirmed = 1;
-
-                    return $MemberConfirmed;
-                };
-            }
-
-            # recursively search in Static Groups...
-            my $MemberValues = $Entry->get_value( 'uniquemember', asref => 1 );
-            VALUE:
-            for my $Value ( $MemberValues->@* ) {
->>>>>>> d123c8e3
 
         # get list of group members
         my $Result = $LDAP->search(
@@ -1042,7 +947,6 @@
             Attributes => [qw(uniquemember objectclass memberurl)],
         );
 
-<<<<<<< HEAD
         # give up if the search was not successful
         return if $Result->cocde;
 
@@ -1053,17 +957,6 @@
             Priority => 'debug',
             Message  => 'Nested group search in GroupDN: ' . $Entry->dn,
         );
-=======
-                # stop if we found a match
-                last VALUE if $MemberConfirmed;
-            }
-
-            # abort on LDAP errors
-            if ( !$MemberConfirmed ) {
-                die $Result->error() if $Result->code();
-            }
-        };
->>>>>>> d123c8e3
 
         # add group to list; if we see it again we will ignore it to avoid an infinite loop
         $GroupHasBeenSeen->{ $Entry->dn } = 1;
