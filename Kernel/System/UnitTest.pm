--- conflicted
+++ resolved
@@ -204,15 +204,9 @@
     my $Aggregate = $Harness->runtests( @ActualTests );
 
     if (@SkippedTests) {
-<<<<<<< HEAD
-        print "# Following blacklisted tests were skipped:\n";
-        for my $SkippedTest (@SkippedTests) {
-            say '#  ' . $Self->_Color( 'yellow', $SkippedTest );
-=======
         print "Following blacklisted tests were skipped:\n";
         for my $SkippedTest (@SkippedTests) {
             print '  ' . $Self->_Color( 'yellow', $SkippedTest ) . "\n";
->>>>>>> 451d9ae6
         }
     }
 
