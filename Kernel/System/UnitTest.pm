--- conflicted
+++ resolved
@@ -24,15 +24,9 @@
 
 # core modules
 use Term::ANSIColor ();
-<<<<<<< HEAD
-use TAP::Harness;
-use List::Util    qw(any uniq shuffle);
-use Sys::Hostname qw(hostname);
-=======
 use TAP::Harness    ();
 use List::Util      qw(any shuffle uniq);
 use Sys::Hostname   qw(hostname);
->>>>>>> dd83f0c1
 
 # CPAN modules
 
@@ -133,15 +127,6 @@
     my ( $Self, %Param ) = @_;
 
     # handle parameters
-<<<<<<< HEAD
-    my $Verbosity           = $Param{Verbose} // 0;
-    my $Merge               = $Param{Merge}   // 0;
-    my $DoShuffle           = $Param{Shuffle} // 0;
-    my $DirectoryParam      = $Param{Directory};    # either a scalar or an array ref
-    my @ExecuteTestPatterns = ( $Param{Tests}     // [] )->@*;
-    my @SOPMFiles           = ( $Param{SOPMFiles} // [] )->@*;
-    my @Packages            = ( $Param{Packages}  // [] )->@*;
-=======
     my $Verbosity      = $Param{Verbose} // 0;    # print test results when set to 1
     my $Merge          = $Param{Merge}   // 0;
     my $DoShuffle      = $Param{Shuffle} // 0;
@@ -157,7 +142,6 @@
         map {qr!/\Q$_\E$!smx}
         map { m/\.t$/ ? $_ : "$_.t" }
         ( $Param{Tests} // [] )->@*;
->>>>>>> dd83f0c1
 
     # some config stuff
     my $ConfigObject = $Kernel::OM->Get('Kernel::Config');
@@ -165,30 +149,8 @@
     my $Product      = join ' ', $ConfigObject->Get('Product'), $ConfigObject->Get('Version');
     my $Host         = hostname();
 
-<<<<<<< HEAD
-    # run tests in a subdir when requested
-    my $TestDirectory = "$Home/scripts/test";
-    my @Directories;
-    if ( !$DirectoryParam ) {
-        push @Directories, $TestDirectory;
-    }
-    elsif ( ref $DirectoryParam eq 'ARRAY' ) {
-        for my $Directory ( $DirectoryParam->@* ) {
-            push @Directories, "$TestDirectory/$Directory";
-        }
-    }
-    else {
-        push @Directories, "$TestDirectory/$DirectoryParam";
-    }
-
-    # some cleanp, why ???
-    for my $Directory (@Directories) {
-        $Directory =~ s/\.//g;
-    }
-=======
     my @ActualTestScripts;
     if ( defined $TestScriptPath ) {
->>>>>>> dd83f0c1
 
         # every other option is ignored
         if ( -f $TestScriptPath ) {
@@ -317,19 +279,6 @@
                     $Structure{Filelist}->@*;
             }
         }
-<<<<<<< HEAD
-    }
-
-    # Determine which tests should be skipped because of UnitTest::Blacklist
-    my ( @SkippedTests, @ActualTestScripts );
-    {
-        # Get patterns for blacklisted tests. The blacklisted tests are given
-        # relative to $HOME/scripts/test.
-        my @BlacklistPatterns;
-        my $UnitTestBlacklist = $ConfigObject->Get('UnitTest::Blacklist');
-        if ( IsHashRefWithData($UnitTestBlacklist) ) {
-=======
->>>>>>> dd83f0c1
 
         # Collect the files in default directory or in the passed directories.
         # An empty list will be returned when $Directory is empty or when it does not exist.
@@ -351,55 +300,17 @@
             @Files = shuffle @Files;
         }
 
-<<<<<<< HEAD
-        # Collect the files in default directory or in the passed directories.
-        # An empty list will be returned when $Directory is empty or when it does not exist.
-        my @Files;
-        for my $Directory (@Directories) {
-            push @Files,
-                $Kernel::OM->Get('Kernel::System::Main')->DirectoryRead(
-                    Directory => $Directory,
-                    Filter    => '*.t',
-                    Recursive => 1,
-                );
-        }
-
-        # Weed out duplicate files.
-        @Files = uniq @Files;
-
-        # shuffle if requested
-        if ($DoShuffle) {
-            @Files = shuffle @Files;
-=======
         # check if only some tests are requested
         if (@ExecuteTestPatterns) {
             @Files = grep {
                 my $File = $_;
                 any { $File =~ $_ } @ExecuteTestPatterns
             } @Files;
->>>>>>> dd83f0c1
         }
 
         # Check if a file with the same path and name exists in the Custom folder.
         FILE:
         for my $File (@Files) {
-<<<<<<< HEAD
-
-            # check if only some tests are requested
-            if (@ExecuteTestPatterns) {
-                next FILE unless any { $File =~ /\/\Q$_\E\.t$/smx } @ExecuteTestPatterns;
-            }
-
-            # Check blacklisted files.
-            if ( any { $File =~ m{\Q$TestDirectory/$_\E$}smx } @BlacklistPatterns ) {
-                push @SkippedTests, $File;
-
-                next FILE;
-            }
-
-            # Check if a file with the same path and name exists in the Custom folder.
-=======
->>>>>>> dd83f0c1
             my $CustomFile = $File =~ s{ \A $Home }{$Home/Custom}xmsr;
             push @ActualTestScripts, -e $CustomFile ? $CustomFile : $File;
         }
