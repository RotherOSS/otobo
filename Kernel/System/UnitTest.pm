--- conflicted
+++ resolved
@@ -27,11 +27,7 @@
 use Storable        ();
 use Term::ANSIColor ();
 use TAP::Harness;
-<<<<<<< HEAD
-use List::Util qw(any uniq shuffle);
-=======
-use List::Util    qw(any);
->>>>>>> 621f4f18
+use List::Util    qw(any uniq shuffle);
 use Sys::Hostname qw(hostname);
 
 # CPAN modules
