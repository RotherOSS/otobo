--- conflicted
+++ resolved
@@ -23,19 +23,10 @@
 use warnings;
 
 # core modules
-<<<<<<< HEAD
 use Digest::SHA ();
 
 # CPAN modules
 use Crypt::PasswdMD5 qw(apache_md5_crypt unix_md5_crypt );
-
-# OTOBO modules
-=======
-use Digest::SHA;
->>>>>>> 48fe35eb
-
-# CPAN modules
-use Crypt::PasswdMD5 qw(unix_md5_crypt apache_md5_crypt);
 
 # OTOBO modules
 
@@ -222,11 +213,7 @@
             {
                 $Kernel::OM->Get('Kernel::System::Log')->Log(
                     Priority => 'error',
-<<<<<<< HEAD
-                    Message =>
-=======
                     Message  =>
->>>>>>> 48fe35eb
                         "CustomerUser: $User tried to authenticate with bcrypt but 'Crypt::Eksblowfish::Bcrypt' is not installed!",
                 );
                 return;
@@ -296,15 +283,10 @@
         $Method = 'crypt';
     }
 
-<<<<<<< HEAD
-    # just in case!
-    if ( $Self->{Debug} > 0 ) {
-=======
     # Debugging can only be activated in the source code,
     # so that sensitive information is not inadvertently leaked.
     my $Debug = 0;
     if ($Debug) {
->>>>>>> 48fe35eb
         my $EnteredPw  = $CryptedPw;
         my $ExpectedPw = $GetPw;
 
