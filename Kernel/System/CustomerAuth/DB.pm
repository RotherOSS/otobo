--- conflicted
+++ resolved
@@ -16,12 +16,9 @@
 
 package Kernel::System::CustomerAuth::DB;
 
-<<<<<<< HEAD
 ## nofilter(TidyAll::Plugin::OTOBO::Perl::ParamObject)
 
-=======
 use v5.24;
->>>>>>> 88cac571
 use strict;
 use warnings;
 
@@ -121,21 +118,13 @@
     }
 
     # get params
-<<<<<<< HEAD
     my $User        = $Param{User} || '';
     my $Pw          = $Param{Pw}   || '';
     my $ParamObject = $Kernel::OM->Get('Kernel::System::Web::Request');
     my $RemoteAddr  = $ParamObject->RemoteAddr() || 'Got no REMOTE_ADDR env!';
     my $UserID      = '';
     my $GetPw       = '';
-=======
-    my $User       = $Param{User}      || '';
-    my $Pw         = $Param{Pw}        || '';
-    my $RemoteAddr = $ENV{REMOTE_ADDR} || 'Got no REMOTE_ADDR env!';
-    my $UserID     = '';
-    my $GetPw      = '';
-    my $Method     = '';
->>>>>>> 88cac571
+    my $Method      = '';
 
     # sql query
     $Self->{DBObject}->Prepare(
