--- conflicted
+++ resolved
@@ -247,16 +247,9 @@
     }
 
     if ( $Param{ServerError} ) {
-<<<<<<< HEAD
-
         $FieldTemplateData{ErrorMessage} = Translatable( $Param{ErrorMessage} || 'This field is required.' );
         $FieldTemplateData{DivID}        = $FieldName . 'ServerError';
-=======
-        my $ErrorMessage = $Param{ErrorMessage} || 'This field is required.';
-        my $DivID        = $FieldName . 'ServerError';
->>>>>>> 566d8c42
-
-        $FieldTemplateData{ServerError} = $Param{ServerError};
+        $FieldTemplateData{ServerError}  = $Param{ServerError};
     }
 
     # call EditLabelRender on the common Driver
