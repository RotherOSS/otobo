--- conflicted
+++ resolved
@@ -232,21 +232,6 @@
         Data => \%FieldTemplateData
     );
 
-<<<<<<< HEAD
-    my $FieldTemplateFile = '';
-    if($Param{CustomerInterface}) {
-        $FieldTemplateFile = 'DynamicField/Customer/TextArea';
-    } else {
-        $FieldTemplateFile = 'DynamicField/Agent/TextArea';
-    }
- 
-    my $HTMLString = $Param{LayoutObject}->Output(
-        TemplateFile => $FieldTemplateFile,
-        Data => \%FieldTemplateData
-    );
-
-=======
->>>>>>> cb00bc83
     my $Data = {
         Field => $HTMLString,
         Label => $LabelString,
