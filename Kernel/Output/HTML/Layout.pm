--- conflicted
+++ resolved
@@ -110,12 +110,8 @@
     my $ParamObject = $Kernel::OM->Get('Kernel::System::Web::Request');
     if ( !$Self->{UserLanguage} ) {
         my @BrowserLanguages = split /\s*,\s*/, $Self->{Lang} || $ParamObject->HTTP('HTTP_ACCEPT_LANGUAGE') || '';
-<<<<<<< HEAD
-        my %Data             = %{ $ConfigObject->Get('DefaultUsedLanguages') };
-=======
         my %Data = %{ $ConfigObject->Get('DefaultUsedLanguages') };
 
->>>>>>> 410f40db
         LANGUAGE:
         for my $BrowserLang (@BrowserLanguages) {
             for my $Language ( reverse sort keys %Data ) {
@@ -575,17 +571,12 @@
     my $ConfigObject = $Kernel::OM->Get('Kernel::Config');
 
     # Figure out where to redirect to,
-<<<<<<< HEAD
-    my $Redirect = $Self->{Baselink};    # the fallback
-=======
     my $Redirect;
->>>>>>> 410f40db
     if ( $Param{ExtURL} ) {
         $Redirect = $Param{ExtURL};
     }
     else {
-<<<<<<< HEAD
-        $Redirect = $Self->{Baselink};
+        $Redirect = $Self->{Baselink};    # the fallback
 
         if ( $Param{OP} ) {
 
@@ -620,70 +611,6 @@
         if ( !$Self->{SessionIDCookie} && !( $Self->{BrowserHasCookie} && $Param{Login} ) ) {
 
             # rewrite the redirect URL
-            $Redirect =~ s{
-                (.*)
-            }
-            {
-                my $Target = $1;
-                my $End = '';
-                if ($Target =~ /^(.+?)#(|.+?)$/) {
-                    $Target = $1;
-                    $End = "#$2";
-                }
-                if ($Target =~ /http/i || !$Self->{SessionID}) {
-                    "$Target$End";
-                }
-                else {
-                    if ($Target =~ /(\?|&)$/) {
-                        "$Target$Self->{SessionName}=$Self->{SessionID}$End";
-                    }
-                    elsif ($Target !~ /\?/) {
-                        "$Target?$Self->{SessionName}=$Self->{SessionID}$End";
-                    }
-                    elsif ($Target =~ /\?/) {
-                        "$Target&$Self->{SessionName}=$Self->{SessionID}$End";
-                    }
-                    else {
-                        "$Target?&$Self->{SessionName}=$Self->{SessionID}$End";
-                    }
-                }
-            }iegx;
-=======
-        $Redirect = $Self->{Baselink};    # the fallback
-
-        if ( $Param{OP} ) {
-
-            # Filter out hazardous characters
-            if ( $Param{OP} =~ s{\x00}{}smxg ) {
-                $Kernel::OM->Get('Kernel::System::Log')->Log(
-                    Priority => 'error',
-                    Message  => 'Someone tries to use a null bytes (\x00) character in redirect!',
-                );
-            }
-
-            if ( $Param{OP} =~ s{\r}{}smxg ) {
-                $Kernel::OM->Get('Kernel::System::Log')->Log(
-                    Priority => 'error',
-                    Message  => 'Someone tries to use a carriage return character in redirect!',
-                );
-            }
-
-            if ( $Param{OP} =~ s{\n}{}smxg ) {
-                $Kernel::OM->Get('Kernel::System::Log')->Log(
-                    Priority => 'error',
-                    Message  => 'Someone tries to use a newline character in redirect!',
-                );
-            }
-
-            # internal redirect
-            $Param{OP} =~ s/^.*\?(.+?)$/$1/;
-            $Redirect .= $Param{OP};
-        }
-
-        # add session id to redirect if no cookie is enabled
-        if ( !$Self->{SessionIDCookie} && !( $Self->{BrowserHasCookie} && $Param{Login} ) ) {
-
-            # rewrite the redirect URL
             # TODO: think about using URI::query_form() for messing with the URL
 
             # look for the fragment part of the URL, the fragment part starts with an '#' and is always at the end of the URL
@@ -719,7 +646,6 @@
 
             # add the fragment part of the URL again
             $Redirect = "$Target$Fragment";
->>>>>>> 410f40db
         }
     }
 
@@ -746,7 +672,7 @@
     my ( $Self, %Param ) = @_;
 
     # set Action parameter for the loader
-    $Self->{Action}     = 'Login';
+    $Self->{Action} = 'Login';
     $Param{IsLoginPage} = 1;
 
     # get singletons
@@ -1026,13 +952,8 @@
 
     my $Output = join '',
         $Self->Header(
-<<<<<<< HEAD
-            Area              => 'Frontend',
-            Title             => 'Fatal Error'
-=======
             Area  => 'Frontend',
             Title => 'Fatal Error'
->>>>>>> 410f40db
         ),
         $Self->Error(%Param),
         $Self->Footer();
@@ -1753,11 +1674,7 @@
         $Self->{SetCookies}
         && ref $Self->{SetCookies} eq 'HASH'
         && $ConfigObject->Get('SessionUseCookie')
-<<<<<<< HEAD
-    )
-=======
         )
->>>>>>> 410f40db
     {
         for ( sort keys $Self->{SetCookies}->%* ) {
             push @CookieHeaders, 'Set-Cookie' => $Self->{SetCookies}->{$_};
@@ -4099,11 +4016,7 @@
         $Self->{SetCookies}
         && ref $Self->{SetCookies} eq 'HASH'
         && $ConfigObject->Get('SessionUseCookie')
-<<<<<<< HEAD
-    )
-=======
         )
->>>>>>> 410f40db
     {
         my @CookieHeaders;
         for ( sort keys $Self->{SetCookies}->%* ) {
