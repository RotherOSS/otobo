--- conflicted
+++ resolved
@@ -616,7 +616,6 @@
 
         if ( $Param{OP} ) {
 
-<<<<<<< HEAD
             # Filter out hazardous characters
             if ( $Param{OP} =~ s{\x00}{}smxg ) {
                 $Kernel::OM->Get('Kernel::System::Log')->Log(
@@ -624,19 +623,6 @@
                     Message  => 'Someone tries to use a null bytes (\x00) character in redirect!',
                 );
             }
-=======
-        # external redirect
-        $Param{Redirect} = $Param{ExtURL};
-        $Param{Redirect} =~ s/^\s+//;
-        $Param{Redirect} =~ s/\s+$//;
-
-        return $Cookies
-            . $Self->Output(
-                TemplateFile => 'Redirect',
-                Data         => \%Param
-            );
-    }
->>>>>>> 26e4c151
 
             if ( $Param{OP} =~ s{\r}{}smxg ) {
                 $Kernel::OM->Get('Kernel::System::Log')->Log(
@@ -656,6 +642,10 @@
             $Param{OP} =~ s/^.*\?(.+?)$/$1/;
             $RedirectURL .= $Param{OP};
         }
+
+        # trimming, just to be on the safe side
+        $RedirectURL =~ s/^\s+//;
+        $RedirectURL =~ s/\s+$//;
 
         # add session id to the redirect URL when appropriate
         if (
@@ -692,17 +682,9 @@
                 return '&';
             };
 
-<<<<<<< HEAD
             # add the fragment part of the URL again
             $RedirectURL = $Target . $Joiner . "$Self->{SessionName}=$Self->{SessionID}" . $Fragment;
         }
-=======
-        # internal redirect
-        $Param{OP} =~ s/^.*\?(.+?)$/$1/;
-        $Param{Redirect} .= $Param{OP};
-        $Param{Redirect} =~ s/^\s+//;
-        $Param{Redirect} =~ s/\s+$//;
->>>>>>> 26e4c151
     }
 
     # create an response object we can work with
@@ -721,20 +703,9 @@
     {
         for ( sort keys $Self->{SetCookies}->%* ) {
 
-<<<<<<< HEAD
             # make a copy because we might need $Self->{SetCookies} later on
             my %Ingredients = $Self->{SetCookies}->{$_}->%*;
             my $Name        = delete $Ingredients{name};
-=======
-    # add session id to redirect if no cookie is enabled
-    if (
-        !$Self->{SessionIDCookie}                             # there in no session cookie yet
-        && !( $Self->{BrowserHasCookie} && $Param{Login} )    # not when cookie does not exits because we in Login
-        && $Param{Redirect} !~ m/http/i                       # just double checking that no external URL gets the session id
-        && $Param{Redirect} !~ m!^//!                         # just double checking that no protocol relative URL gets the session id
-        )
-    {
->>>>>>> 26e4c151
 
             # the method 'cookies' is in lower case because we use Plack::Response directly
             $RedirectResponse->cookies->{$Name} = \%Ingredients;
