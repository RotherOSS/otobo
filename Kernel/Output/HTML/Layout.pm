--- conflicted
+++ resolved
@@ -2601,7 +2601,7 @@
 
 =head2 Attachment()
 
-returns browser output to display/download a attachment
+returns browser output to display/download a attachment.
 
     $HTML = $LayoutObject->Attachment(
         Type             => 'inline',          # optional, default: attachment, possible: inline|attachment
@@ -2613,8 +2613,7 @@
                                                #   scripts, flash etc.
     );
 
-or for AJAX html snippets
-<<<<<<< HEAD
+Or for AJAX html snippets:
 
     $HTML = $LayoutObject->Attachment(
         Type        => 'inline',        # optional, default: attachment, possible: inline|attachment
@@ -2625,9 +2624,7 @@
         NoCache     => 1,               # optional
     );
 
-or when running under PSGI where the content will be encoded later
-=======
->>>>>>> 3b333585
+Or when running under PSGI where the content will be encoded later:
 
     $HTML = $LayoutObject->Attachment(
         Type        => 'inline',        # optional, default: attachment, possible: inline|attachment
