--- conflicted
+++ resolved
@@ -22,18 +22,6 @@
 use namespace::autoclean;
 
 # core modules
-<<<<<<< HEAD
-use Scalar::Util qw();
-
-# CPAN modules
-use Template;
-use Template::Stash::XS;
-use Template::Context;
-use Template::Plugins;
-
-# OTOBO modules
-use Kernel::Output::Template::Provider;
-=======
 use Scalar::Util qw(weaken);
 
 # CPAN modules
@@ -44,7 +32,6 @@
 
 # OTOBO modules
 use Kernel::Output::Template::Provider ();
->>>>>>> 0860555b
 
 our $ObjectManagerDisabled = 1;
 
@@ -79,16 +66,6 @@
     );
 
 =head3 Additional parameters:
-<<<<<<< HEAD
-
-=over 4
-
-=item AJAX
-
-AJAX-specific adjustments, this causes [% WRAPPER JSOnDocumentComplete %] blocks NOT
-to be replaced. This is important to be able to generate snippets which can be cached.
-Also, JavaScript data added with AddJSData() calls is appended to the output here.
-=======
 
 =over 4
 
@@ -97,7 +74,6 @@
 AJAX-specific adjustments, this causes [% WRAPPER JSOnDocumentComplete %] blocks NOT
 to be replaced. This is important to be able to generate snippets which can be cached.
 Also, JavaScript data added with AddJSData() or AddJSBoolean() calls is appended to the output here.
->>>>>>> 0860555b
 
     my $HTML = $LayoutObject->Output(
         TemplateFile   => 'AdminLog.tt',
