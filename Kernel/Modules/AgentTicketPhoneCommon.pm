--- conflicted
+++ resolved
@@ -395,30 +395,6 @@
 
             $DynamicFieldPossibleValues{ 'DynamicField_' . $DynamicFieldConfig->{Name} } = $PossibleValuesFilter;
 
-<<<<<<< HEAD
-=======
-            # only get values for Ticket fields (all screens based on AgentTicketActionCommon
-            # generate a new article, then article fields will be always empty at the beginign)
-            if ( $DynamicFieldConfig->{ObjectType} eq 'Ticket' ) {
-
-                # get value stored on the database from Ticket
-                $Value = $Ticket{ 'DynamicField_' . $DynamicFieldConfig->{Name} };
-            }
-
-            # get field html
-            $DynamicFieldHTML{ $DynamicFieldConfig->{Name} } =
-                $DynamicFieldBackendObject->EditFieldRender(
-                    DynamicFieldConfig   => $DynamicFieldConfig,
-                    PossibleValuesFilter => $PossibleValuesFilter,
-                    Value                => $Value,
-                    Mandatory            =>
-                    $Config->{DynamicField}->{ $DynamicFieldConfig->{Name} } == 2,
-                    LayoutObject    => $LayoutObject,
-                    ParamObject     => $ParamObject,
-                    AJAXUpdate      => 1,
-                    UpdatableFields => $Self->_GetFieldsToUpdate(),
-                );
->>>>>>> edcd4765
         }
 
         # extracte dynamic field values from ticket data
