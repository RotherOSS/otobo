--- conflicted
+++ resolved
@@ -1,11 +1,7 @@
 # --
 # OTOBO is a web-based ticketing system for service organisations.
 # --
-<<<<<<< HEAD
-# Copyright (C) 2001-2023 OTRS AG, https://otrs.com/
-=======
 # Copyright (C) 2001-2020 OTRS AG, https://otrs.com/
->>>>>>> 36f7b6e4
 # Copyright (C) 2019-2024 Rother OSS GmbH, https://otobo.io/
 # --
 # This program is free software: you can redistribute it and/or modify it under
