--- conflicted
+++ resolved
@@ -168,9 +168,6 @@
             }
         }
 
-<<<<<<< HEAD
-        return $LayoutObject->JSONReply(
-=======
         if ($IsPwdReset) {
 
             # clear *all* sessions for this user (issue #3440)
@@ -186,8 +183,7 @@
             }
         }
 
-        my $JSON = $LayoutObject->JSONEncode(
->>>>>>> 2e002d54
+        return $LayoutObject->JSONReply(
             Data => {
                 'Message'     => $Message,
                 'Priority'    => $Priority,
