# --
# OTOBO is a web-based ticketing system for service organisations.
# --
# Copyright (C) 2001-2020 OTRS AG, https://otrs.com/
# Copyright (C) 2019-2021 Rother OSS GmbH, https://otobo.de/
# --
# This program is free software: you can redistribute it and/or modify it under
# the terms of the GNU General Public License as published by the Free Software
# Foundation, either version 3 of the License, or (at your option) any later version.
# This program is distributed in the hope that it will be useful, but WITHOUT
# ANY WARRANTY; without even the implied warranty of MERCHANTABILITY or FITNESS
# FOR A PARTICULAR PURPOSE. See the GNU General Public License for more details.
# You should have received a copy of the GNU General Public License
# along with this program. If not, see <https://www.gnu.org/licenses/>.
# --

package Kernel::Modules::Installer;
## nofilter(TidyAll::Plugin::OTOBO::Perl::DBObject)
## nofilter(TidyAll::Plugin::OTOBO::Perl::Print)
## nofilter(TidyAll::Plugin::OTOBO::Perl::ForeachToFor)

use strict;
use warnings;

# core modules
use Net::Domain qw(hostfqdn);

# CPAN modules
use DBI;

# OTOBO modules
use Kernel::Language qw(Translatable);

our $ObjectManagerDisabled = 1;

sub new {
    my ( $Type, %Param ) = @_;

    # Allocate new hash for object and initialize with the passed params
    return bless {%Param}, $Type;
}

sub Run {
    my ( $Self, %Param ) = @_;

    my $LayoutObject = $Kernel::OM->Get('Kernel::Output::HTML::Layout');
    my $ConfigObject = $Kernel::OM->Get('Kernel::Config');

    # installing is only possible when SecureMode is not active
    if ( $Kernel::OM->Get('Kernel::Config')->Get('SecureMode') ) {
        $LayoutObject->FatalError(
            Message => Translatable('SecureMode active!'),
            Comment => Translatable(
                'If you want to re-run the Installer, disable the SecureMode in the SysConfig.'
            ),
        );
    }

    # Check environment directories.
    $Self->{Path} = $ConfigObject->Get('Home');
    if ( !-d $Self->{Path} ) {
        $LayoutObject->FatalError(
            Message => $LayoutObject->{LanguageObject}->Translate( 'Directory "%s" doesn\'t exist!', $Self->{Path} ),
            Comment => Translatable('Configure "Home" in Kernel/Config.pm first!'),
        );
    }
    if ( !-f "$Self->{Path}/Kernel/Config.pm" ) {
        $LayoutObject->FatalError(
            Message =>
                $LayoutObject->{LanguageObject}->Translate( 'File "%s/Kernel/Config.pm" not found!', $Self->{Path} ),
            Comment => Translatable('Please contact the administrator.'),
        );
    }

    # Get and check the SQL schema directory
    my $DirOfSQLFiles = $Self->{Path} . '/scripts/database';
    if ( !-d $DirOfSQLFiles ) {

        # PSGI: throw exception
        # non-PSGI: print to STDOUT and exit
        $LayoutObject->FatalError(
            Message => $LayoutObject->{LanguageObject}->Translate( 'Directory "%s" not found!', $DirOfSQLFiles ),
            Comment => Translatable('Please contact the administrator.'),
        );
    }

    my $MainObject = $Kernel::OM->Get('Kernel::System::Main');

    # There used to be support for setting installer option in var/tmp/installer.json
    # This approach is no longer supported. However we keep $Self->{Options} as
    # this functionality might be resurrected in future.
    $Self->{Options} //= {};

    # Check if License option needs to be skipped.
    if ( $Self->{Subaction} eq 'License' && $Self->{Options}->{SkipLicense} ) {
        $Self->{Subaction} = 'Start';
    }

    # Check if Database option needs to be skipped.
    if ( $Self->{Subaction} eq 'Start' && $Self->{Options}->{DBType} ) {
        $Self->{Subaction} = 'DBCreate';
    }

    $Self->{Subaction} ||= 'Intro';

    # Set up the build steps.
    # The license step is not needed when it is turned off in $Self->{Options}.
    my @Steps = qw(Database General Finish);
    unshift @Steps, 'License' if !$Self->{Options}->{SkipLicense};

    my $StepCounter;

    # Build header - but only if we're not in AJAX mode.
    if ( $Self->{Subaction} ne 'CheckRequirements' ) {
        $LayoutObject->Block(
            Name => 'Steps',
            Data => {
                Steps => scalar @Steps,
            },
        );

        # Mapping of sub-actions to steps.
        my %Steps = (
            Intro         => 'Intro',
            License       => 'License',
            Start         => 'Database',
            DB            => 'Database',
            DBCreate      => 'Database',
            ConfigureMail => 'General',
            System        => 'General',
            Finish        => 'Finish',
        );

        # On the intro screen no steps should be highlighted.
        my $Highlight = ( $Self->{Subaction} eq 'Intro' ) ? '' : 'Highlighted NoLink';

        my $Counter;

        for my $Step (@Steps) {
            $Counter++;

            # Is the current step active?
            my $Active = ( $Steps{ $Self->{Subaction} } eq $Step ) ? 'Active' : '';
            $LayoutObject->Block(
                Name => 'Step' . $Step,
                Data => {
                    Step      => $Counter,
                    Highlight => $Highlight,
                    Active    => $Active,
                },
            );

            # If this is the actual step.
            if ( $Steps{ $Self->{Subaction} } eq $Step ) {

                # No more highlights from now on.
                $Highlight = '';

                # Step calculation: 2/5 etc.
                $StepCounter = $Counter . "/" . scalar @Steps;
            }
        }
    }

    my $ParamObject = $Kernel::OM->Get('Kernel::System::Web::Request');

    # Print intro form.
    my $Title = $LayoutObject->{LanguageObject}->Translate('Install OTOBO');
    if ( $Self->{Subaction} eq 'Intro' ) {
<<<<<<< HEAD
=======
        my $Output =
            $LayoutObject->Header(
                Title => "$Title - "
                . $LayoutObject->{LanguageObject}->Translate('Intro')
            );
>>>>>>> ad0fc4e7

        # activate the Intro block
        $LayoutObject->Block(
            Name => 'Intro',
            Data => {}
        );

        return join '',
            $LayoutObject->Header(
                Title => "$Title - " . $LayoutObject->{LanguageObject}->Translate('Intro')
            ),
            $LayoutObject->Output(
                TemplateFile => 'Installer',
                Data         => {},
            ),
            $LayoutObject->Footer();
    }

    # Print license from.
    elsif ( $Self->{Subaction} eq 'License' ) {
<<<<<<< HEAD
        my $Output = $LayoutObject->Header(
            Title => "$Title - " . $LayoutObject->{LanguageObject}->Translate('License')
        );
=======
        my $Output =
            $LayoutObject->Header(
                Title => "$Title - "
                . $LayoutObject->{LanguageObject}->Translate('License')
            );
>>>>>>> ad0fc4e7
        $LayoutObject->Block(
            Name => 'License',
            Data => {
                Item => Translatable('License'),
                Step => $StepCounter,
            },
        );
        $LayoutObject->Block(
            Name => 'LicenseText',
            Data => {},
        );
        $Output .= $LayoutObject->Output(
            TemplateFile => 'Installer',
            Data         => {},
        );
        $Output .= $LayoutObject->Footer();

        return $Output;
    }

    # Database selection screen.
    elsif ( $Self->{Subaction} eq 'Start' ) {
        if ( ! -w "$Self->{Path}/Kernel/Config.pm" ) {
            return join '',
                $LayoutObject->Header(
<<<<<<< HEAD
                    Title => "$Title - " . $LayoutObject->{LanguageObject}->Translate('Error')
=======
                    Title => "$Title - "
                    . $LayoutObject->{LanguageObject}->Translate('Error')
                );
            $Output .= $LayoutObject->Warning(
                Message => Translatable('Kernel/Config.pm isn\'t writable!'),
                Comment => Translatable(
                    'If you want to use the installer, set the Kernel/Config.pm writable for the webserver user!'
>>>>>>> ad0fc4e7
                ),
                $LayoutObject->Warning(
                    Message => Translatable('Kernel/Config.pm isn\'t writable!'),
                    Comment => Translatable(
                        'If you want to use the installer, set the Kernel/Config.pm writable for the webserver user!'
                    ),
                ),
                $LayoutObject->Footer();
        }

        my %Databases = (
            mysql      => 'MySQL',
            postgresql => 'PostgreSQL',
            oracle     => 'Oracle',
        );

        # Build the select field for the InstallerDBStart.tt.
        $Param{SelectDBType} = $LayoutObject->BuildSelection(
            Data       => \%Databases,
            Name       => 'DBType',
            Class      => 'Modernize',
            Size       => scalar keys %Databases,
            SelectedID => 'mysql',
        );

<<<<<<< HEAD
        my $Output = $LayoutObject->Header(
            Title => "$Title - " . $LayoutObject->{LanguageObject}->Translate('Database Selection')
        );
=======
        my $Output =
            $LayoutObject->Header(
                Title => "$Title - "
                . $LayoutObject->{LanguageObject}->Translate('Database Selection')
            );
>>>>>>> ad0fc4e7
        $LayoutObject->Block(
            Name => 'DatabaseStart',
            Data => {
                Item         => Translatable('Database Selection'),
                Step         => $StepCounter,
                SelectDBType => $Param{SelectDBType},
            },
        );
        $Output .= $LayoutObject->Output(
            TemplateFile => 'Installer',
            Data         => {},
        );
        $Output .= $LayoutObject->Footer();

        return $Output;
    }

    # Check different requirements (AJAX) and return the result as JSON.
    elsif ( $Self->{Subaction} eq 'CheckRequirements' ) {
        my $CheckMode = $ParamObject->GetParam( Param => 'CheckMode' );
        my %Result;

        # Check DB requirements.
        if ( $CheckMode eq 'DB' ) {
            my %DBCredentials;
            for my $Param (
                qw(DBUser DBPassword DBHost DBType DBPort DBSID DBName InstallType OTOBODBUser OTOBODBPassword)
                )
            {
                $DBCredentials{$Param} = $ParamObject->GetParam( Param => $Param ) || '';
            }

            %Result = $Self->CheckDBRequirements(
                %DBCredentials,
            );
        }

        # Check mail configuration.
        elsif ( $CheckMode eq 'Mail' ) {
            %Result = $Self->CheckMailConfiguration();
        }

        # No adequate check method found.
        else {
            %Result = (
                Successful => 0,
                Message    => Translatable('Unknown Check!'),
                Comment    => $LayoutObject->{LanguageObject}->Translate( 'The check "%s" doesn\'t exist!', $CheckMode ),
            );
        }

        # Return JSON-String because of AJAX-Mode.
        my $OutputJSON = $LayoutObject->JSONEncode( Data => \%Result );

        return $LayoutObject->Attachment(
            ContentType       => 'application/json; charset='
                . $LayoutObject->{Charset},
            Content           => $OutputJSON,
            Type              => 'inline',
            NoCache           => 1,
        );
    }

    elsif ( $Self->{Subaction} eq 'DB' ) {

        my $DBType        = $ParamObject->GetParam( Param => 'DBType' );
        my $DBInstallType = $ParamObject->GetParam( Param => 'DBInstallType' );

        # generate a random password for OTOBODBUser
        my $GeneratedPassword = $MainObject->GenerateRandomString();

        if ( $DBType eq 'mysql' ) {
            my $PasswordExplanation = $DBInstallType eq 'CreateDB'
                ? $LayoutObject->{LanguageObject}->Translate(
                    'If you have set a root password for your database, it must be entered here. If not, leave this field empty.',
                )
                : $LayoutObject->{LanguageObject}->Translate('Enter the password for the database user.');
<<<<<<< HEAD
            my $Output = $LayoutObject->Header(
                Title => "$Title - " . $LayoutObject->{LanguageObject}->Translate( 'Database %s', 'MySQL' )
            );
=======
            my $Output =
                $LayoutObject->Header(
                    Title => "$Title - "
                    . $LayoutObject->{LanguageObject}->Translate( 'Database %s', 'MySQL' )
                );
>>>>>>> ad0fc4e7
            $LayoutObject->Block(
                Name => 'DatabaseMySQL',
                Data => {
                    Item                => Translatable('Configure MySQL'),
                    Step                => $StepCounter,
                    InstallType         => $DBInstallType,
                    DefaultDBUser       => $DBInstallType eq 'CreateDB' ? 'root' : 'otobo',
                    PasswordExplanation => $PasswordExplanation,
                },
            );
            if ( $DBInstallType eq 'CreateDB' ) {
                $LayoutObject->Block(
                    Name => 'DatabaseMySQLCreate',
                    Data => {
                        Password => $GeneratedPassword,
                    },
                );
            }
            else {
                $LayoutObject->Block(
                    Name => 'DatabaseMySQLUseExisting',
                );
            }

            $Output .= $LayoutObject->Output(
                TemplateFile => 'Installer',
                Data         => {
                    Item => Translatable('Configure MySQL'),
                    Step => $StepCounter,
                },
            );
            $Output .= $LayoutObject->Footer();

            return $Output;
        }
        elsif ( $DBType eq 'postgresql' ) {
            my $PasswordExplanation = $DBInstallType eq 'CreateDB'
                ? $LayoutObject->{LanguageObject}->Translate('Enter the password for the administrative database user.')
                : $LayoutObject->{LanguageObject}->Translate('Enter the password for the database user.');
<<<<<<< HEAD
            my $Output = $LayoutObject->Header(
                Title => "$Title - " . $LayoutObject->{LanguageObject}->Translate( 'Database %s', 'PostgreSQL' )
            );
=======
            my $Output =
                $LayoutObject->Header(
                    Title => "$Title - "
                    . $LayoutObject->{LanguageObject}->Translate( 'Database %s', 'PostgreSQL' )
                );
>>>>>>> ad0fc4e7
            $LayoutObject->Block(
                Name => 'DatabasePostgreSQL',
                Data => {
                    Item          => Translatable('Database'),
                    Step          => $StepCounter,
                    InstallType   => $DBInstallType,
                    DefaultDBUser => $DBInstallType eq 'CreateDB' ? 'postgres' : 'otobo',
                },
            );
            if ( $DBInstallType eq 'CreateDB' ) {
                $LayoutObject->Block(
                    Name => 'DatabasePostgreSQLCreate',
                    Data => {
                        Password => $GeneratedPassword,
                    },
                );
            }
            else {
                $LayoutObject->Block(
                    Name => 'DatabasePostgreSQLUseExisting',
                );
            }

            $Output .= $LayoutObject->Output(
                TemplateFile => 'Installer',
                Data         => {
                    Item => Translatable('Configure PostgreSQL'),
                    Step => $StepCounter,
                },
            );
            $Output .= $LayoutObject->Footer();

            return $Output;
        }
        elsif ( $DBType eq 'oracle' ) {
<<<<<<< HEAD
            my $Output = $LayoutObject->Header(
                Title => "$Title - " . $LayoutObject->{LanguageObject}->Translate( 'Database %s', 'Oracle' )
            );
=======
            my $Output =
                $LayoutObject->Header(
                    Title => "$Title - "
                    . $LayoutObject->{LanguageObject}->Translate( 'Database %s', 'Oracle' )
                );
>>>>>>> ad0fc4e7
            $LayoutObject->Block(
                Name => 'DatabaseOracle',
                Data => {
                    Item => Translatable('Database'),
                    Step => $StepCounter,
                },
            );

            $Output .= $LayoutObject->Output(
                TemplateFile => 'Installer',
                Data         => {
                    Item => Translatable('Configure Oracle'),
                    Step => $StepCounter,
                },
            );
            $Output .= $LayoutObject->Footer();

            return $Output;
        }
        else {
            $LayoutObject->FatalError(
                Message => $LayoutObject->{LanguageObject}->Translate( 'Unknown database type "%s".', $DBType ),
                Comment => Translatable('Please go back.'),
            );
        }
    }

    # Do database settings.
    elsif ( $Self->{Subaction} eq 'DBCreate' ) {

        my %DBCredentials;
        for my $Param (
            qw(DBUser DBPassword DBHost DBType DBName DBSID DBPort InstallType OTOBODBUser OTOBODBPassword)
            )
        {
            $DBCredentials{$Param} = $ParamObject->GetParam( Param => $Param ) || '';
        }

        # Overriding DBCredentials is currently not used.
        %DBCredentials = %{ $Self->{Options} } if $Self->{Options}->{DBType};

        # Get and check params and connect to DB.
        my %Result = $Self->ConnectToDB(%DBCredentials);

        my %DB;
        my $DBH;
        if ( ref $Result{DB} ne 'HASH' || !$Result{DBH} ) {
            $LayoutObject->FatalError(
                Message => $Result{Message},
                Comment => $Result{Comment},
            );
        }
        else {
            %DB  = %{ $Result{DB} };
            $DBH = $Result{DBH};
        }

        my $Output = $LayoutObject->Header(
<<<<<<< HEAD
            Title => $Title . '-' . $LayoutObject->{LanguageObject}->Translate('Create Database'),
=======
            Title => $Title . '-'
                . $LayoutObject->{LanguageObject}->Translate(
                    'Create Database'
                ),
>>>>>>> ad0fc4e7
        );

        $LayoutObject->Block(
            Name => 'DatabaseResult',
            Data => {
                Item => Translatable('Create Database'),
                Step => $StepCounter,
            },
        );

        my @Statements;

        # Create database, add user.
        if ( $DB{DBType} eq 'mysql' ) {

            if ( $DB{InstallType} eq 'CreateDB' ) {

                # Determine current host for MySQL account.
                my $Host;
                if ( $ENV{OTOBO_RUNS_UNDER_DOCKER} ) {

                    # When running under Docker we assume that the database also runs in the subnet provided by Docker.
                    # This is the case when the standard docker-compose.yml is used.
                    # In this network the IP-addresses are not static therefore we can't use the same IP address
                    # as seen when installer.pl runs.
                    # Using 'db' does not work because 'skip-name-resolve' is set.
                    # For now allow the complete network.
                    $Host = '%';
                }
                else {
                    # In the non-Docker case we want the IP-address of the current connection as database host.
                    my ($ConnectionID) = $DBH->selectrow_array('select connection_id()');

                    my $StatementHandleProcessList = $DBH->prepare('show processlist');
                    $StatementHandleProcessList->execute();
                    PROCESSLIST:
                    while ( my ( $ProcessID, undef, $ProcessHost ) = $StatementHandleProcessList->fetchrow_array() ) {
                        if ( $ProcessID eq $ConnectionID ) {
                            $Host = $ProcessHost;

                            last PROCESSLIST;
                        }
                    }

                    # Strip off port, i.e. 'localhost:14962' should become 'localhost'.
                    $Host =~ s{:\d*\z}{}xms;
                }

                # SQL for creating the OTOBO user.
                # An explicit statement for user creation is needed because MySQL 8 no longer
                # supports implicit user creation via the 'GRANT PRIVILEGES' statement.
                # Also note that there are multiple authentication plugins for MySQL/MariaDB.
                # 'mysql_native_password' works without an encrypted DB connection and is used here.
                # The advantage is that no encryption keys have to be set up.
                # The syntax for CREATE USER is not completely the same between MySQL and MariaDB. Therfore
                # a case switch must be used here.
                my $CreateUserSQL;
                {
                    if ( $DBH->{mysql_serverinfo} =~ m/mariadb/i ) {
                        $CreateUserSQL
                            .= "CREATE USER `$DB{OTOBODBUser}`\@`$Host` IDENTIFIED BY '$DB{OTOBODBPassword}'";
                    }
                    else {
                        $CreateUserSQL
                            .= "CREATE USER `$DB{OTOBODBUser}`\@`$Host` IDENTIFIED WITH mysql_native_password BY '$DB{OTOBODBPassword}'";
                    }
                }

                @Statements = (
                    "CREATE DATABASE `$DB{DBName}` charset utf8mb4 DEFAULT CHARACTER SET utf8mb4 DEFAULT COLLATE utf8mb4_unicode_ci",
                    $CreateUserSQL,
                    "GRANT ALL PRIVILEGES ON `$DB{DBName}`.* TO `$DB{OTOBODBUser}`\@`$Host` WITH GRANT OPTION",
                );
            }

            # Set DSN for Config.pm.
            $DB{ConfigDSN} = 'DBI:mysql:database=$Self->{Database};host=$Self->{DatabaseHost}';
            $DB{DSN}       = "DBI:mysql:database=$DB{DBName};host=$DB{DBHost}";
        }
        elsif ( $DB{DBType} eq 'postgresql' ) {

            if ( $DB{InstallType} eq 'CreateDB' ) {
                @Statements = (
                    "CREATE ROLE \"$DB{OTOBODBUser}\" WITH LOGIN PASSWORD '$DB{OTOBODBPassword}'",
                    "CREATE DATABASE \"$DB{DBName}\" OWNER=\"$DB{OTOBODBUser}\" ENCODING 'utf-8'",
                );
            }

            # Set DSN for Config.pm.
            $DB{ConfigDSN} = 'DBI:Pg:dbname=$Self->{Database};host=$Self->{DatabaseHost}';
            $DB{DSN}       = "DBI:Pg:dbname=$DB{DBName};host=$DB{DBHost}";
        }
        elsif ( $DB{DBType} eq 'oracle' ) {

            # Set DSN for Config.pm.
            $DB{ConfigDSN} = 'DBI:Oracle://$Self->{DatabaseHost}:' . $DB{DBPort} . '/$Self->{Database}';
            $DB{DSN}       = "DBI:Oracle://$DB{DBHost}:$DB{DBPort}/$DB{DBSID}";
            $ConfigObject->Set(
                Key   => 'Database::Connect',
                Value => "ALTER SESSION SET NLS_DATE_FORMAT = 'YYYY-MM-DD HH24:MI:SS'",
            );
        }

        # Execute database statements.
        for my $Statement (@Statements) {
            my @Description = split( ' ', $Statement );

            # Prevent uninitialized variables.
            for my $Index ( 0 .. 2 ) {
                $Description[$Index] //= '';
            }

            $LayoutObject->Block(
                Name => 'DatabaseResultItem',
                Data => { Item => "$Description[0] $Description[1] $Description[2]" },
            );
            if ( !$DBH->do($Statement) ) {
                $LayoutObject->Block(
                    Name => 'DatabaseResultItemFalse',
                    Data => {},
                );
                $LayoutObject->Block(
                    Name => 'DatabaseResultItemMessage',
                    Data => {
                        Message => $DBI::errstr,
                    },
                );
                $LayoutObject->Block(
                    Name => 'DatabaseResultBack',
                    Data => {},
                );
                $Output .= $LayoutObject->Output(
                    TemplateFile => 'Installer',
                    Data         => {},
                );
                $Output .= $LayoutObject->Footer();

                return $Output;
            }
            else {
                $LayoutObject->Block(
                    Name => 'DatabaseResultItemDone',
                    Data => {},
                );
            }
        }

        # ReConfigure Config.pm.
        my $ReConfigure;
        if ( $DB{DBType} eq 'oracle' ) {
            $ReConfigure = $Self->ReConfigure(
                DatabaseDSN  => $DB{ConfigDSN},
                DatabaseHost => $DB{DBHost},
                Database     => $DB{DBSID},
                DatabaseUser => $DB{OTOBODBUser},
                DatabasePw   => $DB{OTOBODBPassword},
            );
        }
        else {
            $ReConfigure = $Self->ReConfigure(
                DatabaseDSN  => $DB{ConfigDSN},
                DatabaseHost => $DB{DBHost},
                Database     => $DB{DBName},
                DatabaseUser => $DB{OTOBODBUser},
                DatabasePw   => $DB{OTOBODBPassword},
            );
        }

        if ($ReConfigure) {
            return join '',
                $LayoutObject->Header(
                    Title => Translatable('Install OTOBO - Error')
<<<<<<< HEAD
=======
                );
            $Output .= $LayoutObject->Warning(
                Message => Translatable('Kernel/Config.pm isn\'t writable!'),
                Comment => Translatable(
                    'If you want to use the installer, set the Kernel/Config.pm writable for the webserver user!'
>>>>>>> ad0fc4e7
                ),
                $LayoutObject->Warning(
                    Message => Translatable('Kernel/Config.pm isn\'t writable!'),
                    Comment => Translatable(
                        'If you want to use the installer, set the Kernel/Config.pm writable for the webserver user!'
                    ),
                ),
                $LayoutObject->Footer();
        }

        $Kernel::OM->ObjectsDiscard( Objects => ['Kernel::System::DB'] );

        # We need a database object to be able to parse the XML
        #   connect to database using given credentials.
        $Kernel::OM->ObjectParamAdd(
            'Kernel::System::DB' => {
                DatabaseDSN  => $DB{DSN},
                DatabaseUser => $DB{OTOBODBUser},
                DatabasePw   => $DB{OTOBODBPassword},
                Type         => $DB{DBType},
            },
        );
        my $DBObject = $Kernel::OM->Get('Kernel::System::DB');

        # Create database tables and insert initial values.
        my @SQLPost;
        for my $SchemaFile (qw(otobo-schema otobo-initial_insert)) {

            if ( !-f "$DirOfSQLFiles/$SchemaFile.xml" ) {
                $LayoutObject->FatalError(
                    Message => $LayoutObject->{LanguageObject}->Translate( 'File "%s/%s.xml" not found!', $DirOfSQLFiles, $SchemaFile ),
                    Comment => Translatable('Contact your Admin!'),
                );
            }

            $LayoutObject->Block(
                Name => 'DatabaseResultItem',
                Data => { Item => "Processing $SchemaFile" },
            );

            my $XML = $MainObject->FileRead(
                Directory => $DirOfSQLFiles,
                Filename  => $SchemaFile . '.xml',
            );
            my @XMLArray = $Kernel::OM->Get('Kernel::System::XML')->XMLParse(
                String => $XML,
            );

            my @SQL = $DBObject->SQLProcessor(
                Database => \@XMLArray,
            );

            # If we parsed the schema, catch post instructions.
            @SQLPost = $DBObject->SQLProcessorPost() if $SchemaFile eq 'otobo-schema';

            SQL:
            for my $SQL (@SQL) {
                my $Success = $DBObject->Do( SQL => $SQL );

                next SQL if $Success;

                # an statement was no correct, no idea how this could be handled
                $LayoutObject->FatalError(
                    Message => Translatable('Execution of SQL statement failed: ') . $DBI::errstr,
                    Comment => $SQL,
                );
            }

            $LayoutObject->Block(
                Name => 'DatabaseResultItemDone',
            );
        }

        # Execute post SQL statements (indexes, constraints).

        $LayoutObject->Block(
            Name => 'DatabaseResultItem',
            Data => { Item => "Processing post statements" },
        );

        for my $SQL (@SQLPost) {
            $DBObject->Do( SQL => $SQL );
        }

        $LayoutObject->Block(
            Name => 'DatabaseResultItemDone',
        );

        $LayoutObject->Block(
            Name => 'DatabaseResultSuccess',
        );
        $LayoutObject->Block(
            Name => 'DatabaseResultNext',
        );
        $Output .= $LayoutObject->Output(
            TemplateFile => 'Installer',
        );
        $Output .= $LayoutObject->Footer();

        return $Output;
    }

    # Show system settings page, pre-install packages.
    elsif ( $Self->{Subaction} eq 'System' ) {

        if ( !$Kernel::OM->Get('Kernel::System::DB') ) {
            $LayoutObject->FatalError();
        }

        # Take care that default config is in the database.
        if ( !$Self->_CheckConfig() ) {
            return $LayoutObject->FatalError();
        }

        # Install default files.
        if ( $MainObject->Require('Kernel::System::Package') ) {
            my $PackageObject = Kernel::System::Package->new( %{$Self} );
            if ($PackageObject) {
                $PackageObject->PackageInstallDefaultFiles();
            }
        }

        my @SystemIDs = map { sprintf "%02d", $_ } ( 0 .. 99 );

        $Param{SystemIDString} = $LayoutObject->BuildSelection(
            Data       => \@SystemIDs,
            Name       => 'SystemID',
            Class      => 'Modernize',
            SelectedID => $SystemIDs[ int( rand(100) ) ],    # random system ID
        );

        $Param{SSLSupportString} = $LayoutObject->BuildSelection(
            Data => {
                https => Translatable('https'),
                http  => Translatable('http'),
            },
            Name       => 'HttpType',
            Class      => 'Modernize',
            SelectedID => 'https',
        );

        $Param{LanguageString} = $LayoutObject->BuildSelection(
            Data       => $ConfigObject->Get('DefaultUsedLanguages'),
            Name       => 'DefaultLanguage',
            Class      => 'Modernize',
            HTMLQuote  => 0,
            SelectedID => $LayoutObject->{UserLanguage},
        );

        # Build the selection field for the MX check.
        $Param{SelectCheckMXRecord} = $LayoutObject->BuildSelection(
            Data => {
                1 => Translatable('Yes'),
                0 => Translatable('No'),
            },
            Name       => 'CheckMXRecord',
            Class      => 'Modernize',
            SelectedID => '1',
        );

        # Read FQDN using Net::Domain and pre-populate the field.
        $Param{FQDN} = hostfqdn();

        # try initializing Elasticsearch
        my $WebserviceObject = $Kernel::OM->Get('Kernel::System::GenericInterface::Webservice');
        my $ESObject         = $Kernel::OM->Get('Kernel::System::Elasticsearch');

        my $ESWebservice = $WebserviceObject->WebserviceGet(
            Name => 'Elasticsearch',
        );
        my $Success = 0;

        # activate it
        if ($ESWebservice) {
            $Success = $WebserviceObject->WebserviceUpdate(
                %{$ESWebservice},
                ValidID => 1,
                UserID  => 1,
            );
        }

        # test the connection
        if ( $Success && !$ESObject->TestConnection() ) {
            $Success = 0;
        }

        # active ES in the SysConf
        if ($Success) {

            # SysConfig
            my $SysConfigObject   = $Kernel::OM->Get('Kernel::System::SysConfig');
            my $ExclusiveLockGUID = $SysConfigObject->SettingLock(
                LockAll => 1,
                Force   => 1,
                UserID  => 1,
            );
            $SysConfigObject->SettingUpdate(
                Name              => 'Elasticsearch::Active',
                IsValid           => 1,
                UserID            => 1,
                ExclusiveLockGUID => $ExclusiveLockGUID,
            );
            $SysConfigObject->SettingUnlock(
                UnlockAll => 1,
            );

            # TODO: handle errors
        }

        # initialize standard indices
        if ($Success) {
            my $Errors;

            my $IndexConfig = $Kernel::OM->Get('Kernel::Config')->Get('Elasticsearch::ArticleIndexCreationSettings');
            my %Pipeline    = (
                description => "Extract external attachment information",
                processors  => [
                    {
                        foreach => {
                            field     => "Attachments",
                            processor => {
                                attachment => {
                                    target_field => "_ingest._value.attachment",
                                    field        => "_ingest._value.data"
                                }
                            }
                        }
                    },
                    {
                        foreach => {
                            field     => "Attachments",
                            processor => {
                                remove => {
                                    field => "_ingest._value.data"
                                }
                            }
                        }
                    }
                ]
            );
            $Success = $ESObject->CreatePipeline(
                Request => \%Pipeline,
            );
            $Errors++ if !$Success;

            my %IndexName = (
                index => 'customer',
            );
            my %Request = (
                settings => {
                    index => {
                        number_of_shards   => $IndexConfig->{NS},
                        number_of_replicas => $IndexConfig->{NR},
                    },
                    'index.mapping.total_fields.limit' => 2000,
                },
                mappings => {
                    properties => {
                        CustomerID => {
                            type => 'keyword',
                        },
                    }
                },
            );
            $Success = $ESObject->CreateIndex(
                IndexName => \%IndexName,
                Request   => \%Request,
            );
            $Errors++ if !$Success;

            %IndexName = (
                index => 'customeruser',
            );
            %Request = (
                settings => {
                    index => {
                        number_of_shards   => $IndexConfig->{NS},
                        number_of_replicas => $IndexConfig->{NR},
                    },
                    'index.mapping.total_fields.limit' => 2000,
                },
                mappings => {
                    properties => {
                        UserLogin => {
                            type => 'keyword',
                        },
                    }
                },
            );
            $Success = $ESObject->CreateIndex(
                IndexName => \%IndexName,
                Request   => \%Request,
            );
            $Errors++ if !$Success;

            %IndexName = (
                index => 'ticket',
            );
            %Request = (
                settings => {
                    index => {
                        number_of_shards   => $IndexConfig->{NS},
                        number_of_replicas => $IndexConfig->{NR},
                    },
                    'index.mapping.total_fields.limit' => 2000,
                },
                mappings => {
                    properties => {
                        GroupID => {
                            type => 'integer',
                        },
                        QueueID => {
                            type => 'integer',
                        },
                        CustomerID => {
                            type => 'keyword',
                        },
                        CustomerUserID => {
                            type => 'keyword',
                        },
                    }
                },
            );
            $Success = $ESObject->CreateIndex(
                IndexName => \%IndexName,
                Request   => \%Request,
            );
            $Errors++ if !$Success;

            if ($Errors) {
                $Success = 0;
            }
        }

        if ($Success) {
            my $SysConfigObject   = $Kernel::OM->Get('Kernel::System::SysConfig');
            my $ExclusiveLockGUID = $SysConfigObject->SettingLock(
                LockAll => 1,
                Force   => 1,
                UserID  => 1,
            );
            my %Setting = $SysConfigObject->SettingGet(
                Name => 'Frontend::ToolBarModule###250-Ticket::ElasticsearchFulltext',
            );
            $SysConfigObject->SettingUpdate(
                Name              => 'Frontend::ToolBarModule###250-Ticket::ElasticsearchFulltext',
                IsValid           => 1,
                UserID            => 1,
                ExclusiveLockGUID => $ExclusiveLockGUID,
                EffectiveValue    => $Setting{EffectiveValue},
            );
            $SysConfigObject->SettingUnlock(
                UnlockAll => 1,
            );
        }
        else {
            # disable in case of failure
            $WebserviceObject->WebserviceUpdate(
                %{$ESWebservice},
                ValidID => 2,
                UserID  => 1,
            );

            # SysConfig
            my $SysConfigObject   = $Kernel::OM->Get('Kernel::System::SysConfig');
            my $ExclusiveLockGUID = $SysConfigObject->SettingLock(
                LockAll => 1,
                Force   => 1,
                UserID  => 1,
            );
            $SysConfigObject->SettingUpdate(
                Name              => 'Elasticsearch::Active',
                IsValid           => 0,
                UserID            => 1,
                ExclusiveLockGUID => $ExclusiveLockGUID,
            );
            $SysConfigObject->SettingUnlock(
                UnlockAll => 1,
            );
        }

        # show the status in the GUI
        $Param{ESActive} = $Success;

<<<<<<< HEAD
        my $Output = $LayoutObject->Header(
            Title => "$Title - " . $LayoutObject->{LanguageObject}->Translate('System Settings'),
        );
=======
        my $Output =
            $LayoutObject->Header(
                Title => "$Title - "
                . $LayoutObject->{LanguageObject}->Translate('System Settings'),
            );

>>>>>>> ad0fc4e7
        $LayoutObject->Block(
            Name => 'System',
            Data => {
                Item => Translatable('System Settings'),
                Step => $StepCounter,
                %Param,
            },
        );

        if ( !$Self->{Options}->{SkipLog} ) {
            $Param{LogModuleString} = $LayoutObject->BuildSelection(
                Data => {
                    'Kernel::System::Log::SysLog' => Translatable('Syslog'),
                    'Kernel::System::Log::File'   => Translatable('File'),
                },
                Name       => 'LogModule',
                Class      => 'Modernize',
                HTMLQuote  => 0,
                SelectedID => $ConfigObject->Get('LogModule'),
            );
            $LayoutObject->Block(
                Name => 'LogModule',
                Data => \%Param,
            );
        }

        $Output .= $LayoutObject->Output(
            TemplateFile => 'Installer',
            Data         => {},
        );
        $Output .= $LayoutObject->Footer();

        return $Output;
    }

    # Do system settings action.
    elsif ( $Self->{Subaction} eq 'ConfigureMail' ) {

        if ( !$Kernel::OM->Get('Kernel::System::DB') ) {
            $LayoutObject->FatalError();
        }

        # Take care that default config is in the database.
        if ( !$Self->_CheckConfig() ) {
            return $LayoutObject->FatalError();
        }

        my $SysConfigObject = $Kernel::OM->Get('Kernel::System::SysConfig');

        my $ExclusiveLockGUID = $SysConfigObject->SettingLock(
            LockAll => 1,
            Force   => 1,
            UserID  => 1,
        );

        for my $SettingName (
            qw(SystemID HttpType FQDN AdminEmail Organization LogModule LogModule::LogFile
            DefaultLanguage CheckMXRecord)
            )
        {
            my $EffectiveValue = $ParamObject->GetParam( Param => $SettingName );

            # Update config item via sys config object.
            $SysConfigObject->SettingUpdate(
                Name              => $SettingName,
                IsValid           => 1,
                EffectiveValue    => $EffectiveValue,
                ExclusiveLockGUID => $ExclusiveLockGUID,
                UserID            => 1,
            );
        }

        my $Success = $SysConfigObject->SettingUnlock(
            UnlockAll => 1,
        );

        # Get mail account object and check available back-ends.
        my $MailAccount  = $Kernel::OM->Get('Kernel::System::MailAccount');
        my %MailBackends = $MailAccount->MailAccountBackendList();

        my $OutboundMailTypeSelection = $LayoutObject->BuildSelection(
            Data => {
                sendmail => 'Sendmail',
                smtp     => 'SMTP',
                smtps    => 'SMTPS',
                smtptls  => 'SMTPTLS',
            },
            Name  => 'OutboundMailType',
            Class => 'Modernize',
        );
        my $OutboundMailDefaultPorts = $LayoutObject->BuildSelection(
            Class => 'Hidden',
            Data  => {
                sendmail => '25',
                smtp     => '25',
                smtps    => '465',
                smtptls  => '587',
            },
            Name => 'OutboundMailDefaultPorts',
        );

        my $InboundMailTypeSelection = $LayoutObject->BuildSelection(
            Data  => \%MailBackends,
            Name  => 'InboundMailType',
            Class => 'Modernize',
        );

<<<<<<< HEAD
        my $Output = $LayoutObject->Header(
            Title => "$Title - " . $LayoutObject->{LanguageObject}->Translate('Configure Mail')
        );
=======
        my $Output =
            $LayoutObject->Header(
                Title => "$Title - "
                . $LayoutObject->{LanguageObject}->Translate('Configure Mail')
            );
>>>>>>> ad0fc4e7
        $LayoutObject->Block(
            Name => 'ConfigureMail',
            Data => {
                Item             => $LayoutObject->{LanguageObject}->Translate('Mail Configuration'),
                Step             => $StepCounter,
                InboundMailType  => $InboundMailTypeSelection,
                OutboundMailType => $OutboundMailTypeSelection,
                OutboundPorts    => $OutboundMailDefaultPorts,
            },
        );
        $Output .= $LayoutObject->Output(
            TemplateFile => 'Installer',
            Data         => {},
        );
        $Output .= $LayoutObject->Footer();

        return $Output;
    }

    elsif ( $Self->{Subaction} eq 'Finish' ) {

        # Take care that default config is in the database.
        if ( !$Self->_CheckConfig() ) {
            return $LayoutObject->FatalError();
        }

        my $SysConfigObject = $Kernel::OM->Get('Kernel::System::SysConfig');

        my $SettingName = 'SecureMode';

        my $ExclusiveLockGUID = $SysConfigObject->SettingLock(
            Name   => $SettingName,
            Force  => 1,
            UserID => 1,
        );

        # Update config item via SysConfig object.
        my $Result = $SysConfigObject->SettingUpdate(
            Name              => $SettingName,
            IsValid           => 1,
            EffectiveValue    => 1,
            ExclusiveLockGUID => $ExclusiveLockGUID,
            UserID            => 1,
        );

        if ( !$Result ) {
            $LayoutObject->FatalError(
                Message => Translatable('Can\'t write Config file!'),
            );
        }

        # There is no need to unlock the setting as it was already unlocked in the update.

        # 'Rebuild' the configuration.
        $SysConfigObject->ConfigurationDeploy(
            Comments    => "Installer deployment",
            AllSettings => 1,
            Force       => 1,
            UserID      => 1,
        );

        # Set a generated password for the 'root@localhost' account.
        my $UserObject = $Kernel::OM->Get('Kernel::System::User');
        my $Password   = $UserObject->GenerateRandomPassword( Size => 16 );
        $UserObject->SetPassword(
            UserLogin => 'root@localhost',
            PW        => $Password,
        );

        # TODO: This seems to be deprecated now.
        # Remove installer file with pre-configured options.
        if ( -f "$Self->{Path}/var/tmp/installer.json" ) {
            unlink "$Self->{Path}/var/tmp/installer.json";
        }

        # for OTOBO_RUNS_UNDER_PSGI
        # webserver restart is never necessary

        my $OTOBOHandle = $ParamObject->ScriptName();
        $OTOBOHandle =~ s/\/(.*)\/installer\.pl/$1/;

        # Under Docker the scheme is correctly recognised as there are only two relevant cases:
        #   a) HTTP should actually be used
        #   b) HTTPS should be used and it works because nginx sets HTTPS
        my $Scheme;
        {
            my $HTTPS = $ParamObject->HTTPS('HTTPS');
            $Scheme = ( $HTTPS && lc $HTTPS eq 'on' ) ? 'https' : 'http';
        }

        # In the docker case $ENV{HTTP_HOST} is something like 'localhost:8443'.
        # This is not very helpful as port 8443 is not exposed on the Docker host.
        # So let's use the host that is provided by nginx
        # Another, maybe better, approach is to simple provide a relative link to '../index.pl'.
        # Fun fact: the FQDN can specified with a port.
        my $Host =
            $ParamObject->HTTP('HTTP_X_FORWARDED_SERVER')    # for the HTTPS case, the hostname that nginx sees
            || $ParamObject->HTTP('HOST')                    # should work in the HTTP case, in Docker or not in Docker
            || $ConfigObject->Get('FQDN');                   # a fallback

<<<<<<< HEAD
=======
        my $Output =
            $LayoutObject->Header(
                Title => "$Title - "
                . $LayoutObject->{LanguageObject}->Translate('Finished')
            );
>>>>>>> ad0fc4e7
        $LayoutObject->Block(
            Name => 'Finish',
            Data => {
                Item        => Translatable('Finished'),
                Step        => $StepCounter,
                Host        => $Host,
                Scheme      => $Scheme,
                OTOBOHandle => $OTOBOHandle,
                Password    => $Password,
            },
        );

        return join '',
            $LayoutObject->Header(
                Title => "$Title - " . $LayoutObject->{LanguageObject}->Translate('Finished')
            ),
            $LayoutObject->Output(
                TemplateFile => 'Installer',
                Data         => {},
            ).
            $LayoutObject->Footer();
    }

    # Else error!
    return $LayoutObject->FatalError(
        Message => $LayoutObject->{LanguageObject}->Translate( 'Unknown Subaction %s!', $Self->{Subaction} ),
        Comment => Translatable('Please contact the administrator.'),
    );
}

sub ReConfigure {
    my ( $Self, %Param ) = @_;

    # Perl quote and set via ConfigObject.
    for my $Key ( sort keys %Param ) {
        $Kernel::OM->Get('Kernel::Config')->Set(
            Key   => $Key,
            Value => $Param{$Key},
        );
        if ( $Param{$Key} ) {
            $Param{$Key} =~ s/'/\\'/g;
        }
    }

    # Read config file.
    my $ConfigFile = "$Self->{Path}/Kernel/Config.pm";
    open( my $In, '<', $ConfigFile )               ## no critic qw(InputOutput::RequireBriefOpen OTOBO::ProhibitOpen)
        or return "Can't open $ConfigFile: $!";    ## no critic qw(OTOBO::ProhibitLowPrecedenceOps)
    my $Config = '';
    while (<$In>) {

        # Skip empty lines or comments.
        if ( !$_ || $_ =~ /^\s*#/ || $_ =~ /^\s*$/ ) {
            $Config .= $_;
        }
        else {
            my $NewConfig = $_;

            # Replace config with %Param.
            for my $Key ( sort keys %Param ) {

                # Database passwords can contain characters like '@' or '$' and should be single-quoted
                #   same goes for database hosts which can be like 'myserver\instance name' for MS SQL.
                if ( $Key eq 'DatabasePw' || $Key eq 'DatabaseHost' ) {
                    $NewConfig =~
                        s/(\$Self->\{("|'|)$Key("|'|)} =.+?('|"));/\$Self->{'$Key'} = '$Param{$Key}';/g;
                }
                else {
                    $NewConfig =~
                        s/(\$Self->\{("|'|)$Key("|'|)} =.+?('|"));/\$Self->{'$Key'} = "$Param{$Key}";/g;
                }
            }
            $Config .= $NewConfig;
        }
    }
    close $In;

    # Write new config file.
    open( my $Out, '>:utf8', $ConfigFile )         ## no critic qw(InputOutput::RequireEncodingWithUTF8Layer OTOBO::ProhibitOpen)
        or return "Can't open $ConfigFile: $!";    ## no critic qw(OTOBO::ProhibitLowPrecedenceOps)
    print $Out $Config;
    close $Out;

    return;
}

sub ConnectToDB {
    my ( $Self, %Param ) = @_;

    # Check params.
    my @NeededKeys = qw(DBType DBHost DBUser DBPassword);

    if ( $Param{InstallType} eq 'CreateDB' ) {
        push @NeededKeys, qw(OTOBODBUser OTOBODBPassword);
    }

    # For Oracle we require DBSID and DBPort.
    if ( $Param{DBType} eq 'oracle' ) {
        push @NeededKeys, qw(DBSID DBPort);
    }

    # For existing databases we require the database name.
    if ( $Param{DBType} ne 'oracle' && $Param{InstallType} eq 'UseDB' ) {
        push @NeededKeys, 'DBName';
    }

    for my $Key (@NeededKeys) {
        if ( !$Param{$Key} && $Key !~ /^(DBPassword)$/ ) {
            return (
                Successful => 0,
                Message    => "You need '$Key'!!",
                DB         => undef,
                DBH        => undef,
            );
        }
    }

    # If we do not need to create a database for OTOBO OTOBODBuser equals DBUser.
    if ( $Param{InstallType} ne 'CreateDB' ) {
        $Param{OTOBODBUser}     = $Param{DBUser};
        $Param{OTOBODBPassword} = $Param{DBPassword};
    }

    # Create DSN string for backend.
    if ( $Param{DBType} eq 'mysql' && $Param{InstallType} eq 'CreateDB' ) {
        $Param{DSN} = "DBI:mysql:database=;host=$Param{DBHost};";
    }
    elsif ( $Param{DBType} eq 'mysql' && $Param{InstallType} eq 'UseDB' ) {
        $Param{DSN} = "DBI:mysql:database=;host=$Param{DBHost};database=$Param{DBName}";
    }
    elsif ( $Param{DBType} eq 'postgresql' && $Param{InstallType} eq 'CreateDB' ) {
        $Param{DSN} = "DBI:Pg:host=$Param{DBHost};";
    }
    elsif ( $Param{DBType} eq 'postgresql' && $Param{InstallType} eq 'UseDB' ) {
        $Param{DSN} = "DBI:Pg:host=$Param{DBHost};dbname=$Param{DBName}";
    }
    elsif ( $Param{DBType} eq 'oracle' ) {
        $Param{DSN} = "DBI:Oracle://$Param{DBHost}:$Param{DBPort}/$Param{DBSID}";
    }

    # Extract driver to load for install test.
    my ($Driver) = ( $Param{DSN} =~ /^DBI:(.*?):/ );
    if ( !$Kernel::OM->Get('Kernel::System::Main')->Require( 'DBD::' . $Driver ) ) {
        return (
            Successful => 0,
            Message    =>
                $Kernel::OM->Get('Kernel::Output::HTML::Layout')->{LanguageObject}->Translate( "Can't connect to database, Perl module DBD::%s not installed!", $Driver ),
            Comment => "",
            DB      => undef,
            DBH     => undef,
        );
    }

    my $DBH = DBI->connect(
        $Param{DSN}, $Param{DBUser}, $Param{DBPassword},
    );

    if ( !$DBH ) {
        return (
            Successful => 0,
            Message    => $Kernel::OM->Get('Kernel::Output::HTML::Layout')->{LanguageObject}->Translate("Can't connect to database, read comment!"),
            Comment    => "$DBI::errstr",
            DB         => undef,
            DBH        => undef,
        );
    }

    # If we use an existing database, check if it already contains tables.
    if ( $Param{InstallType} ne 'CreateDB' ) {

        my $Data = $DBH->selectall_arrayref('SELECT * FROM valid');
        if ($Data) {
            return (
                Successful => 0,
                Message    => $Kernel::OM->Get('Kernel::Output::HTML::Layout')->{LanguageObject}->Translate("Database already contains data - it should be empty!"),
                Comment    => "",
                DB         => undef,
                DBH        => undef,
            );
        }
    }

    return (
        Successful => 1,
        Message    => '',
        Comment    => '',
        DB         => \%Param,
        DBH        => $DBH,
    );
}

sub CheckDBRequirements {
    my ( $Self, %Param ) = @_;

    my %Result       = $Self->ConnectToDB(%Param);
    my $LayoutObject = $Kernel::OM->Get('Kernel::Output::HTML::Layout');

    # Check max_allowed_packet for MySQL
    if ( $Param{DBType} eq 'mysql' && $Result{Successful} == 1 ) {

        # Set max_allowed_packet.
        my $MySQLMaxAllowedPacket            = 0;
        my $MySQLMaxAllowedPacketRecommended = 64;

        my $Data = $Result{DBH}->selectall_arrayref("SHOW variables WHERE Variable_name = 'max_allowed_packet'");
        $MySQLMaxAllowedPacket = $Data->[0]->[1] / 1024 / 1024;

        if ( $MySQLMaxAllowedPacket < $MySQLMaxAllowedPacketRecommended ) {
            $Result{Successful} = 0;
            $Result{Message}    = $LayoutObject->{LanguageObject}->Translate(
                "Error: Please make sure your database accepts packages over %s MB in size (it currently only accepts packages up to %s MB). Please adapt the max_allowed_packet setting of your database in order to avoid errors.",
                $MySQLMaxAllowedPacketRecommended, $MySQLMaxAllowedPacket
            );
        }
    }

    # Check innodb_log_file_size.
    if ( $Param{DBType} eq 'mysql' && $Result{Successful} == 1 ) {

        my $MySQLInnoDBLogFileSize            = 0;
        my $MySQLInnoDBLogFileSizeMinimum     = 256;
        my $MySQLInnoDBLogFileSizeRecommended = 512;

        # Default storage engine variable has changed its name in MySQL 5.5.3, we need to support both of them for now.
        #   <= 5.5.2 storage_engine
        #   >= 5.5.3 default_storage_engine
        my $DataOld              = $Result{DBH}->selectall_arrayref("SHOW variables WHERE Variable_name = 'storage_engine'");
        my $DataNew              = $Result{DBH}->selectall_arrayref("SHOW variables WHERE Variable_name = 'default_storage_engine'");
        my $DefaultStorageEngine = ( $DataOld->[0] && $DataOld->[0]->[1] ? $DataOld->[0]->[1] : undef )
            // ( $DataNew->[0] && $DataNew->[0]->[1] ? $DataNew->[0]->[1] : '' );

        if ( lc $DefaultStorageEngine eq 'innodb' ) {

            my $Data = $Result{DBH}->selectall_arrayref("SHOW variables WHERE Variable_name = 'innodb_log_file_size'");
            $MySQLInnoDBLogFileSize = $Data->[0]->[1] / 1024 / 1024;

            if ( $MySQLInnoDBLogFileSize < $MySQLInnoDBLogFileSizeMinimum ) {
                $Result{Successful} = 0;
                $Result{Message}    = $LayoutObject->{LanguageObject}->Translate(
                    "Error: Please set the value for innodb_log_file_size on your database to at least %s MB (current: %s MB, recommended: %s MB). For more information, please have a look at %s.",
                    $MySQLInnoDBLogFileSizeMinimum,
                    $MySQLInnoDBLogFileSize,
                    $MySQLInnoDBLogFileSizeRecommended,
                    'https://dev.mysql.com/doc/refman/5.6/en/innodb-parameters.html',
                );
            }
        }
    }

    # Delete not necessary key/value pairs.
    delete $Result{DB};
    delete $Result{DBH};

    return %Result;
}

sub CheckMailConfiguration {
    my ( $Self, %Param ) = @_;

    my $ParamObject = $Kernel::OM->Get('Kernel::System::Web::Request');

    # First check outbound mail config.
    my $OutboundMailType =
        $ParamObject->GetParam( Param => 'OutboundMailType' );
    my $SMTPHost = $ParamObject->GetParam( Param => 'SMTPHost' );
    my $SMTPPort = $ParamObject->GetParam( Param => 'SMTPPort' );
    my $SMTPAuthUser =
        $ParamObject->GetParam( Param => 'SMTPAuthUser' );
    my $SMTPAuthPassword =
        $ParamObject->GetParam( Param => 'SMTPAuthPassword' );

    my $ConfigObject = $Kernel::OM->Get('Kernel::Config');

    # If chosen config option is SMTP, set some Config params.
    if ( $OutboundMailType && $OutboundMailType ne 'sendmail' ) {
        $ConfigObject->Set(
            Key   => 'SendmailModule',
            Value => 'Kernel::System::Email::' . uc($OutboundMailType),
        );
        $ConfigObject->Set(
            Key   => 'SendmailModule::Host',
            Value => $SMTPHost,
        );
        $ConfigObject->Set(
            Key   => 'SendmailModule::Port',
            Value => $SMTPPort,
        );
        if ($SMTPAuthUser) {
            $ConfigObject->Set(
                Key   => 'SendmailModule::AuthUser',
                Value => $SMTPAuthUser,
            );
        }
        if ($SMTPAuthPassword) {
            $ConfigObject->Set(
                Key   => 'SendmailModule::AuthPassword',
                Value => $SMTPAuthPassword,
            );
        }
    }

    # If sendmail, set config to sendmail.
    else {
        $ConfigObject->Set(
            Key   => 'SendmailModule',
            Value => 'Kernel::System::Email::Sendmail',
        );
    }

    # If config option SMTP and no SMTP host given, return with error.
    if ( $OutboundMailType ne 'sendmail' && !$SMTPHost ) {
        return (
            Successful => 0,
            Message    => 'No SMTP Host given!'
        );
    }

    # Check outbound mail configuration.
    my $SendObject = $Kernel::OM->Get('Kernel::System::Email');
    my %Result     = $SendObject->Check();

    my $SysConfigObject = $Kernel::OM->Get('Kernel::System::SysConfig');

    my $ExclusiveLockGUID = $SysConfigObject->SettingLock(
        LockAll => 1,
        Force   => 1,
        UserID  => 1,
    );

    # If SMTP check was successful, write data into config.
    my $SendmailModule = $ConfigObject->Get('SendmailModule');
    if (
        $Result{Successful}
        && $SendmailModule ne 'Kernel::System::Email::Sendmail'
        )
    {
        my %NewConfigs = (
            'SendmailModule'       => $SendmailModule,
            'SendmailModule::Host' => $SMTPHost,
            'SendmailModule::Port' => $SMTPPort,
        );

        for my $SettingName ( sort keys %NewConfigs ) {
            $SysConfigObject->SettingUpdate(
                Name              => $SettingName,
                IsValid           => 1,
                EffectiveValue    => $NewConfigs{$SettingName},
                ExclusiveLockGUID => $ExclusiveLockGUID,
                UserID            => 1,
            );
        }

        if ( $SMTPAuthUser && $SMTPAuthPassword ) {
            %NewConfigs = (
                'SendmailModule::AuthUser'     => $SMTPAuthUser,
                'SendmailModule::AuthPassword' => $SMTPAuthPassword,
            );

            for my $SettingName ( sort keys %NewConfigs ) {
                $SysConfigObject->SettingUpdate(
                    Name              => $SettingName,
                    IsValid           => 1,
                    EffectiveValue    => $NewConfigs{$SettingName},
                    ExclusiveLockGUID => $ExclusiveLockGUID,
                    UserID            => 1,
                );
            }
        }
    }

    # If sendmail check was successful, write data into config.
    elsif (
        $Result{Successful}
        && $SendmailModule eq 'Kernel::System::Email::Sendmail'
        )
    {
        $SysConfigObject->SettingUpdate(
            Name              => 'SendmailModule',
            IsValid           => 1,
            EffectiveValue    => $ConfigObject->Get('SendmailModule'),
            ExclusiveLockGUID => $ExclusiveLockGUID,
            UserID            => 1,
        );
    }

    # Now check inbound mail config. return if the outbound config threw an error.
    if ( !$Result{Successful} ) {
        return %Result;
    }

    # Check inbound mail config.
    my $MailAccount = $Kernel::OM->Get('Kernel::System::MailAccount');

    for (qw(InboundUser InboundPassword InboundHost)) {
        if ( !$ParamObject->GetParam( Param => $_ ) ) {
            return (
                Successful => 0,
                Message    => "Missing parameter: $_!"
            );
        }
    }

    my $InboundUser = $ParamObject->GetParam( Param => 'InboundUser' );
    my $InboundPassword =
        $ParamObject->GetParam( Param => 'InboundPassword' );
    my $InboundHost = $ParamObject->GetParam( Param => 'InboundHost' );
    my $InboundMailType =
        $ParamObject->GetParam( Param => 'InboundMailType' );

    %Result = $MailAccount->MailAccountCheck(
        Login    => $InboundUser,
        Password => $InboundPassword,
        Host     => $InboundHost,
        Type     => $InboundMailType,
        Timeout  => '60',
        Debug    => '0',
    );

    # If successful, add mail account to DB.
    if ( $Result{Successful} ) {
        my $ID = $MailAccount->MailAccountAdd(
            Login         => $InboundUser,
            Password      => $InboundPassword,
            Host          => $InboundHost,
            Type          => $InboundMailType,
            ValidID       => 1,
            Trusted       => 0,
            DispatchingBy => 'From',
            QueueID       => 1,
            UserID        => 1,
        );

        if ( !$ID ) {
            return (
                Successful => 0,
                Message    => 'Error while adding mail account!'
            );
        }
    }

    return %Result;
}

sub _CheckConfig {
    my ( $Self, %Param ) = @_;

    my $SysConfigObject = $Kernel::OM->Get('Kernel::System::SysConfig');

    my @Result = $SysConfigObject->ConfigurationSearch(
        Search => 'ProductName',
    );

    return 1 if @Result;

    # read files in Kernel/Config/Files/XML
    return $SysConfigObject->ConfigurationXML2DB(
        UserID  => 1,
        Force   => 1,
        CleanUp => 1,
    );
}

1;<|MERGE_RESOLUTION|>--- conflicted
+++ resolved
@@ -167,14 +167,6 @@
     # Print intro form.
     my $Title = $LayoutObject->{LanguageObject}->Translate('Install OTOBO');
     if ( $Self->{Subaction} eq 'Intro' ) {
-<<<<<<< HEAD
-=======
-        my $Output =
-            $LayoutObject->Header(
-                Title => "$Title - "
-                . $LayoutObject->{LanguageObject}->Translate('Intro')
-            );
->>>>>>> ad0fc4e7
 
         # activate the Intro block
         $LayoutObject->Block(
@@ -195,17 +187,9 @@
 
     # Print license from.
     elsif ( $Self->{Subaction} eq 'License' ) {
-<<<<<<< HEAD
         my $Output = $LayoutObject->Header(
             Title => "$Title - " . $LayoutObject->{LanguageObject}->Translate('License')
         );
-=======
-        my $Output =
-            $LayoutObject->Header(
-                Title => "$Title - "
-                . $LayoutObject->{LanguageObject}->Translate('License')
-            );
->>>>>>> ad0fc4e7
         $LayoutObject->Block(
             Name => 'License',
             Data => {
@@ -231,17 +215,7 @@
         if ( ! -w "$Self->{Path}/Kernel/Config.pm" ) {
             return join '',
                 $LayoutObject->Header(
-<<<<<<< HEAD
                     Title => "$Title - " . $LayoutObject->{LanguageObject}->Translate('Error')
-=======
-                    Title => "$Title - "
-                    . $LayoutObject->{LanguageObject}->Translate('Error')
-                );
-            $Output .= $LayoutObject->Warning(
-                Message => Translatable('Kernel/Config.pm isn\'t writable!'),
-                Comment => Translatable(
-                    'If you want to use the installer, set the Kernel/Config.pm writable for the webserver user!'
->>>>>>> ad0fc4e7
                 ),
                 $LayoutObject->Warning(
                     Message => Translatable('Kernel/Config.pm isn\'t writable!'),
@@ -267,17 +241,9 @@
             SelectedID => 'mysql',
         );
 
-<<<<<<< HEAD
         my $Output = $LayoutObject->Header(
             Title => "$Title - " . $LayoutObject->{LanguageObject}->Translate('Database Selection')
         );
-=======
-        my $Output =
-            $LayoutObject->Header(
-                Title => "$Title - "
-                . $LayoutObject->{LanguageObject}->Translate('Database Selection')
-            );
->>>>>>> ad0fc4e7
         $LayoutObject->Block(
             Name => 'DatabaseStart',
             Data => {
@@ -355,17 +321,9 @@
                     'If you have set a root password for your database, it must be entered here. If not, leave this field empty.',
                 )
                 : $LayoutObject->{LanguageObject}->Translate('Enter the password for the database user.');
-<<<<<<< HEAD
             my $Output = $LayoutObject->Header(
                 Title => "$Title - " . $LayoutObject->{LanguageObject}->Translate( 'Database %s', 'MySQL' )
             );
-=======
-            my $Output =
-                $LayoutObject->Header(
-                    Title => "$Title - "
-                    . $LayoutObject->{LanguageObject}->Translate( 'Database %s', 'MySQL' )
-                );
->>>>>>> ad0fc4e7
             $LayoutObject->Block(
                 Name => 'DatabaseMySQL',
                 Data => {
@@ -405,17 +363,9 @@
             my $PasswordExplanation = $DBInstallType eq 'CreateDB'
                 ? $LayoutObject->{LanguageObject}->Translate('Enter the password for the administrative database user.')
                 : $LayoutObject->{LanguageObject}->Translate('Enter the password for the database user.');
-<<<<<<< HEAD
             my $Output = $LayoutObject->Header(
                 Title => "$Title - " . $LayoutObject->{LanguageObject}->Translate( 'Database %s', 'PostgreSQL' )
             );
-=======
-            my $Output =
-                $LayoutObject->Header(
-                    Title => "$Title - "
-                    . $LayoutObject->{LanguageObject}->Translate( 'Database %s', 'PostgreSQL' )
-                );
->>>>>>> ad0fc4e7
             $LayoutObject->Block(
                 Name => 'DatabasePostgreSQL',
                 Data => {
@@ -451,17 +401,9 @@
             return $Output;
         }
         elsif ( $DBType eq 'oracle' ) {
-<<<<<<< HEAD
             my $Output = $LayoutObject->Header(
                 Title => "$Title - " . $LayoutObject->{LanguageObject}->Translate( 'Database %s', 'Oracle' )
             );
-=======
-            my $Output =
-                $LayoutObject->Header(
-                    Title => "$Title - "
-                    . $LayoutObject->{LanguageObject}->Translate( 'Database %s', 'Oracle' )
-                );
->>>>>>> ad0fc4e7
             $LayoutObject->Block(
                 Name => 'DatabaseOracle',
                 Data => {
@@ -520,14 +462,7 @@
         }
 
         my $Output = $LayoutObject->Header(
-<<<<<<< HEAD
             Title => $Title . '-' . $LayoutObject->{LanguageObject}->Translate('Create Database'),
-=======
-            Title => $Title . '-'
-                . $LayoutObject->{LanguageObject}->Translate(
-                    'Create Database'
-                ),
->>>>>>> ad0fc4e7
         );
 
         $LayoutObject->Block(
@@ -700,14 +635,6 @@
             return join '',
                 $LayoutObject->Header(
                     Title => Translatable('Install OTOBO - Error')
-<<<<<<< HEAD
-=======
-                );
-            $Output .= $LayoutObject->Warning(
-                Message => Translatable('Kernel/Config.pm isn\'t writable!'),
-                Comment => Translatable(
-                    'If you want to use the installer, set the Kernel/Config.pm writable for the webserver user!'
->>>>>>> ad0fc4e7
                 ),
                 $LayoutObject->Warning(
                     Message => Translatable('Kernel/Config.pm isn\'t writable!'),
@@ -1092,18 +1019,9 @@
         # show the status in the GUI
         $Param{ESActive} = $Success;
 
-<<<<<<< HEAD
         my $Output = $LayoutObject->Header(
             Title => "$Title - " . $LayoutObject->{LanguageObject}->Translate('System Settings'),
         );
-=======
-        my $Output =
-            $LayoutObject->Header(
-                Title => "$Title - "
-                . $LayoutObject->{LanguageObject}->Translate('System Settings'),
-            );
-
->>>>>>> ad0fc4e7
         $LayoutObject->Block(
             Name => 'System',
             Data => {
@@ -1211,17 +1129,9 @@
             Class => 'Modernize',
         );
 
-<<<<<<< HEAD
         my $Output = $LayoutObject->Header(
             Title => "$Title - " . $LayoutObject->{LanguageObject}->Translate('Configure Mail')
         );
-=======
-        my $Output =
-            $LayoutObject->Header(
-                Title => "$Title - "
-                . $LayoutObject->{LanguageObject}->Translate('Configure Mail')
-            );
->>>>>>> ad0fc4e7
         $LayoutObject->Block(
             Name => 'ConfigureMail',
             Data => {
@@ -1322,14 +1232,6 @@
             || $ParamObject->HTTP('HOST')                    # should work in the HTTP case, in Docker or not in Docker
             || $ConfigObject->Get('FQDN');                   # a fallback
 
-<<<<<<< HEAD
-=======
-        my $Output =
-            $LayoutObject->Header(
-                Title => "$Title - "
-                . $LayoutObject->{LanguageObject}->Translate('Finished')
-            );
->>>>>>> ad0fc4e7
         $LayoutObject->Block(
             Name => 'Finish',
             Data => {
@@ -1342,7 +1244,7 @@
             },
         );
 
-        return join '',
+        return
             $LayoutObject->Header(
                 Title => "$Title - " . $LayoutObject->{LanguageObject}->Translate('Finished')
             ),
