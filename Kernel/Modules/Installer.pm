# --
# OTOBO is a web-based ticketing system for service organisations.
# --
# Copyright (C) 2001-2020 OTRS AG, https://otrs.com/
# Copyright (C) 2019-2023 Rother OSS GmbH, https://otobo.de/
# --
# This program is free software: you can redistribute it and/or modify it under
# the terms of the GNU General Public License as published by the Free Software
# Foundation, either version 3 of the License, or (at your option) any later version.
# This program is distributed in the hope that it will be useful, but WITHOUT
# ANY WARRANTY; without even the implied warranty of MERCHANTABILITY or FITNESS
# FOR A PARTICULAR PURPOSE. See the GNU General Public License for more details.
# You should have received a copy of the GNU General Public License
# along with this program. If not, see <https://www.gnu.org/licenses/>.
# --

package Kernel::Modules::Installer;
## nofilter(TidyAll::Plugin::OTOBO::Perl::DBObject)
## nofilter(TidyAll::Plugin::OTOBO::Perl::Print)
## nofilter(TidyAll::Plugin::OTOBO::Perl::ForeachToFor)

use strict;
use warnings;

# core modules
use Net::Domain qw(hostfqdn);

# CPAN modules
use DBI;
use DBI::Const::GetInfoType qw();    # set up %DBI::Const::GetInfoType::GetInfoType

# OTOBO modules
use Kernel::Language qw(Translatable);

our $ObjectManagerDisabled = 1;

sub new {
    my ( $Type, %Param ) = @_;

    # Allocate new hash for object and initialize with the passed params
    return bless {%Param}, $Type;
}

sub Run {    ## no critic qw(Subroutines::RequireFinalReturn)
    my ( $Self, %Param ) = @_;

    my $LayoutObject = $Kernel::OM->Get('Kernel::Output::HTML::Layout');
    my $ConfigObject = $Kernel::OM->Get('Kernel::Config');

    # installing is only possible when SecureMode is not active
    if ( $Kernel::OM->Get('Kernel::Config')->Get('SecureMode') ) {
        $LayoutObject->FatalError(
            Message => Translatable('SecureMode active!'),
            Comment => Translatable(
                'If you want to re-run the Installer, disable the SecureMode in the SysConfig.'
            ),
        );
    }

    # Check environment directories.
    $Self->{Path} = $ConfigObject->Get('Home');
    if ( !-d $Self->{Path} ) {
        $LayoutObject->FatalError(
            Message => $LayoutObject->{LanguageObject}->Translate( 'Directory "%s" doesn\'t exist!', $Self->{Path} ),
            Comment => Translatable('Configure "Home" in Kernel/Config.pm first!'),
        );
    }
    if ( !-f "$Self->{Path}/Kernel/Config.pm" ) {
        $LayoutObject->FatalError(
            Message =>
                $LayoutObject->{LanguageObject}->Translate( 'File "%s/Kernel/Config.pm" not found!', $Self->{Path} ),
            Comment => Translatable('Please contact the administrator.'),
        );
    }

    # Get and check the SQL schema directory
    my $DirOfSQLFiles = $Self->{Path} . '/scripts/database';
    if ( !-d $DirOfSQLFiles ) {

        # throw a Kernel::System::Web::Exception exception
        $LayoutObject->FatalError(
            Message => $LayoutObject->{LanguageObject}->Translate( 'Directory "%s" not found!', $DirOfSQLFiles ),
            Comment => Translatable('Please contact the administrator.'),
        );
    }

    my $MainObject = $Kernel::OM->Get('Kernel::System::Main');

    # There used to be support for setting installer option in var/tmp/installer.json
    # This approach is no longer supported. However we keep $Self->{Options} as
    # this functionality might be resurrected in future.
    $Self->{Options} //= {};

    # Check if License option needs to be skipped.
    if ( $Self->{Subaction} eq 'License' && $Self->{Options}->{SkipLicense} ) {
        $Self->{Subaction} = 'Start';
    }

    # Check if Database option needs to be skipped.
    if ( $Self->{Subaction} eq 'Start' && $Self->{Options}->{DBType} ) {
        $Self->{Subaction} = 'DBCreate';
    }

    $Self->{Subaction} ||= 'Intro';

    # Set up the build steps.
    # The license step is not needed when it is turned off in $Self->{Options}.
    my @Steps = qw(Database General Finish);
    unshift @Steps, 'License' unless $Self->{Options}->{SkipLicense};

    my $StepCounter;

    # Build header - but only if we're not in AJAX mode.
    if ( $Self->{Subaction} ne 'CheckRequirements' ) {
        $LayoutObject->Block(
            Name => 'Steps',
            Data => {
                Steps => scalar @Steps,
            },
        );

        # Mapping of sub-actions to steps.
        my %Steps = (
            Intro         => 'Intro',
            License       => 'License',
            Start         => 'Database',
            DB            => 'Database',
            DBCreate      => 'Database',
            ConfigureMail => 'General',
            System        => 'General',
            Finish        => 'Finish',
        );

        # On the intro screen no steps should be highlighted.
        my $Highlight = ( $Self->{Subaction} eq 'Intro' ) ? '' : 'Highlighted NoLink';

        my $Counter;

        for my $Step (@Steps) {
            $Counter++;

            # Is the current step active?
            my $Active = ( $Steps{ $Self->{Subaction} } eq $Step ) ? 'Active' : '';
            $LayoutObject->Block(
                Name => 'Step' . $Step,
                Data => {
                    Step      => $Counter,
                    Highlight => $Highlight,
                    Active    => $Active,
                },
            );

            # If this is the actual step.
            if ( $Steps{ $Self->{Subaction} } eq $Step ) {

                # No more highlights from now on.
                $Highlight = '';

                # Step calculation: 2/5 etc.
                $StepCounter = $Counter . "/" . scalar @Steps;
            }
        }
    }

    my $ParamObject = $Kernel::OM->Get('Kernel::System::Web::Request');

    # Print intro form.
    my $Title = $LayoutObject->{LanguageObject}->Translate('Install OTOBO');
    if ( $Self->{Subaction} eq 'Intro' ) {

        # activate the Intro block
        $LayoutObject->Block(
            Name => 'Intro',
            Data => {}
        );

        return join '',
            $LayoutObject->Header(
                Title => "$Title - " . $LayoutObject->{LanguageObject}->Translate('Intro')
            ),
            $LayoutObject->Output(
                TemplateFile => 'Installer',
                Data         => {},
            ),
            $LayoutObject->Footer();
    }

    # Print license from.
    elsif ( $Self->{Subaction} eq 'License' ) {
        $LayoutObject->Block(
            Name => 'License',
            Data => {
                Item => Translatable('License'),
                Step => $StepCounter,
            },
        );
        $LayoutObject->Block(
            Name => 'LicenseText',
            Data => {},
        );

        return join '',
            $LayoutObject->Header(
                Title => "$Title - " . $LayoutObject->{LanguageObject}->Translate('License')
            ),
            $LayoutObject->Output(
                TemplateFile => 'Installer',
                Data         => {},
            ),
            $LayoutObject->Footer();
    }

    # Database selection screen.
    elsif ( $Self->{Subaction} eq 'Start' ) {
        if ( !-w "$Self->{Path}/Kernel/Config.pm" ) {
            return join '',
                $LayoutObject->Header(
                    Title => "$Title - " . $LayoutObject->{LanguageObject}->Translate('Error')
                ),
                $LayoutObject->Warning(
                    Message => Translatable('Kernel/Config.pm isn\'t writable!'),
                    Comment => Translatable(
                        'If you want to use the installer, set the Kernel/Config.pm writable for the webserver user!'
                    ),
                ),
                $LayoutObject->Footer();
        }

        my %Databases = (
            mysql      => 'MySQL',
            postgresql => 'PostgreSQL',
            oracle     => 'Oracle',
        );

        # Build the select field for the InstallerDBStart.tt.
        $Param{SelectDBType} = $LayoutObject->BuildSelection(
            Data       => \%Databases,
            Name       => 'DBType',
            Class      => 'Modernize',
            Size       => scalar keys %Databases,
            SelectedID => 'mysql',
        );

        $LayoutObject->Block(
            Name => 'DatabaseStart',
            Data => {
                Item         => Translatable('Database Selection'),
                Step         => $StepCounter,
                SelectDBType => $Param{SelectDBType},
            },
        );

        return join '',
            $LayoutObject->Header(
                Title => "$Title - " . $LayoutObject->{LanguageObject}->Translate('Database Selection')
            ),
            $LayoutObject->Output(
                TemplateFile => 'Installer',
                Data         => {},
            ),
            $LayoutObject->Footer();
    }

    # Check different requirements (AJAX) and return the result as JSON.
    elsif ( $Self->{Subaction} eq 'CheckRequirements' ) {
        my $CheckMode = $ParamObject->GetParam( Param => 'CheckMode' );
        my %Result;

        # Check DB requirements.
        if ( $CheckMode eq 'DB' ) {
            my %DBCredentials;
            for my $Param (
                qw(DBUser DBPassword DBHost DBType DBPort DBSID DBName InstallType OTOBODBUser OTOBODBPassword)
                )
            {
                $DBCredentials{$Param} = $ParamObject->GetParam( Param => $Param ) || '';
            }

            %Result = $Self->CheckDBRequirements(
                %DBCredentials,
            );
        }

        # Check mail configuration.
        elsif ( $CheckMode eq 'Mail' ) {
            %Result = $Self->CheckMailConfiguration();
        }

        # No adequate check method found.
        else {
            %Result = (
                Successful => 0,
                Message    => Translatable('Unknown Check!'),
                Comment    => $LayoutObject->{LanguageObject}->Translate( 'The check "%s" doesn\'t exist!', $CheckMode ),
            );
        }

        # Return JSON-String because of AJAX-Mode.
        my $OutputJSON = $LayoutObject->JSONEncode( Data => \%Result );

        return $LayoutObject->Attachment(
            ContentType => "application/json; charset=$LayoutObject->{Charset}",
            Content     => $OutputJSON,
            Type        => 'inline',
            NoCache     => 1,
        );
    }

    elsif ( $Self->{Subaction} eq 'DB' ) {

        my $DBType        = $ParamObject->GetParam( Param => 'DBType' );
        my $DBInstallType = $ParamObject->GetParam( Param => 'DBInstallType' );

        # generate a random password for OTOBODBUser
        my $GeneratedPassword = $MainObject->GenerateRandomString();

        if ( $DBType eq 'mysql' ) {
            my $PasswordExplanation = $DBInstallType eq 'CreateDB'
                ? $LayoutObject->{LanguageObject}->Translate(
                    'If you have set a root password for your database, it must be entered here. If not, leave this field empty.',
                )
                : $LayoutObject->{LanguageObject}->Translate('Enter the password for the database user.');
            $LayoutObject->Block(
                Name => 'DatabaseMySQL',
                Data => {
                    Item                => Translatable('Configure MySQL'),
                    Step                => $StepCounter,
                    InstallType         => $DBInstallType,
                    DefaultDBUser       => $DBInstallType eq 'CreateDB' ? 'root' : 'otobo',
                    PasswordExplanation => $PasswordExplanation,
                },
            );
            if ( $DBInstallType eq 'CreateDB' ) {
                $LayoutObject->Block(
                    Name => 'DatabaseMySQLCreate',
                    Data => {
                        Password => $GeneratedPassword,
                    },
                );
            }
            else {
                $LayoutObject->Block(
                    Name => 'DatabaseMySQLUseExisting',
                );
            }

            return join '',
                $LayoutObject->Header(
                    Title => "$Title - " . $LayoutObject->{LanguageObject}->Translate( 'Database %s', 'MySQL' )
                ),
                $LayoutObject->Output(
                    TemplateFile => 'Installer',
                    Data         => {
                        Item => Translatable('Configure MySQL'),
                        Step => $StepCounter,
                    },
                ),
                $LayoutObject->Footer();
        }
        elsif ( $DBType eq 'postgresql' ) {
            my $PasswordExplanation = $DBInstallType eq 'CreateDB'
                ? $LayoutObject->{LanguageObject}->Translate('Enter the password for the administrative database user.')
                : $LayoutObject->{LanguageObject}->Translate('Enter the password for the database user.');
            $LayoutObject->Block(
                Name => 'DatabasePostgreSQL',
                Data => {
                    Item          => Translatable('Database'),
                    Step          => $StepCounter,
                    InstallType   => $DBInstallType,
                    DefaultDBUser => $DBInstallType eq 'CreateDB' ? 'postgres' : 'otobo',
                },
            );
            if ( $DBInstallType eq 'CreateDB' ) {
                $LayoutObject->Block(
                    Name => 'DatabasePostgreSQLCreate',
                    Data => {
                        Password => $GeneratedPassword,
                    },
                );
            }
            else {
                $LayoutObject->Block(
                    Name => 'DatabasePostgreSQLUseExisting',
                );
            }

            return join '',
                $LayoutObject->Header(
                    Title => "$Title - " . $LayoutObject->{LanguageObject}->Translate( 'Database %s', 'PostgreSQL' )
                ),
                $LayoutObject->Output(
                    TemplateFile => 'Installer',
                    Data         => {
                        Item => Translatable('Configure PostgreSQL'),
                        Step => $StepCounter,
                    },
                ),
                $LayoutObject->Footer();
        }
        elsif ( $DBType eq 'oracle' ) {
            $LayoutObject->Block(
                Name => 'DatabaseOracle',
                Data => {
                    Item => Translatable('Database'),
                    Step => $StepCounter,
                },
            );

            return join '',
                $LayoutObject->Header(
                    Title => "$Title - " . $LayoutObject->{LanguageObject}->Translate( 'Database %s', 'Oracle' )
                ),
                $LayoutObject->Output(
                    TemplateFile => 'Installer',
                    Data         => {
                        Item => Translatable('Configure Oracle'),
                        Step => $StepCounter,
                    },
                ),
                $LayoutObject->Footer();
        }
        else {

            # throw a Kernel::System::Web::Exception exception
            $LayoutObject->FatalError(
                Message => $LayoutObject->{LanguageObject}->Translate( 'Unknown database type "%s".', $DBType ),
                Comment => Translatable('Please go back.'),
            );
        }
    }

    # Do database settings.
    elsif ( $Self->{Subaction} eq 'DBCreate' ) {

        my %DBCredentials;
        for my $Param (
            qw(DBUser DBPassword DBHost DBType DBName DBSID DBPort InstallType OTOBODBUser OTOBODBPassword)
            )
        {
            $DBCredentials{$Param} = $ParamObject->GetParam( Param => $Param ) || '';
        }

        # Overriding DBCredentials is currently not used.
        %DBCredentials = %{ $Self->{Options} } if $Self->{Options}->{DBType};

        # Get and check params and connect to DB as database admin
        my %Result = $Self->ConnectToDB(%DBCredentials);

        my %DB;
        my $DBH;
        if ( ref $Result{DB} ne 'HASH' || !$Result{DBH} ) {
            $LayoutObject->FatalError(
                Message => $Result{Message},
                Comment => $Result{Comment},
            );
        }
        else {
            %DB  = %{ $Result{DB} };
            $DBH = $Result{DBH};
        }

        $LayoutObject->Block(
            Name => 'DatabaseResult',
            Data => {
                Item => Translatable('Create Database'),
                Step => $StepCounter,
            },
        );

        my @Statements;

        # Create database, add user.
        if ( $DB{DBType} eq 'mysql' ) {

            if ( $DB{InstallType} eq 'CreateDB' ) {

                # Determine current host for MySQL account.
                my $Host;
                if ( $ENV{OTOBO_RUNS_UNDER_DOCKER} ) {

                    # When running under Docker we assume that the database also runs in the subnet provided by Docker.
                    # This is the case when the standard docker-compose.yml is used.
                    # In this network the IP-addresses are not static therefore we can't use the same IP address
                    # as seen when installer.pl runs.
                    # Using 'db' does not work because 'skip-name-resolve' is set.
                    # For now allow the complete network.
                    $Host = '%';
                }
                else {
                    # In the non-Docker case we want the IP-address of the current connection as database host.
                    my ($ConnectionID) = $DBH->selectrow_array('select connection_id()');

                    my $StatementHandleProcessList = $DBH->prepare('show processlist');
                    $StatementHandleProcessList->execute();
                    PROCESSLIST:
                    while ( my ( $ProcessID, undef, $ProcessHost ) = $StatementHandleProcessList->fetchrow_array() ) {
                        if ( $ProcessID eq $ConnectionID ) {
                            $Host = $ProcessHost;

                            last PROCESSLIST;
                        }
                    }

                    # Strip off port, i.e. 'localhost:14962' should become 'localhost'.
                    $Host =~ s{:\d*\z}{}xms;
                }

                # SQL for creating the OTOBO user.
                # An explicit statement for user creation is needed because MySQL 8 no longer
                # supports implicit user creation via the 'GRANT PRIVILEGES' statement.
                # Also note that there are multiple authentication plugins for MySQL/MariaDB.
                # 'mysql_native_password' works without an encrypted DB connection and is used here.
                # The advantage is that no encryption keys have to be set up.
                # The syntax for CREATE USER is not completely the same between MySQL and MariaDB. Therfore
                # a case switch must be used here.
                my $CreateUserSQL;
                {
                    if ( $DBH->{mysql_serverinfo} =~ m/mariadb/i ) {
                        $CreateUserSQL
                            .= "CREATE USER `$DB{OTOBODBUser}`\@`$Host` IDENTIFIED BY '$DB{OTOBODBPassword}'";
                    }
                    else {
                        $CreateUserSQL
                            .= "CREATE USER `$DB{OTOBODBUser}`\@`$Host` IDENTIFIED WITH mysql_native_password BY '$DB{OTOBODBPassword}'";
                    }
                }

                @Statements = (
                    "CREATE DATABASE `$DB{DBName}` charset utf8mb4 DEFAULT CHARACTER SET utf8mb4 DEFAULT COLLATE utf8mb4_unicode_ci",
                    $CreateUserSQL,
                    "GRANT ALL PRIVILEGES ON `$DB{DBName}`.* TO `$DB{OTOBODBUser}`\@`$Host` WITH GRANT OPTION",
                );
            }

            # Set DSN for Config.pm.
            $DB{ConfigDSN} = 'DBI:mysql:database=$Self->{Database};host=$Self->{DatabaseHost}';
            $DB{DSN}       = "DBI:mysql:database=$DB{DBName};host=$DB{DBHost}";
        }
        elsif ( $DB{DBType} eq 'postgresql' ) {

            if ( $DB{InstallType} eq 'CreateDB' ) {
                @Statements = (
                    "CREATE ROLE \"$DB{OTOBODBUser}\" WITH LOGIN PASSWORD '$DB{OTOBODBPassword}'",
                    "CREATE DATABASE \"$DB{DBName}\" OWNER=\"$DB{OTOBODBUser}\" ENCODING 'utf-8'",
                );
            }

            # Set DSN for Config.pm.
            $DB{ConfigDSN} = 'DBI:Pg:dbname=$Self->{Database};host=$Self->{DatabaseHost}';
            $DB{DSN}       = "DBI:Pg:dbname=$DB{DBName};host=$DB{DBHost}";
        }
        elsif ( $DB{DBType} eq 'oracle' ) {

            # Set DSN for Config.pm.
            $DB{ConfigDSN} = 'DBI:Oracle://$Self->{DatabaseHost}:' . $DB{DBPort} . '/$Self->{Database}';
            $DB{DSN}       = "DBI:Oracle://$DB{DBHost}:$DB{DBPort}/$DB{DBSID}";
            $ConfigObject->Set(
                Key   => 'Database::Connect',
                Value => "ALTER SESSION SET NLS_DATE_FORMAT = 'YYYY-MM-DD HH24:MI:SS'",
            );
        }

        # Execute database statements.
        for my $Statement (@Statements) {

            # For better readabilty and for hiding sensitive info show only the first three words
            # in the description of the action.
            # Note that using a single space as the split pattern, introduces AWK compatible whitespace splitting.
            my $ThreeWordDescription = join ' ',
                map { $_ // '' }
                ( split ' ', $Statement, 4 )[ 0 .. 2 ];
            $LayoutObject->Block(
                Name => 'DatabaseResultItem',
                Data => { Item => $ThreeWordDescription },
            );

            if ( !$DBH->do($Statement) ) {

                # report database error
                $LayoutObject->Block(
                    Name => 'DatabaseResultItemFalse',
                    Data => {},
                );
                $LayoutObject->Block(
                    Name => 'DatabaseResultItemMessage',
                    Data => {
                        Message => $DBI::errstr,
                    },
                );
                $LayoutObject->Block(
                    Name => 'DatabaseResultBack',
                    Data => {},
                );

                return join '',
                    $LayoutObject->Header(
                        Title => $Title . '-' . $LayoutObject->{LanguageObject}->Translate('Create Database'),
                    ),
                    $LayoutObject->Output(
                        TemplateFile => 'Installer',
                        Data         => {},
                    ),
                    $LayoutObject->Footer;
            }
            else {
                $LayoutObject->Block(
                    Name => 'DatabaseResultItemDone',
                    Data => {},
                );
            }
        }

        # ReConfigure Config.pm.
        my $ReConfigure;
        if ( $DB{DBType} eq 'oracle' ) {
            $ReConfigure = $Self->ReConfigure(
                DatabaseDSN  => $DB{ConfigDSN},
                DatabaseHost => $DB{DBHost},
                Database     => $DB{DBSID},
                DatabaseUser => $DB{OTOBODBUser},
                DatabasePw   => $DB{OTOBODBPassword},
            );
        }
        else {
            $ReConfigure = $Self->ReConfigure(
                DatabaseDSN  => $DB{ConfigDSN},
                DatabaseHost => $DB{DBHost},
                Database     => $DB{DBName},
                DatabaseUser => $DB{OTOBODBUser},
                DatabasePw   => $DB{OTOBODBPassword},
            );
        }

        if ($ReConfigure) {
            return join '',
                $LayoutObject->Header(
                    Title => Translatable('Install OTOBO - Error')
                ),
                $LayoutObject->Warning(
                    Message => Translatable('Kernel/Config.pm isn\'t writable!'),
                    Comment => Translatable(
                        'If you want to use the installer, set the Kernel/Config.pm writable for the webserver user!'
                    ),
                ),
                $LayoutObject->Footer();
        }

        # We need a database connection as the user 'otobo' for handling the XML files.
        # Not relying on Kernel/Config.pm as that file was recently changed.
        $Kernel::OM->ObjectsDiscard(
            Objects => ['Kernel::System::DB']
        );
        $Kernel::OM->ObjectParamAdd(
            'Kernel::System::DB' => {
                DatabaseDSN  => $DB{DSN},
                DatabaseUser => $DB{OTOBODBUser},
                DatabasePw   => $DB{OTOBODBPassword},
                Type         => $DB{DBType},
            },
        );
        my $DBObject = $Kernel::OM->Get('Kernel::System::DB');

        # Create database tables and insert initial values.
        my @SQLPost;
        for my $SchemaFile (qw(otobo-schema otobo-initial_insert)) {

            if ( !-f "$DirOfSQLFiles/$SchemaFile.xml" ) {
                $LayoutObject->FatalError(
                    Message => $LayoutObject->{LanguageObject}->Translate( 'File "%s/%s.xml" not found!', $DirOfSQLFiles, $SchemaFile ),
                    Comment => Translatable('Contact your Admin!'),
                );
            }

            $LayoutObject->Block(
                Name => 'DatabaseResultItem',
                Data => { Item => "Processing $SchemaFile" },
            );

            my $XML = $MainObject->FileRead(
                Directory => $DirOfSQLFiles,
                Filename  => $SchemaFile . '.xml',
            );
            my @XMLArray = $Kernel::OM->Get('Kernel::System::XML')->XMLParse(
                String => $XML,
            );

            my @SQL = $DBObject->SQLProcessor(
                Database => \@XMLArray,
            );

            # If we parsed the schema, catch post instructions.
            @SQLPost = $DBObject->SQLProcessorPost() if $SchemaFile eq 'otobo-schema';

            SQL:
            for my $SQL (@SQL) {
                my $Success = $DBObject->Do( SQL => $SQL );

                next SQL if $Success;

                # an statement was no correct, no idea how this could be handled
                $LayoutObject->FatalError(
                    Message => Translatable('Execution of SQL statement failed: ') . $DBI::errstr,
                    Comment => $SQL,
                );
            }

            # Situations can arise where the cache has been set with values
            # that stem from an incomplete database. A notorious example is a cached ValidList
            # that has an empty hashref as value. This leads to subsequent failures.
            # Clean up the cache completely as installer.pl does not use the cache for its operation.
            $Kernel::OM->Get('Kernel::System::Cache')->CleanUp();

            $LayoutObject->Block(
                Name => 'DatabaseResultItemDone',
            );
        }

        # Execute post SQL statements (indexes, constraints).

        $LayoutObject->Block(
            Name => 'DatabaseResultItem',
            Data => { Item => "Processing post statements" },
        );

        for my $SQL (@SQLPost) {
            $DBObject->Do( SQL => $SQL );
        }

        $LayoutObject->Block(
            Name => 'DatabaseResultItemDone',
        );

        $LayoutObject->Block(
            Name => 'DatabaseResultSuccess',
        );
        $LayoutObject->Block(
            Name => 'DatabaseResultNext',
        );

        return join '',
            $LayoutObject->Header(
                Title => $Title . '-' . $LayoutObject->{LanguageObject}->Translate('Create Database'),
            ),
            $LayoutObject->Output(
                TemplateFile => 'Installer',
            ),
            $LayoutObject->Footer;
    }

    # Show system settings page, pre-install packages.
    elsif ( $Self->{Subaction} eq 'System' ) {

        if ( !$Kernel::OM->Get('Kernel::System::DB') ) {
            $LayoutObject->FatalError();    # throw a Kernel::System::Web::Exception exception
        }

        # Take care that default config is in the database.
        $LayoutObject->FatalError() unless $Self->_CheckConfig();    # throw a Kernel::System::Web::Exception exception

        # Install default files.
        if ( $MainObject->Require('Kernel::System::Package') ) {
            my $PackageObject = Kernel::System::Package->new( %{$Self} );
            if ($PackageObject) {
                $PackageObject->PackageInstallDefaultFiles();
            }
        }

        my @SystemIDs = map { sprintf '%02d', $_ } ( 0 .. 99 );

        $Param{SystemIDString} = $LayoutObject->BuildSelection(
            Data       => \@SystemIDs,
            Name       => 'SystemID',
            Class      => 'Modernize',
            SelectedID => $SystemIDs[ int( rand(100) ) ],    # random system ID
        );

        $Param{SSLSupportString} = $LayoutObject->BuildSelection(
            Data => {
                https => Translatable('https'),
                http  => Translatable('http'),
            },
            Name       => 'HttpType',
            Class      => 'Modernize',
            SelectedID => 'https',
        );

        $Param{LanguageString} = $LayoutObject->BuildSelection(
            Data       => $ConfigObject->Get('DefaultUsedLanguages'),
            Name       => 'DefaultLanguage',
            Class      => 'Modernize',
            HTMLQuote  => 0,
            SelectedID => $LayoutObject->{UserLanguage},
        );

        # Build the selection field for the MX check.
        $Param{SelectCheckMXRecord} = $LayoutObject->BuildSelection(
            Data => {
                1 => Translatable('Yes'),
                0 => Translatable('No'),
            },
            Name       => 'CheckMXRecord',
            Class      => 'Modernize',
            SelectedID => '1',
        );

        # Read FQDN using Net::Domain and pre-populate the field.
        $Param{FQDN} = hostfqdn();

        # try initializing Elasticsearch
        my $WebserviceObject = $Kernel::OM->Get('Kernel::System::GenericInterface::Webservice');
        my $ESObject         = $Kernel::OM->Get('Kernel::System::Elasticsearch');

        my $ESWebservice = $WebserviceObject->WebserviceGet(
            Name => 'Elasticsearch',
        );
        my $Success = 0;

        # activate it
        if ($ESWebservice) {
            $Success = $WebserviceObject->WebserviceUpdate(
                %{$ESWebservice},
                ValidID => 1,
                UserID  => 1,
            );
        }

        # test the connection
        if ( $Success && !$ESObject->TestConnection() ) {
            $Success = 0;
        }

        # try to set up Elasticsearch
        if ($Success) {
            ( $Success, my $FatalError ) = $ESObject->InitialSetup();

            $LayoutObject->FatalError() if $FatalError;
        }

        # deactivate the webservice again in case of no success
        else {
            $WebserviceObject->WebserviceUpdate(
                %{$ESWebservice},
                ValidID => 2,
                UserID  => 1,
            );
        }

        # show the status in the GUI
        $Param{ESActive} = $Success;

        my $Output = $LayoutObject->Header(
            Title => "$Title - " . $LayoutObject->{LanguageObject}->Translate('System Settings'),
        );
        $LayoutObject->Block(
            Name => 'System',
            Data => {
                Item => Translatable('System Settings'),
                Step => $StepCounter,
                %Param,
            },
        );

        if ( !$Self->{Options}->{SkipLog} ) {
            $Param{LogModuleString} = $LayoutObject->BuildSelection(
                Data => {
                    'Kernel::System::Log::SysLog' => Translatable('Syslog'),
                    'Kernel::System::Log::File'   => Translatable('File'),
                },
                Name       => 'LogModule',
                Class      => 'Modernize',
                HTMLQuote  => 0,
                SelectedID => $ConfigObject->Get('LogModule'),
            );
            $LayoutObject->Block(
                Name => 'LogModule',
                Data => \%Param,
            );
        }

        $Output .= $LayoutObject->Output(
            TemplateFile => 'Installer',
            Data         => {},
        );
        $Output .= $LayoutObject->Footer();

        return $Output;
    }

    # Do system settings action.
    elsif ( $Self->{Subaction} eq 'ConfigureMail' ) {

        if ( !$Kernel::OM->Get('Kernel::System::DB') ) {
            $LayoutObject->FatalError();
        }

        # Take care that default config is in the database.
        $LayoutObject->FatalError() unless $Self->_CheckConfig();    # throw a Kernel::System::Web::Exception exception

        my $SysConfigObject = $Kernel::OM->Get('Kernel::System::SysConfig');

        my $ExclusiveLockGUID = $SysConfigObject->SettingLock(
            LockAll => 1,
            Force   => 1,
            UserID  => 1,
        );

        for my $SettingName (
            qw(SystemID HttpType FQDN AdminEmail Organization LogModule LogModule::LogFile
            DefaultLanguage CheckMXRecord)
            )
        {
            my $EffectiveValue = $ParamObject->GetParam( Param => $SettingName );

            # Update config item via sys config object.
            $SysConfigObject->SettingUpdate(
                Name              => $SettingName,
                IsValid           => 1,
                EffectiveValue    => $EffectiveValue,
                ExclusiveLockGUID => $ExclusiveLockGUID,
                UserID            => 1,
            );
        }

        my $Success = $SysConfigObject->SettingUnlock(
            UnlockAll => 1,
        );

        # Get mail account object and check available back-ends.
        my $MailAccount  = $Kernel::OM->Get('Kernel::System::MailAccount');
        my %MailBackends = $MailAccount->MailAccountBackendList();

        my $OutboundMailTypeSelection = $LayoutObject->BuildSelection(
            Data => {
                sendmail => 'Sendmail',
                smtp     => 'SMTP',
                smtps    => 'SMTPS',
                smtptls  => 'SMTPTLS',
            },
            Name         => 'OutboundMailType',
            Class        => 'Modernize',
            PossibleNone => 1,
        );
        my $OutboundMailDefaultPorts = $LayoutObject->BuildSelection(
            Class => 'Hidden',
            Data  => {
                sendmail => '25',
                smtp     => '25',
                smtps    => '465',
                smtptls  => '587',
            },
            Name => 'OutboundMailDefaultPorts',
        );

        my $InboundMailTypeSelection = $LayoutObject->BuildSelection(
            Data         => \%MailBackends,
            Name         => 'InboundMailType',
            Class        => 'Modernize',
            PossibleNone => 1,
        );

        my $Output = $LayoutObject->Header(
            Title => "$Title - " . $LayoutObject->{LanguageObject}->Translate('Configure Mail')
        );
        $LayoutObject->Block(
            Name => 'ConfigureMail',
            Data => {
                Item             => $LayoutObject->{LanguageObject}->Translate('Mail Configuration'),
                Step             => $StepCounter,
                InboundMailType  => $InboundMailTypeSelection,
                OutboundMailType => $OutboundMailTypeSelection,
                OutboundPorts    => $OutboundMailDefaultPorts,
            },
        );
        $Output .= $LayoutObject->Output(
            TemplateFile => 'Installer',
            Data         => {},
        );
        $Output .= $LayoutObject->Footer();

        return $Output;
    }

    elsif ( $Self->{Subaction} eq 'Finish' ) {

        # Take care that default config is in the database.
        $LayoutObject->FatalError() unless $Self->_CheckConfig();    # throw a Kernel::System::Web::Exception exception

        my $SysConfigObject   = $Kernel::OM->Get('Kernel::System::SysConfig');
        my $SettingName       = 'SecureMode';
        my $ExclusiveLockGUID = $SysConfigObject->SettingLock(
            Name   => $SettingName,
            Force  => 1,
            UserID => 1,
        );

        # Update config item via SysConfig object.
        my $Result = $SysConfigObject->SettingUpdate(
            Name              => $SettingName,
            IsValid           => 1,
            EffectiveValue    => 1,
            ExclusiveLockGUID => $ExclusiveLockGUID,
            UserID            => 1,
        );

        if ( !$Result ) {
            $LayoutObject->FatalError(
                Message => Translatable(q{Can't write Config file!}),
            );
        }

        # There is no need to unlock the setting as it was already unlocked in the update.

        # 'Rebuild' the configuration.
        $SysConfigObject->ConfigurationDeploy(
            Comments    => "Installer deployment",
            AllSettings => 1,
            Force       => 1,
            UserID      => 1,
        );

        # Set a generated password for the 'root@localhost' account.
        my $UserObject = $Kernel::OM->Get('Kernel::System::User');
        my $Password   = $UserObject->GenerateRandomPassword( Size => 16 );
        $UserObject->SetPassword(
            UserLogin => 'root@localhost',
            PW        => $Password,
        );

        # TODO: This seems to be deprecated now.
        # Remove installer file with pre-configured options.
        if ( -f "$Self->{Path}/var/tmp/installer.json" ) {
            unlink "$Self->{Path}/var/tmp/installer.json";
        }

        # webserver restart is never necessary

        my $OTOBOHandle = $ParamObject->ScriptName();
        $OTOBOHandle =~ s/\/(.*)\/installer\.pl/$1/;

        # Under Docker the scheme is correctly recognised as there are only two relevant cases:
        #   a) HTTP should actually be used
        #   b) HTTPS should be used and it works because nginx sets HTTPS
        my $Scheme;
        {
            my $HTTPS = $ParamObject->HTTPS('HTTPS');
            $Scheme = ( $HTTPS && lc $HTTPS eq 'on' ) ? 'https' : 'http';
        }

        # In the docker case $ENV{HTTP_HOST} is something like 'localhost:8443'.
        # This is not very helpful as port 8443 is not exposed on the Docker host.
        # So let's use the host that is provided by nginx
        # Another, maybe better, approach is to simple provide a relative link to '../index.pl'.
        # Fun fact: the FQDN can specified with a port.
        my $Host =
            $ParamObject->HTTP('HTTP_X_FORWARDED_SERVER')    # for the HTTPS case, the hostname that nginx sees
            || $ParamObject->HTTP('HOST')                    # should work in the HTTP case, in Docker or not in Docker
            || $ConfigObject->Get('FQDN');                   # a fallback

        $LayoutObject->Block(
            Name => 'Finish',
            Data => {
                Item        => Translatable('Finished'),
                Step        => $StepCounter,
                Host        => $Host,
                Scheme      => $Scheme,
                OTOBOHandle => $OTOBOHandle,
                Password    => $Password,
            },
        );

        return join '',
            $LayoutObject->Header(
                Title => "$Title - " . $LayoutObject->{LanguageObject}->Translate('Finished')
            ),
            $LayoutObject->Output(
                TemplateFile => 'Installer',
                Data         => {},
            ),
            $LayoutObject->Footer();
    }

    # Else error!
    $LayoutObject->FatalError(
        Message => $LayoutObject->{LanguageObject}->Translate( 'Unknown Subaction %s!', $Self->{Subaction} ),
        Comment => Translatable('Please contact the administrator.'),
    );
}

sub ReConfigure {
    my ( $Self, %Param ) = @_;

    # Perl quote and set via ConfigObject.
    for my $Key ( sort keys %Param ) {
        $Kernel::OM->Get('Kernel::Config')->Set(
            Key   => $Key,
            Value => $Param{$Key},
        );
        if ( $Param{$Key} ) {
            $Param{$Key} =~ s/'/\\'/g;
        }
    }

    # Read config file.
    my $LayoutObject = $Kernel::OM->Get('Kernel::Output::HTML::Layout');
    my $ConfigFile   = "$Self->{Path}/Kernel/Config.pm";
    open( my $In, '<', $ConfigFile )                                                ## no critic qw(InputOutput::RequireBriefOpen OTOBO::ProhibitOpen)
        or $LayoutObject->FatalError( Message => "Can't open $ConfigFile: $!" );    ## no critic qw(OTOBO::ProhibitLowPrecedenceOps)
    my $Config = '';
    while (<$In>) {

        # Skip empty lines or comments.
        if ( !$_ || $_ =~ /^\s*#/ || $_ =~ /^\s*$/ ) {
            $Config .= $_;
        }
        else {
            my $NewConfig = $_;

            # Replace config with %Param.
            for my $Key ( sort keys %Param ) {

                # Database passwords can contain characters like '@' or '$' and should be single-quoted
                #   same goes for database hosts which can be like 'myserver\instance name' for MS SQL.
                if ( $Key eq 'DatabasePw' || $Key eq 'DatabaseHost' ) {
                    $NewConfig =~
                        s/(\$Self->\{("|'|)$Key("|'|)} =.+?('|"));/\$Self->{'$Key'} = '$Param{$Key}';/g;
                }
                else {
                    $NewConfig =~
                        s/(\$Self->\{("|'|)$Key("|'|)} =.+?('|"));/\$Self->{'$Key'} = "$Param{$Key}";/g;
                }
            }
            $Config .= $NewConfig;
        }
    }
    close $In;

    # Write new config file.
    open my $Out, '>:utf8', $ConfigFile                                             ## no critic qw(InputOutput::RequireEncodingWithUTF8Layer OTOBO::ProhibitOpen)
        or $LayoutObject->FatalError( Message => "Can't open $ConfigFile: $!" );    ## no critic qw(OTOBO::ProhibitLowPrecedenceOps)
    print $Out $Config;
    close $Out;

    return;
}

sub ConnectToDB {
    my ( $Self, %Param ) = @_;

    # Check params.
    my @NeededKeys = qw(DBType DBHost DBUser DBPassword);

    if ( $Param{InstallType} eq 'CreateDB' ) {
        push @NeededKeys, qw(OTOBODBUser OTOBODBPassword);
    }

    # For Oracle we require DBSID and DBPort.
    if ( $Param{DBType} eq 'oracle' ) {
        push @NeededKeys, qw(DBSID DBPort);
    }

    # For existing databases we require the database name.
    if ( $Param{DBType} ne 'oracle' && $Param{InstallType} eq 'UseDB' ) {
        push @NeededKeys, 'DBName';
    }

    for my $Key (@NeededKeys) {
        if ( !$Param{$Key} && $Key !~ /^(DBPassword)$/ ) {
            return (
                Successful => 0,
                Message    => "You need '$Key'!!",
                DB         => undef,
                DBH        => undef,
            );
        }
    }

    # If we do not need to create a database for OTOBO OTOBODBuser equals DBUser.
    if ( $Param{InstallType} ne 'CreateDB' ) {
        $Param{OTOBODBUser}     = $Param{DBUser};
        $Param{OTOBODBPassword} = $Param{DBPassword};
    }

    # Create DSN string for backend.
    if ( $Param{DBType} eq 'mysql' && $Param{InstallType} eq 'CreateDB' ) {
        $Param{DSN} = "DBI:mysql:database=;host=$Param{DBHost};";
    }
    elsif ( $Param{DBType} eq 'mysql' && $Param{InstallType} eq 'UseDB' ) {
        $Param{DSN} = "DBI:mysql:database=;host=$Param{DBHost};database=$Param{DBName}";
    }
    elsif ( $Param{DBType} eq 'postgresql' && $Param{InstallType} eq 'CreateDB' ) {
        $Param{DSN} = "DBI:Pg:host=$Param{DBHost};";
    }
    elsif ( $Param{DBType} eq 'postgresql' && $Param{InstallType} eq 'UseDB' ) {
        $Param{DSN} = "DBI:Pg:host=$Param{DBHost};dbname=$Param{DBName}";
    }
    elsif ( $Param{DBType} eq 'oracle' ) {
        $Param{DSN} = "DBI:Oracle://$Param{DBHost}:$Param{DBPort}/$Param{DBSID}";
    }

    # Extract driver to load for install test.
    my ($Driver) = ( $Param{DSN} =~ /^DBI:(.*?):/ );
    if ( !$Kernel::OM->Get('Kernel::System::Main')->Require( 'DBD::' . $Driver ) ) {
        return (
            Successful => 0,
            Message    =>
                $Kernel::OM->Get('Kernel::Output::HTML::Layout')->{LanguageObject}->Translate( "Can't connect to database, Perl module DBD::%s not installed!", $Driver ),
            Comment => "",
            DB      => undef,
            DBH     => undef,
        );
    }

    my $DBH = DBI->connect(
        $Param{DSN}, $Param{DBUser}, $Param{DBPassword},
    );

    if ( !$DBH ) {
        return (
            Successful => 0,
            Message    => $Kernel::OM->Get('Kernel::Output::HTML::Layout')->{LanguageObject}->Translate("Can't connect to database, read comment!"),
            Comment    => "$DBI::errstr",
            DB         => undef,
            DBH        => undef,
        );
    }

    # If we use an existing database, check if it already contains tables.
    if ( $Param{InstallType} ne 'CreateDB' ) {

        my $Data = $DBH->selectall_arrayref('SELECT * FROM valid');
        if ($Data) {
            return (
                Successful => 0,
                Message    => $Kernel::OM->Get('Kernel::Output::HTML::Layout')->{LanguageObject}->Translate("Database already contains data - it should be empty!"),
                Comment    => "",
                DB         => undef,
                DBH        => undef,
            );
        }
    }

    return (
        Successful => 1,
        Message    => '',
        Comment    => '',
        DB         => \%Param,
        DBH        => $DBH,
    );
}

sub CheckDBRequirements {
    my ( $Self, %Param ) = @_;

    my %Result       = $Self->ConnectToDB(%Param);
    my $LayoutObject = $Kernel::OM->Get('Kernel::Output::HTML::Layout');

    {
        # https://doc.otobo.org/manual/installation/10.1/en/content/requirements.html#software-requirements
        my %DatabaseVersionRequirements = (
            mysql      => '5.6',
            postgresql => '9.2',
            oracle     => '10g',
        );

        # version.pm is always available, as it is a core module
        my $Have = version->parse( $Result{DBH}->get_info( $DBI::Const::GetInfoType::GetInfoType{SQL_DBMS_VER} ) );
        my $Want = version->parse( $DatabaseVersionRequirements{ $Param{DBType} } );
        if ( $Have < $Want ) {
            $Result{Successful} = 0;
            $Result{Message}    = $LayoutObject->{LanguageObject}->Translate(
                'Error: database version requirement not satisfied. Have version: %s Want version: %s',
                $Have, $Want
            );
        }
    }

    # Check max_allowed_packet for MySQL
    if ( $Param{DBType} eq 'mysql' && $Result{Successful} == 1 ) {

        # max_allowed_packet should be at least 64 MB
        my $MySQLMaxAllowedPacketRecommended = 64;
        my $Data                             = $Result{DBH}->selectall_arrayref("SHOW variables WHERE Variable_name = 'max_allowed_packet'");
        my $MySQLMaxAllowedPacket            = $Data->[0]->[1] / 1024 / 1024;
        if ( $MySQLMaxAllowedPacket < $MySQLMaxAllowedPacketRecommended ) {
            $Result{Successful} = 0;
            $Result{Message}    = $LayoutObject->{LanguageObject}->Translate(
                "Error: Please make sure your database accepts packages over %s MB in size (it currently only accepts packages up to %s MB). Please adapt the max_allowed_packet setting of your database in order to avoid errors.",
                $MySQLMaxAllowedPacketRecommended, $MySQLMaxAllowedPacket
            );
        }
    }

    # Check innodb_log_file_size.
    if ( $Param{DBType} eq 'mysql' && $Result{Successful} == 1 ) {

        my $MySQLInnoDBLogFileSize            = 0;
        my $MySQLInnoDBLogFileSizeMinimum     = 256;
        my $MySQLInnoDBLogFileSizeRecommended = 512;

        # Default storage engine variable has changed its name in MySQL 5.5.3, we need to support both of them for now.
        #   <= 5.5.2 storage_engine
        #   >= 5.5.3 default_storage_engine
        my $DataOld              = $Result{DBH}->selectall_arrayref("SHOW variables WHERE Variable_name = 'storage_engine'");
        my $DataNew              = $Result{DBH}->selectall_arrayref("SHOW variables WHERE Variable_name = 'default_storage_engine'");
        my $DefaultStorageEngine = ( $DataOld->[0] && $DataOld->[0]->[1] ? $DataOld->[0]->[1] : undef )
            // ( $DataNew->[0] && $DataNew->[0]->[1] ? $DataNew->[0]->[1] : '' );

        if ( lc $DefaultStorageEngine eq 'innodb' ) {

            my $Data = $Result{DBH}->selectall_arrayref("SHOW variables WHERE Variable_name = 'innodb_log_file_size'");
            $MySQLInnoDBLogFileSize = $Data->[0]->[1] / 1024 / 1024;

            if ( $MySQLInnoDBLogFileSize < $MySQLInnoDBLogFileSizeMinimum ) {
                $Result{Successful} = 0;
                $Result{Message}    = $LayoutObject->{LanguageObject}->Translate(
                    "Error: Please set the value for innodb_log_file_size on your database to at least %s MB (current: %s MB, recommended: %s MB). For more information, please have a look at %s.",
                    $MySQLInnoDBLogFileSizeMinimum,
                    $MySQLInnoDBLogFileSize,
                    $MySQLInnoDBLogFileSizeRecommended,
                    'https://dev.mysql.com/doc/refman/5.6/en/innodb-parameters.html',
                );
            }
        }
    }

    # Delete not necessary key/value pairs.
    delete $Result{DB};
    delete $Result{DBH};

    return %Result;
}

sub CheckMailConfiguration {
    my ( $Self, %Param ) = @_;

    my $ParamObject  = $Kernel::OM->Get('Kernel::System::Web::Request');
    my $ConfigObject = $Kernel::OM->Get('Kernel::Config');

    my %Result;

    # First check outbound mail config.
    my $OutboundMailType =
        $ParamObject->GetParam( Param => 'OutboundMailType' );

    if ($OutboundMailType) {

        my $SMTPHost = $ParamObject->GetParam( Param => 'SMTPHost' );
        my $SMTPPort = $ParamObject->GetParam( Param => 'SMTPPort' );
        my $SMTPAuthUser =
            $ParamObject->GetParam( Param => 'SMTPAuthUser' );
        my $SMTPAuthPassword =
            $ParamObject->GetParam( Param => 'SMTPAuthPassword' );

        # If chosen config option is SMTP, set some Config params.
        if ( $OutboundMailType ne 'sendmail' ) {
            $ConfigObject->Set(
                Key   => 'SendmailModule',
                Value => 'Kernel::System::Email::' . uc($OutboundMailType),
            );
            $ConfigObject->Set(
                Key   => 'SendmailModule::Host',
                Value => $SMTPHost,
            );
            $ConfigObject->Set(
                Key   => 'SendmailModule::Port',
                Value => $SMTPPort,
            );
            if ($SMTPAuthUser) {
                $ConfigObject->Set(
                    Key   => 'SendmailModule::AuthUser',
                    Value => $SMTPAuthUser,
                );
            }
            if ($SMTPAuthPassword) {
                $ConfigObject->Set(
                    Key   => 'SendmailModule::AuthPassword',
                    Value => $SMTPAuthPassword,
                );
            }
        }

        # If sendmail, set config to sendmail.
        else {
            $ConfigObject->Set(
                Key   => 'SendmailModule',
                Value => 'Kernel::System::Email::Sendmail',
            );
        }

        # If config option SMTP and no SMTP host given, return with error.
        if ( $OutboundMailType ne 'sendmail' && !$SMTPHost ) {
            return (
                Successful => 0,
                Message    => 'No SMTP Host given!'
            );
        }

        # Create communication log object for passing it on to check functions
        my $CommunicationLogObject = $Kernel::OM->Create(
            'Kernel::System::CommunicationLog',
            ObjectParams => {
                Transport => 'Email',
                Direction => 'Outgoing',
            },
        );

        # Check outbound mail configuration.
        my $SendObject = $Kernel::OM->Get('Kernel::System::Email');
<<<<<<< HEAD
=======

        my $Status = 'Successful';

>>>>>>> 9a6e290a
        %Result = $SendObject->Check(
            CommunicationLogObject => $CommunicationLogObject,
        );

        if ( !$Result{Successful} ) {
            $Status = 'Failed';
        }

        my $CommunicationLogSuccess = $CommunicationLogObject->CommunicationStop(
            Status => $Status,
        );

        if ( !$CommunicationLogSuccess ) {
            return (
                Successful => 0,
                Message    => 'Communication log could not be closed!'
            );
        }

        my $SysConfigObject = $Kernel::OM->Get('Kernel::System::SysConfig');

        my $ExclusiveLockGUID = $SysConfigObject->SettingLock(
            LockAll => 1,
            Force   => 1,
            UserID  => 1,
        );

        # If SMTP check was successful, write data into config.
        my $SendmailModule = $ConfigObject->Get('SendmailModule');
        if (
            $Result{Successful}
            && $SendmailModule ne 'Kernel::System::Email::Sendmail'
            )
        {
            my %NewConfigs = (
                'SendmailModule'       => $SendmailModule,
                'SendmailModule::Host' => $SMTPHost,
                'SendmailModule::Port' => $SMTPPort,
            );

            for my $SettingName ( sort keys %NewConfigs ) {
                $SysConfigObject->SettingUpdate(
                    Name              => $SettingName,
                    IsValid           => 1,
                    EffectiveValue    => $NewConfigs{$SettingName},
                    ExclusiveLockGUID => $ExclusiveLockGUID,
                    UserID            => 1,
                );
            }

            if ( $SMTPAuthUser && $SMTPAuthPassword ) {
                %NewConfigs = (
                    'SendmailModule::AuthUser'     => $SMTPAuthUser,
                    'SendmailModule::AuthPassword' => $SMTPAuthPassword,
                );

                for my $SettingName ( sort keys %NewConfigs ) {
                    $SysConfigObject->SettingUpdate(
                        Name              => $SettingName,
                        IsValid           => 1,
                        EffectiveValue    => $NewConfigs{$SettingName},
                        ExclusiveLockGUID => $ExclusiveLockGUID,
                        UserID            => 1,
                    );
                }
            }
        }

        # If sendmail check was successful, write data into config.
        elsif (
            $Result{Successful}
            && $SendmailModule eq 'Kernel::System::Email::Sendmail'
            )
        {
            $SysConfigObject->SettingUpdate(
                Name              => 'SendmailModule',
                IsValid           => 1,
                EffectiveValue    => $ConfigObject->Get('SendmailModule'),
                ExclusiveLockGUID => $ExclusiveLockGUID,
                UserID            => 1,
            );
        }

        # Now check inbound mail config. return if the outbound config threw an error.
        if ( !$Result{Successful} ) {
            return %Result;
        }

    }

    # Check inbound mail config.
    my $MailAccount = $Kernel::OM->Get('Kernel::System::MailAccount');

    my $InboundMailType =
        $ParamObject->GetParam( Param => 'InboundMailType' );

    if ($InboundMailType) {

        for (qw(InboundUser InboundPassword InboundHost)) {
            if ( !$ParamObject->GetParam( Param => $_ ) ) {
                return (
                    Successful => 0,
                    Message    => "Missing parameter: $_!"
                );
            }
        }

        my $InboundUser = $ParamObject->GetParam( Param => 'InboundUser' );
        my $InboundPassword =
            $ParamObject->GetParam( Param => 'InboundPassword' );
        my $InboundHost = $ParamObject->GetParam( Param => 'InboundHost' );

        %Result = $MailAccount->MailAccountCheck(
            Login    => $InboundUser,
            Password => $InboundPassword,
            Host     => $InboundHost,
            Type     => $InboundMailType,
            Timeout  => '60',
            Debug    => '0',
        );

        # If successful, add mail account to DB.
        if ( $Result{Successful} ) {
            my $ID = $MailAccount->MailAccountAdd(
                Login         => $InboundUser,
                Password      => $InboundPassword,
                Host          => $InboundHost,
                Type          => $InboundMailType,
                ValidID       => 1,
                Trusted       => 0,
                DispatchingBy => 'From',
                QueueID       => 1,
                UserID        => 1,
            );

            if ( !$ID ) {
                return (
                    Successful => 0,
                    Message    => 'Error while adding mail account!'
                );
            }
        }

    }

    return %Result;
}

sub _CheckConfig {
    my ( $Self, %Param ) = @_;

    my $SysConfigObject = $Kernel::OM->Get('Kernel::System::SysConfig');

    my @Result = $SysConfigObject->ConfigurationSearch(
        Search => 'ProductName',
    );

    return 1 if @Result;

    # read files in Kernel/Config/Files/XML
    return $SysConfigObject->ConfigurationXML2DB(
        UserID  => 1,
        Force   => 1,
        CleanUp => 1,
    );
}

1;<|MERGE_RESOLUTION|>--- conflicted
+++ resolved
@@ -1406,12 +1406,9 @@
 
         # Check outbound mail configuration.
         my $SendObject = $Kernel::OM->Get('Kernel::System::Email');
-<<<<<<< HEAD
-=======
 
         my $Status = 'Successful';
 
->>>>>>> 9a6e290a
         %Result = $SendObject->Check(
             CommunicationLogObject => $CommunicationLogObject,
         );
