--- conflicted
+++ resolved
@@ -96,16 +96,12 @@
     require Net::DNS;
 };
 
-<<<<<<< HEAD
 # Put the modules in %INC into %Module::Refresh::CACHE.
 # This is important for Kernel/Config.pm as that file might be modified by installer.pl
 # between the start of the web server and the first use of $ModuleRefreshMiddleware or $SyncFromS3Middleware.
 Kernel::System::ModuleRefresh->new;
 
-# for activating profiling
-=======
 # Activate profiling only when Plack::Middleware::Profiler::NYTProf is installed.
->>>>>>> 2950a96b
 my $ProfilingIsActive = 0;
 
 # The OTOBO home is determined from the location of otobo.psgi.
