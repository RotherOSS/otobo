--- conflicted
+++ resolved
@@ -397,13 +397,8 @@
     $ModuleRefreshMiddleware = sub {
         my $App = shift;
 
-<<<<<<< HEAD
         return sub {
             my $Env = shift;
-=======
-        # avoid vulnerability where a large POST is submitted
-        $CGI::POST_MAX = $ConfigObject->Get('WebMaxFileUpload') || 1024 * 1024 * 5;
->>>>>>> 879f866e
 
             # don't do work for every request, just every $RefreshCooldown secondes
             if ( time > $LastRefreshTime + $RefreshCooldown ) {
@@ -669,11 +664,7 @@
 
     # Provide routes that are the equivalents of the scripts in bin/cgi-bin.
     # The pathes are such that $Env->{SCRIPT_NAME} and $Env->{PATH_INFO} are set up just like they are set up under mod_perl,
-<<<<<<< HEAD
     mount '/otobo'                         => $RedirectOtoboApp;    # redirect to /otobo/index.pl when in doubt
-=======
-    mount '/otobo'                         => $RedirectOtoboApp;    #redirect to /otobo/index.pl when in doubt
->>>>>>> 879f866e
     mount '/otobo/customer.pl'             => $OTOBOApp;
     mount '/otobo/index.pl'                => $OTOBOApp;
     mount '/otobo/installer.pl'            => $OTOBOApp;
