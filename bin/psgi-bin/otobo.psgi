#!/usr/bin/env perl
# --
# OTOBO is a web-based ticketing system for service organisations.
# --
# Copyright (C) 2001-2020 OTRS AG, https://otrs.com/
# Copyright (C) 2019-2021 Rother OSS GmbH, https://otobo.de/
# --
# This program is free software: you can redistribute it and/or modify it under
# the terms of the GNU General Public License as published by the Free Software
# Foundation, either version 3 of the License, or (at your option) any later version.
# This program is distributed in the hope that it will be useful, but WITHOUT
# ANY WARRANTY; without even the implied warranty of MERCHANTABILITY or FITNESS
# FOR A PARTICULAR PURPOSE. See the GNU General Public License for more details.
# You should have received a copy of the GNU General Public License
# along with this program. If not, see <https://www.gnu.org/licenses/>.
# --

=head1 NAME

otobo.psgi - OTOBO PSGI application

=head1 SYNOPSIS

    # using the default webserver
    plackup bin/psgi-bin/otobo.psgi

    # using the webserver Gazelle
    plackup --server Gazelle bin/psgi-bin/otobo.psgi

    # new process for every request , useful for development
    plackup --server Shotgun bin/psgi-bin/otobo.psgi

    # with profiling (untested)
    PERL5OPT=-d:NYTProf NYTPROF='trace=1:start=no' plackup bin/psgi-bin/otobo.psgi

=head1 DESCRIPTION

A PSGI application.

=head1 DEPENDENCIES

There are some requirements for running this application. Do something like the commands used
in F<otobo.web.dockerfile>.

    cp cpanfile.docker cpanfile
    cpanm --local-lib local Carton Net::DNS Gazelle
    cpanm --local-lib local --force XMLRPC::Transport::HTTP Net::Server Linux::Inotify2
    PERL_CPANM_OPT="--local-lib /opt/otobo_install/local" carton install

=head1 Profiling

To profile single requests, install Devel::NYTProf and start this script as:

    PERL5OPT=-d:NYTProf NYTPROF='trace=1:start=no' plackup bin/psgi-bin/otobo.psgi

For actual profiling append C<&NYTProf=mymarker> to a request.
This creates a file called nytprof-mymarker.out, which you can process with

    nytprofhtml -f nytprof-mymarker.out

Then point your browser at nytprof/index.html.

=cut

use strict;
use warnings;
use v5.24;
use utf8;

# expect that otobo.psgi is two level below the OTOBO root dir
use FindBin qw($Bin);
use lib "$Bin/../..";
use lib "$Bin/../../Kernel/cpan-lib";
use lib "$Bin/../../Custom";

## nofilter(TidyAll::Plugin::OTOBO::Perl::Dumper)
## nofilter(TidyAll::Plugin::OTOBO::Perl::Require)
## nofilter(TidyAll::Plugin::OTOBO::Perl::SyntaxCheck)
## nofilter(TidyAll::Plugin::OTOBO::Perl::Time)

# This package is used by rpc.pl.
# NOTE: this is mostly untested
package OTOBO::RPC {

    use Kernel::System::ObjectManager;

    sub new {
        my $Self = shift;

        my $Class = ref($Self) || $Self;

        return bless {} => $Class;
    }

    sub Dispatch {
        my ( $Self, $User, $Pw, $Object, $Method, %Param ) = @_;

        $User ||= '';
        $Pw   ||= '';
        local $Kernel::OM = Kernel::System::ObjectManager->new(
            'Kernel::System::Log' => {
                LogPrefix => 'OTOBO-RPC',
            },
        );

        my %CommonObject;

        $CommonObject{ConfigObject}          = $Kernel::OM->Get('Kernel::Config');
        $CommonObject{CustomerCompanyObject} = $Kernel::OM->Get('Kernel::System::CustomerCompany');
        $CommonObject{CustomerUserObject}    = $Kernel::OM->Get('Kernel::System::CustomerUser');
        $CommonObject{EncodeObject}          = $Kernel::OM->Get('Kernel::System::Encode');
        $CommonObject{GroupObject}           = $Kernel::OM->Get('Kernel::System::Group');
        $CommonObject{LinkObject}            = $Kernel::OM->Get('Kernel::System::LinkObject');
        $CommonObject{LogObject}             = $Kernel::OM->Get('Kernel::System::Log');
        $CommonObject{PIDObject}             = $Kernel::OM->Get('Kernel::System::PID');
        $CommonObject{QueueObject}           = $Kernel::OM->Get('Kernel::System::Queue');
        $CommonObject{SessionObject}         = $Kernel::OM->Get('Kernel::System::AuthSession');
        $CommonObject{TicketObject}          = $Kernel::OM->Get('Kernel::System::Ticket');

        # We want to keep providing the TimeObject as legacy API for now.
        ## nofilter(TidyAll::Plugin::OTOBO::Migrations::OTOBO10::TimeObject)
        $CommonObject{TimeObject} = $Kernel::OM->Get('Kernel::System::Time');
        $CommonObject{UserObject} = $Kernel::OM->Get('Kernel::System::User');

        my $RequiredUser     = $CommonObject{ConfigObject}->Get('SOAP::User');
        my $RequiredPassword = $CommonObject{ConfigObject}->Get('SOAP::Password');

        if (
            !defined $RequiredUser
            || !length $RequiredUser
            || !defined $RequiredPassword || !length $RequiredPassword
            )
        {
            $CommonObject{LogObject}->Log(
                Priority => 'notice',
                Message  => "SOAP::User or SOAP::Password is empty, SOAP access denied!",
            );
            return;
        }

        if ( $User ne $RequiredUser || $Pw ne $RequiredPassword ) {
            $CommonObject{LogObject}->Log(
                Priority => 'notice',
                Message  => "Auth for user $User (pw $Pw) failed!",
            );
            return;
        }

        if ( !$CommonObject{$Object} ) {
            $CommonObject{LogObject}->Log(
                Priority => 'error',
                Message  => "No such Object $Object!",
            );
            return "No such Object $Object!";
        }

        return $CommonObject{$Object}->$Method(%Param);
    }

=item DispatchMultipleTicketMethods()

to dispatch multiple ticket methods and get the TicketID

    my $TicketID = $RPC->DispatchMultipleTicketMethods(
        $SOAP_User,
        $SOAP_Pass,
        'TicketObject',
        [ { Method => 'TicketCreate', Parameter => \%TicketData }, { Method => 'ArticleCreate', Parameter => \%ArticleData } ],
    );

=cut

    sub DispatchMultipleTicketMethods {
        my ( $Self, $User, $Pw, $Object, $MethodParamArrayRef ) = @_;

        $User ||= '';
        $Pw   ||= '';

        # common objects
        local $Kernel::OM = Kernel::System::ObjectManager->new(
            'Kernel::System::Log' => {
                LogPrefix => 'OTOBO-RPC',
            },
        );

        my %CommonObject;

        $CommonObject{ConfigObject}          = $Kernel::OM->Get('Kernel::Config');
        $CommonObject{CustomerCompanyObject} = $Kernel::OM->Get('Kernel::System::CustomerCompany');
        $CommonObject{CustomerUserObject}    = $Kernel::OM->Get('Kernel::System::CustomerUser');
        $CommonObject{EncodeObject}          = $Kernel::OM->Get('Kernel::System::Encode');
        $CommonObject{GroupObject}           = $Kernel::OM->Get('Kernel::System::Group');
        $CommonObject{LinkObject}            = $Kernel::OM->Get('Kernel::System::LinkObject');
        $CommonObject{LogObject}             = $Kernel::OM->Get('Kernel::System::Log');
        $CommonObject{PIDObject}             = $Kernel::OM->Get('Kernel::System::PID');
        $CommonObject{QueueObject}           = $Kernel::OM->Get('Kernel::System::Queue');
        $CommonObject{SessionObject}         = $Kernel::OM->Get('Kernel::System::AuthSession');
        $CommonObject{TicketObject}          = $Kernel::OM->Get('Kernel::System::Ticket');
        $CommonObject{TimeObject}            = $Kernel::OM->Get('Kernel::System::Time');
        $CommonObject{UserObject}            = $Kernel::OM->Get('Kernel::System::User');

        my $RequiredUser     = $CommonObject{ConfigObject}->Get('SOAP::User');
        my $RequiredPassword = $CommonObject{ConfigObject}->Get('SOAP::Password');

        if (
            !defined $RequiredUser
            || !length $RequiredUser
            || !defined $RequiredPassword || !length $RequiredPassword
            )
        {
            $CommonObject{LogObject}->Log(
                Priority => 'notice',
                Message  => "SOAP::User or SOAP::Password is empty, SOAP access denied!",
            );
            return;
        }

        if ( $User ne $RequiredUser || $Pw ne $RequiredPassword ) {
            $CommonObject{LogObject}->Log(
                Priority => 'notice',
                Message  => "Auth for user $User (pw $Pw) failed!",
            );
            return;
        }

        if ( !$CommonObject{$Object} ) {
            $CommonObject{LogObject}->Log(
                Priority => 'error',
                Message  => "No such Object $Object!",
            );
            return "No such Object $Object!";
        }

        my $TicketID;
        my $Counter;

        for my $MethodParamEntry ( @{$MethodParamArrayRef} ) {

            my $Method    = $MethodParamEntry->{Method};
            my %Parameter = %{ $MethodParamEntry->{Parameter} };

            # push ticket id to params if there is no ticket id
            if ( !$Parameter{TicketID} && $TicketID ) {
                $Parameter{TicketID} = $TicketID;
            }

            my $ReturnValue = $CommonObject{$Object}->$Method(%Parameter);

            # remember ticket id if method was TicketCreate
            if ( !$Counter && $Object eq 'TicketObject' && $Method eq 'TicketCreate' ) {
                $TicketID = $ReturnValue;
            }

            $Counter++;
        }

        return $TicketID;
    }
}

# core modules
use Data::Dumper;
use POSIX 'SEEK_SET';

# CPAN modules
use DateTime ();
use Template ();
use Encode qw(:all);
<<<<<<< HEAD
use CGI ();
use CGI::Carp ();
=======
use CGI                ();
use CGI::Carp          ();
use CGI::Emulate::PSGI ();
>>>>>>> d73c8839
use CGI::PSGI;
use Plack::Builder;
use Plack::Request;
use Plack::Response;
use Plack::App::File;
use SOAP::Transport::HTTP::Plack;
use Module::Refresh;

# OTOBO modules
use Kernel::GenericInterface::Provider;
use Kernel::System::ObjectManager;
<<<<<<< HEAD
use Kernel::System::Web::InterfaceAgent ();
use Kernel::System::Web::InterfaceCustomer ();
use Kernel::System::Web::InterfaceInstaller ();
=======
use Kernel::System::Web::Exception                ();
use Kernel::System::Web::InterfaceAgent           ();
use Kernel::System::Web::InterfaceCustomer        ();
use Kernel::System::Web::InterfaceInstaller       ();
>>>>>>> d73c8839
use Kernel::System::Web::InterfaceMigrateFromOTRS ();
use Kernel::System::Web::InterfacePublic          ();

# Preload Net::DNS if it is installed. It is important to preload Net::DNS because otherwise loading
#   could take more than 30 seconds.
eval {
    require Net::DNS;
};

# this might improve performance
CGI->compile(':cgi');

################################################################################
# Middlewares
################################################################################

# this middleware is to make sure that the newest version of ZZZAAuto is loaded
my $RefreshZZZAAutoMiddleWare = sub {
    my $App = shift;

    return sub {
        my $Env = shift;

        if ( $INC{'Kernel/Config/Files/ZZZAAuto.pm'} ) {

            # Module::Refresh::Cache already set up in Plack::Middleware::Refresh::prepara_app();
            Module::Refresh->refresh_module('Kernel/Config/Files/ZZZAAuto.pm');
        }

        return $App->($Env);
    };
};

# conditionally enable profiling, UNTESTED
my $NYTProfMiddleWare = sub {
    my $App = shift;

    return sub {
        my $Env = shift;

        # this is used only for Support Data Collection
        $Env->{SERVER_SOFTWARE} //= 'otobo.psgi';

        # check whether this request runs under Devel::NYTProf
        my $ProfilingIsOn = 0;
        if ( $ENV{NYTPROF} && $Env->{QUERY_STRING} =~ m/NYTProf=([\w-]+)/ ) {
            $ProfilingIsOn = 1;
            DB::enable_profile("nytprof-$1.out");
        }

        # do the work
        my $Res = $App->($Env);

        # clean up profiling, write the output file
        DB::finish_profile() if $ProfilingIsOn;

        return $Res;
    };
};

# Set some entries in %ENV.
# GATEWAY_INTERFACE is used for determining whether a command runs in a web context
# Per default it would enable mysql_auto_reconnect.
# But mysql_auto_reconnect is explicitly disabled in Kernel::System::DB::mysql.
# OTOBO_RUNS_UNDER_PSGI indicates that PSGI is used.
my $SetEnvMiddleWare = sub {
    my $app = shift;

    return sub {
        my $Env = shift;

        # only the side effects are important
        $ENV{OTOBO_RUNS_UNDER_PSGI} = '1';
        $ENV{GATEWAY_INTERFACE}     = 'CGI/1.1';

        # enable for debugging UrlMap
        #$ENV{PLACK_URLMAP_DEBUG} = 1;

        return $app->($Env);
    };
};

# Fix for environment settings in the FCGI-Proxy case.
# E.g. when apaches2-httpd-fcgi.include.conf is used.
my $FixFCGIProxyMiddleware = sub {
    my $App = shift;

    return sub {
        my $Env = shift;

        # In the apaches2-httpd-fcgi.include.conf case all incoming request should be handled.
        # This means that otobo.psgi expects that SCRIPT_NAME is either '' or '/' and that
        # PATH_INFO is something like '/otobo/index.pl'.
        # But we get PATH_INFO = '' and SCRIPT_NAME = '/otobo/index.pl'.
        if ( $Env->{PATH_INFO} eq '' && ( $Env->{SCRIPT_NAME} ne '' && $Env->{SCRIPT_NAME} ne '/' ) ) {
            ( $Env->{PATH_INFO}, $Env->{SCRIPT_NAME} ) = ( $Env->{SCRIPT_NAME}, '/' );
        }

        return $App->($Env);
    }
};

# Translate '/' is translated to '/index.html'
my $ExactlyRootMiddleware = sub {
    my $App = shift;

    return sub {
        my $Env = shift;

        if ( $Env->{PATH_INFO} eq '' || $Env->{PATH_INFO} eq '/' ) {
            $Env->{PATH_INFO} = '/index.html';
        }

        return $App->($Env);
    }
};

# check whether the logged in user has admin privs
my $AdminOnlyMiddeware = sub {
    my $App = shift;

    return sub {
        my $Env = shift;

        local $Kernel::OM = Kernel::System::ObjectManager->new();

        my $ConfigObject = $Kernel::OM->Get('Kernel::Config');

        # avoid vulnerability where a large POST is submitted
        $CGI::POST_MAX = $ConfigObject->Get('WebMaxFileUpload') || 1024 * 1024 * 5;    ## no critic

        # Create the underlying CGI object from the PSGI environment.
        # The AuthSession modules use this object for getting info about the request.
        $Kernel::OM->ObjectParamAdd(
            'Kernel::System::Web::Request' => {
                PSGIEnv => $Env,
            },
        );

        my $PlackRequest = Plack::Request->new($Env);

        # Find out whether user is admin via the session.
        # Passing the session ID via POST or GET is not supported.
        my ( $UserIsAdmin, $UserLogin ) = eval {

            return ( 0, undef ) unless $ConfigObject->Get('SessionUseCookie');

            my $SessionName = $ConfigObject->Get('SessionName');

            return ( 0, undef ) unless $SessionName;

            # check whether the browser sends the SessionID cookie
            my $SessionObject = $Kernel::OM->Get('Kernel::System::AuthSession');
            my $SessionID     = $PlackRequest->cookies()->{$SessionName};

            return ( 0, undef ) unless $SessionObject;
            return ( 0, undef ) unless $SessionObject->CheckSessionID( SessionID => $SessionID );

            # get session data
            my %UserData = $SessionObject->GetSessionIDData(
                SessionID => $SessionID,
            );

            my $GroupObject = $Kernel::OM->Get('Kernel::System::Group');

            return ( 0, $UserData{UserLogin} ) unless $GroupObject;

            my $IsAdmin = $GroupObject->PermissionCheck(
                UserID    => $UserData{UserID},
                GroupName => 'admin',
                Type      => 'rw',
            );

            return ( $IsAdmin, $UserData{UserLogin} );
        };
        if ($@) {

            # deny access when anything goes wrong
            $UserIsAdmin = 0;
            $UserLogin   = undef;
        }

        # deny access for non-admins
        if ( !$UserIsAdmin ) {
            my $Message = $UserLogin
                ?
                "User $UserLogin has no admin privileges."
                :
                'Not logged in.';

            return [
                403,
                [ 'Content-Type' => 'text/plain;charset=utf-8' ],
                [ '403 permission denied.', "\n", $Message ]
            ];
        }

        # user is authorised, now do the work
        return $App->($Env);
    };
};

################################################################################
# Apps
################################################################################

# The most basic App, no permission check
my $HelloApp = sub {
    my $Env = shift;

    # Initially $Message is a string with active UTF8-flag.
    # But turn it into a byte array, at that is wanted by Plack.
    # The actual bytes are not changed.
    my $Message = "Hallo 🌍!";
    utf8::encode($Message);

    return [
        '200',
        [ 'Content-Type' => 'text/plain;charset=utf-8' ],
        [$Message],
    ];
};

# Sometimes useful for debugging, no permission check
my $DumpEnvApp = sub {
    my $Env = shift;

    local $Data::Dumper::Sortkeys = 1;
    my $Message = Dumper( [ "DumpEnvApp:", scalar localtime, $Env ] );
    utf8::encode($Message);

    return [
        '200',
        [ 'Content-Type' => 'text/plain;charset=utf-8' ],
        [$Message],
    ];
};

# Handler andler for 'otobo', 'otobo/', 'otobo/not_existent', 'otobo/some/thing' and such.
# Would also work for /dummy if mounted accordingly.
# Redirect via a relative URL to otobo/index.pl.
# No permission check,
my $RedirectOtoboApp = sub {
    my $Env = shift;

    # construct a relative path to otobo/index.pl
    my $Req      = Plack::Request->new($Env);
    my $OrigPath = $Req->path();
    my $Levels   = $OrigPath =~ tr[/][];
    my $NewPath  = join '/', map( {'..'} ( 1 .. $Levels ) ), 'otobo/index.pl';

    # redirect
    my $Res = Plack::Response->new();
    $Res->redirect($NewPath);

    # send the PSGI response
    return $Res->finalize();
};

# Server the static files in var/httpd/httpd.
# Same as: Alias /otobo-web/ "/opt/otobo/var/httpd/htdocs/"
# Access is granted for all.
# Set the Cache-Control headers as in apache2-httpd.include.conf
my $StaticApp = builder {

    # Cache css-cache for 30 days
    enable_if { $_[0]->{PATH_INFO} =~ m{skins/.*/.*/css-cache/.*\.(?:css|CSS)$} } 'Plack::Middleware::Header',
        set => [ 'Cache-Control' => 'max-age=2592000 must-revalidate' ];

    # Cache css thirdparty for 4 hours, including icon fonts
    enable_if { $_[0]->{PATH_INFO} =~ m{skins/.*/.*/css/thirdparty/.*\.(?:css|CSS|woff|svn)$} } 'Plack::Middleware::Header',
        set => [ 'Cache-Control' => 'max-age=14400 must-revalidate' ];

    # Cache js-cache for 30 days
    enable_if { $_[0]->{PATH_INFO} =~ m{js/js-cache/.*\.(?:js|JS)$} } 'Plack::Middleware::Header',
        set => [ 'Cache-Control' => 'max-age=2592000 must-revalidate' ];

    # Cache js thirdparty for 4 hours
    enable_if { $_[0]->{PATH_INFO} =~ m{js/thirdparty/.*\.(?:js|JS)$} } 'Plack::Middleware::Header',
        set => [ 'Cache-Control' => 'max-age=14400 must-revalidate' ];

    Plack::App::File->new( root => "$FindBin::Bin/../../var/httpd/htdocs" )->to_app();
};

<<<<<<< HEAD
# Port of customer.pl, index.pl, installer.pl, migration.pl, nph-genericinterface.pl, and public.pl to Plack.
=======
# Port of nph-genericinterface.pl to Plack.
#my $GenericInterfaceApp = builder {
# TODO
#};

# Port of index.pl, customer.pl, public.pl, installer.pl, migration.pl, nph-genericinterface.pl to Plack.
# with permission check
>>>>>>> d73c8839
my $OTOBOApp = builder {

    enable 'Plack::Middleware::ErrorDocument',
        403 => '/otobo/index.pl';    # forbidden files

    # a simplistic detection whether we are behind a revers proxy
    enable_if { $_[0]->{HTTP_X_FORWARDED_HOST} } 'Plack::Middleware::ReverseProxy';

    # conditionally enable profiling
    enable $NYTProfMiddleWare;

    # set %ENV
    enable $SetEnvMiddleWare;

    # relies on that Plack::Middleware::Refresh already has populated %Module::Refresh::CACHE
    enable $RefreshZZZAAutoMiddleWare;

    # check ever 10s for changed Perl modules
    enable 'Plack::Middleware::Refresh';

    # we might catch an instance of Kernel::System::Web::Exception
    enable 'Plack::Middleware::HTTPExceptions';

<<<<<<< HEAD
    # No need to set %ENV or redirect STDIN.
    # But STDOUT and STDERR is still like in CGI scripts.
    # logic taken from the scripts in bin/cgi-bin and from CGI::Emulate::PSGI
    sub {
        my $Env = shift;
=======
    # Set the appropriate %ENV and file handles
    CGI::Emulate::PSGI->handler(

        # logic taken from the scripts in bin/cgi-bin
        sub {
            my $Env = shift;

            # make sure to have a clean CGI.pm for each request, see CGI::Compile
            CGI::initialize_globals() if defined &CGI::initialize_globals;

            # 0=off;1=on;
            my $Debug = 0;

            # %ENV has to be used here as the PSGI is not passed as an arg to this anonymous sub.
            # $ENV{SCRIPT_NAME} contains the matching mountpoint. Can be e.g. '/otobo' or '/otobo/index.pl'
            # $ENV{PATH_INFO} contains the path after the $ENV{SCRIPT_NAME}. Can be e.g. '/index.pl' or ''
            # The extracted ScriptFileName should be something like:
            #     nph-genericinterface.pl, index.pl, customer.pl, or rpc.pl
            # Note the only the last part of the mount is considered. This means that e.g. duplicated '/'
            # are gracefully ignored.
            my ($ScriptFileName) = ( ( $ENV{SCRIPT_NAME} // '' ) . ( $ENV{PATH_INFO} // '' ) ) =~ m{/([A-Za-z\-_]+\.pl)};

            # Fallback to agent login if we could not determine handle...
            $ScriptFileName //= 'index.pl';

            # nph-genericinterface.pl has specific logging
            my @ObjectManagerArgs;
            if ( $ScriptFileName eq 'nph-genericinterface.pl' ) {
                push @ObjectManagerArgs,
                    'Kernel::System::Log' => {
                    LogPrefix => 'GenericInterfaceProvider',
                    },
                    ;
            }
>>>>>>> d73c8839

        # make sure to have a clean CGI.pm for each request, see CGI::Compile
        CGI::initialize_globals() if defined &CGI::initialize_globals;

<<<<<<< HEAD
        # this is used only for Support Data Collection
        $Env->{SERVER_SOFTWARE} //= 'otobo.psgi';

        # $Env->{SCRIPT_NAME} contains the matching mountpoint. Can be e.g. '/otobo' or '/otobo/index.pl'
        # $Env->{PATH_INFO} contains the path after the $Env->{SCRIPT_NAME}. Can be e.g. '/index.pl' or ''
        # The extracted ScriptFileName should be something like:
        #     customer.pl, index.pl, installer.pl, migration.pl, nph-genericinterface.pl, or public.pl
        # Note the only the last part of the mount is considered. This means that e.g. duplicated '/'
        # are gracefully ignored.
        my ($ScriptFileName) = ( ( $Env->{SCRIPT_NAME} // '' ) . ( $Env->{PATH_INFO} // '' ) ) =~ m{/([A-Za-z\-_]+\.pl)};

        # Fallback to agent login if we could not determine handle...
        $ScriptFileName //= 'index.pl';

        # params for the interface modules
        my %InterfaceParams = (
            Debug      => 0,  # pass 1 for enabling debug messages
            PSGIEnv    => $Env,
        );

        # InterfaceInstaller has been converted to returning a string instead of printing the STDOUT.
        # This means that we don't have to capture STDOUT.
        # Headers are set in the 'Kernel::System::Web::Response' object.
        {
            # make sure that the managed objects will be recreated for the current request
            local $Kernel::OM = Kernel::System::ObjectManager->new();

            # do the work, return a not encoded Perl string from the appropriate interface module to Plack
            my $Content = eval {

                if ( $ScriptFileName eq 'customer.pl' ) {
                    return Kernel::System::Web::InterfaceCustomer->new( %InterfaceParams );
                }

                if ( $ScriptFileName eq 'index.pl' ) {
                    return Kernel::System::Web::InterfaceAgent->new( %InterfaceParams );
                }

                if ( $ScriptFileName eq 'installer.pl' ) {
                    return Kernel::System::Web::InterfaceInstaller->new( %InterfaceParams );
                }

                if ( $ScriptFileName eq 'migration.pl' ) {
                    return Kernel::System::Web::InterfaceMigrateFromOTRS->new( %InterfaceParams );
=======
            # find the relevant interface class
            my $Interface;
            {
                if ( $ScriptFileName eq 'index.pl' ) {
                    $Interface = Kernel::System::Web::InterfaceAgent->new(
                        Debug => $Debug,
                    );
                }
                elsif ( $ScriptFileName eq 'customer.pl' ) {
                    $Interface = Kernel::System::Web::InterfaceCustomer->new(
                        Debug => $Debug,
                    );
                }
                elsif ( $ScriptFileName eq 'public.pl' ) {
                    $Interface = Kernel::System::Web::InterfacePublic->new(
                        Debug => $Debug,
                    );
                }
                elsif ( $ScriptFileName eq 'installer.pl' ) {
                    $Interface = Kernel::System::Web::InterfaceInstaller->new(
                        Debug => $Debug,
                    );
                }
                elsif ( $ScriptFileName eq 'migration.pl' ) {
                    $Interface = Kernel::System::Web::InterfaceMigrateFromOTRS->new(
                        Debug => $Debug,
                    );
>>>>>>> d73c8839
                }

                if ( $ScriptFileName eq 'nph-genericinterface.pl' ) {
                    return Kernel::GenericInterface::Provider->new( %InterfaceParams );
                }

<<<<<<< HEAD
                if ( $ScriptFileName eq 'public.pl' ) {
                    return Kernel::System::Web::InterfacePublic->new( %InterfaceParams );
=======
                    # fallback
                    warn " using fallback InterfaceAgeng for ScriptFileName: '$ScriptFileName'\n";
                    $Interface = Kernel::System::Web::InterfaceAgent->new(
                        Debug => $Debug,
                    );
>>>>>>> d73c8839
                }

                # index.pl is the fallback
                warn " using fallback InterfaceAgent for ScriptFileName: '$ScriptFileName'\n";

                return Kernel::System::Web::InterfaceAgent->new( %InterfaceParams );
            }->Content();

            # apply output filters for specific interfaces
            my %HasOutputFilter = (
                'customer.pl' => 1,
                'index.pl'    => 1,
                'public.pl'   => 1,
            );

            if ( $HasOutputFilter{$ScriptFileName} ) {
                my $LayoutObject = $Kernel::OM->Get('Kernel::Output::HTML::Layout');

                $LayoutObject->ApplyOutputFilters( Output => \$Content );
            }

            # The OTOBO response object already has the HTPP headers.
            # Enhance it with the HTTP status code and the c    ontent.
            my $ResponseObject = $Kernel::OM->Get('Kernel::System::Web::Response');
            $ResponseObject->Code(200); # TODO: is it always 200 ?
            $ResponseObject->Content($Content);

            # return the funnny unblessed array reference
            return $ResponseObject->Finalize();
        }
    };
};

# Port of rpc.pl
# See http://blogs.perl.org/users/confuseacat/2012/11/how-to-use-soaptransporthttpplack.html
# TODO: this is not tested yet.
# TODO: There can be problems when the wrapped objects expect a CGI environment.
my $Soap = SOAP::Transport::HTTP::Plack->new();

my $RPCApp = builder {

    # GATEWAY_INTERFACE is used for determining whether a command runs in a web context
    # OTOBO_RUNS_UNDER_PSGI is a signal that PSGI is used
    enable 'Plack::Middleware::ForceEnv',
        OTOBO_RUNS_UNDER_PSGI => '1',
        GATEWAY_INTERFACE     => 'CGI/1.1';

    sub {
        my $Env = shift;

        return $Soap->dispatch_to(
            'OTOBO::RPC'
        )->handler( Plack::Request->new($Env) );
    };
};

################################################################################
# finally, the complete PSGI application itself
################################################################################

builder {

    # for debugging
    #enable 'Plack::Middleware::TrafficLog';

    # fiddling with '/'
    enable $ExactlyRootMiddleware;

    # fixing PATH_INFO
    enable_if { ( $_[0]->{FCGI_ROLE} // '' ) eq 'RESPONDER' } $FixFCGIProxyMiddleware;

    # Server the static files in var/httpd/httpd.
    mount '/otobo-web' => $StaticApp;

    # the most basic App
    mount '/hello' => $HelloApp;

    # Provide routes that are the equivalents of the scripts in bin/cgi-bin.
    # The pathes are such that $Env->{SCRIPT_NAME} and $Env->{PATH_INFO} are set up just like they are set up under mod_perl,
<<<<<<< HEAD
    mount '/otobo'                         => $RedirectOtoboApp; #redirect to /otobo/index.pl when in doubt
    mount '/otobo/customer.pl'             => $OTOBOApp;
    mount '/otobo/index.pl'                => $OTOBOApp;
    mount '/otobo/installer.pl'            => $OTOBOApp;
    mount '/otobo/migration.pl'            => $OTOBOApp;
=======
    mount '/otobo'              => $RedirectOtoboApp;    #redirect to /otobo/index.pl when in doubt
    mount '/otobo/customer.pl'  => $OTOBOApp;
    mount '/otobo/index.pl'     => $OTOBOApp;
    mount '/otobo/installer.pl' => $OTOBOApp;
    mount '/otobo/migration.pl' => $OTOBOApp;
    mount '/otobo/public.pl'    => $OTOBOApp;

    # mount '/otobo/nph-genericinterface.pl' => $GenericInterfaceApp; # TODO
>>>>>>> d73c8839
    mount '/otobo/nph-genericinterface.pl' => $OTOBOApp;
    mount '/otobo/public.pl'               => $OTOBOApp;

    # some SOAP stuff
    mount '/otobo/rpc.pl' => $RPCApp;

    # some static pages, '/' is already translate to '/index.html'
    mount "/robots.txt" => Plack::App::File->new( file => "$FindBin::Bin/../../var/httpd/htdocs/robots.txt" )->to_app();
    mount "/index.html" => Plack::App::File->new( file => "$FindBin::Bin/../../var/httpd/htdocs/index.html" )->to_app();
};

# for debugging, only dump the PSGI environment
#$DumpEnvApp;<|MERGE_RESOLUTION|>--- conflicted
+++ resolved
@@ -266,14 +266,8 @@
 use DateTime ();
 use Template ();
 use Encode qw(:all);
-<<<<<<< HEAD
-use CGI ();
-use CGI::Carp ();
-=======
 use CGI                ();
 use CGI::Carp          ();
-use CGI::Emulate::PSGI ();
->>>>>>> d73c8839
 use CGI::PSGI;
 use Plack::Builder;
 use Plack::Request;
@@ -285,16 +279,9 @@
 # OTOBO modules
 use Kernel::GenericInterface::Provider;
 use Kernel::System::ObjectManager;
-<<<<<<< HEAD
-use Kernel::System::Web::InterfaceAgent ();
-use Kernel::System::Web::InterfaceCustomer ();
-use Kernel::System::Web::InterfaceInstaller ();
-=======
-use Kernel::System::Web::Exception                ();
 use Kernel::System::Web::InterfaceAgent           ();
 use Kernel::System::Web::InterfaceCustomer        ();
 use Kernel::System::Web::InterfaceInstaller       ();
->>>>>>> d73c8839
 use Kernel::System::Web::InterfaceMigrateFromOTRS ();
 use Kernel::System::Web::InterfacePublic          ();
 
@@ -579,17 +566,7 @@
     Plack::App::File->new( root => "$FindBin::Bin/../../var/httpd/htdocs" )->to_app();
 };
 
-<<<<<<< HEAD
 # Port of customer.pl, index.pl, installer.pl, migration.pl, nph-genericinterface.pl, and public.pl to Plack.
-=======
-# Port of nph-genericinterface.pl to Plack.
-#my $GenericInterfaceApp = builder {
-# TODO
-#};
-
-# Port of index.pl, customer.pl, public.pl, installer.pl, migration.pl, nph-genericinterface.pl to Plack.
-# with permission check
->>>>>>> d73c8839
 my $OTOBOApp = builder {
 
     enable 'Plack::Middleware::ErrorDocument',
@@ -613,53 +590,15 @@
     # we might catch an instance of Kernel::System::Web::Exception
     enable 'Plack::Middleware::HTTPExceptions';
 
-<<<<<<< HEAD
     # No need to set %ENV or redirect STDIN.
     # But STDOUT and STDERR is still like in CGI scripts.
     # logic taken from the scripts in bin/cgi-bin and from CGI::Emulate::PSGI
     sub {
         my $Env = shift;
-=======
-    # Set the appropriate %ENV and file handles
-    CGI::Emulate::PSGI->handler(
-
-        # logic taken from the scripts in bin/cgi-bin
-        sub {
-            my $Env = shift;
-
-            # make sure to have a clean CGI.pm for each request, see CGI::Compile
-            CGI::initialize_globals() if defined &CGI::initialize_globals;
-
-            # 0=off;1=on;
-            my $Debug = 0;
-
-            # %ENV has to be used here as the PSGI is not passed as an arg to this anonymous sub.
-            # $ENV{SCRIPT_NAME} contains the matching mountpoint. Can be e.g. '/otobo' or '/otobo/index.pl'
-            # $ENV{PATH_INFO} contains the path after the $ENV{SCRIPT_NAME}. Can be e.g. '/index.pl' or ''
-            # The extracted ScriptFileName should be something like:
-            #     nph-genericinterface.pl, index.pl, customer.pl, or rpc.pl
-            # Note the only the last part of the mount is considered. This means that e.g. duplicated '/'
-            # are gracefully ignored.
-            my ($ScriptFileName) = ( ( $ENV{SCRIPT_NAME} // '' ) . ( $ENV{PATH_INFO} // '' ) ) =~ m{/([A-Za-z\-_]+\.pl)};
-
-            # Fallback to agent login if we could not determine handle...
-            $ScriptFileName //= 'index.pl';
-
-            # nph-genericinterface.pl has specific logging
-            my @ObjectManagerArgs;
-            if ( $ScriptFileName eq 'nph-genericinterface.pl' ) {
-                push @ObjectManagerArgs,
-                    'Kernel::System::Log' => {
-                    LogPrefix => 'GenericInterfaceProvider',
-                    },
-                    ;
-            }
->>>>>>> d73c8839
 
         # make sure to have a clean CGI.pm for each request, see CGI::Compile
         CGI::initialize_globals() if defined &CGI::initialize_globals;
 
-<<<<<<< HEAD
         # this is used only for Support Data Collection
         $Env->{SERVER_SOFTWARE} //= 'otobo.psgi';
 
@@ -704,51 +643,14 @@
 
                 if ( $ScriptFileName eq 'migration.pl' ) {
                     return Kernel::System::Web::InterfaceMigrateFromOTRS->new( %InterfaceParams );
-=======
-            # find the relevant interface class
-            my $Interface;
-            {
-                if ( $ScriptFileName eq 'index.pl' ) {
-                    $Interface = Kernel::System::Web::InterfaceAgent->new(
-                        Debug => $Debug,
-                    );
-                }
-                elsif ( $ScriptFileName eq 'customer.pl' ) {
-                    $Interface = Kernel::System::Web::InterfaceCustomer->new(
-                        Debug => $Debug,
-                    );
-                }
-                elsif ( $ScriptFileName eq 'public.pl' ) {
-                    $Interface = Kernel::System::Web::InterfacePublic->new(
-                        Debug => $Debug,
-                    );
-                }
-                elsif ( $ScriptFileName eq 'installer.pl' ) {
-                    $Interface = Kernel::System::Web::InterfaceInstaller->new(
-                        Debug => $Debug,
-                    );
-                }
-                elsif ( $ScriptFileName eq 'migration.pl' ) {
-                    $Interface = Kernel::System::Web::InterfaceMigrateFromOTRS->new(
-                        Debug => $Debug,
-                    );
->>>>>>> d73c8839
                 }
 
                 if ( $ScriptFileName eq 'nph-genericinterface.pl' ) {
                     return Kernel::GenericInterface::Provider->new( %InterfaceParams );
                 }
 
-<<<<<<< HEAD
                 if ( $ScriptFileName eq 'public.pl' ) {
                     return Kernel::System::Web::InterfacePublic->new( %InterfaceParams );
-=======
-                    # fallback
-                    warn " using fallback InterfaceAgeng for ScriptFileName: '$ScriptFileName'\n";
-                    $Interface = Kernel::System::Web::InterfaceAgent->new(
-                        Debug => $Debug,
-                    );
->>>>>>> d73c8839
                 }
 
                 # index.pl is the fallback
@@ -828,22 +730,11 @@
 
     # Provide routes that are the equivalents of the scripts in bin/cgi-bin.
     # The pathes are such that $Env->{SCRIPT_NAME} and $Env->{PATH_INFO} are set up just like they are set up under mod_perl,
-<<<<<<< HEAD
-    mount '/otobo'                         => $RedirectOtoboApp; #redirect to /otobo/index.pl when in doubt
+    mount '/otobo'                         => $RedirectOtoboApp;   #redirect to /otobo/index.pl when in doubt
     mount '/otobo/customer.pl'             => $OTOBOApp;
     mount '/otobo/index.pl'                => $OTOBOApp;
     mount '/otobo/installer.pl'            => $OTOBOApp;
     mount '/otobo/migration.pl'            => $OTOBOApp;
-=======
-    mount '/otobo'              => $RedirectOtoboApp;    #redirect to /otobo/index.pl when in doubt
-    mount '/otobo/customer.pl'  => $OTOBOApp;
-    mount '/otobo/index.pl'     => $OTOBOApp;
-    mount '/otobo/installer.pl' => $OTOBOApp;
-    mount '/otobo/migration.pl' => $OTOBOApp;
-    mount '/otobo/public.pl'    => $OTOBOApp;
-
-    # mount '/otobo/nph-genericinterface.pl' => $GenericInterfaceApp; # TODO
->>>>>>> d73c8839
     mount '/otobo/nph-genericinterface.pl' => $OTOBOApp;
     mount '/otobo/public.pl'               => $OTOBOApp;
 
