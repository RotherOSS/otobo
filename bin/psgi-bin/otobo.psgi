#!/usr/bin/env perl
# --
# Copyright (C) 2001-2020 OTRS AG, https://otrs.com/
# Copyright (C) 2020 Rother OSS GmbH, https://otobo.de/
# --
# This program is free software: you can redistribute it and/or modify
# it under the terms of the GNU General Public License as published by
# the Free Software Foundation, either version 3 of the License, or
# (at your option) any later version.
#
# This program is distributed in the hope that it will be useful,
# but WITHOUT ANY WARRANTY; without even the implied warranty of
# MERCHANTABILITY or FITNESS FOR A PARTICULAR PURPOSE. See the
# GNU General Public License for more details.
#
# You should have received a copy of the GNU General Public License
# along with this program. If not, see https://www.gnu.org/licenses/gpl-3.0.txt.
# --

=head1 NAME

otobo.psgi - OTOBO PSGI application

=head1 SYNOPSIS

    # using the default webserver
    plackup bin/psgi-bin/otobo.psgi

    # using the webserver Gazelle
    plackup --server Gazelle bin/psgi-bin/otobo.psgi

    # CGI mode, useful for development
    plackup --server Shotgun bin/psgi-bin/otobo.psgi

    # with profiling (untested)
    PERL5OPT=-d:NYTProf NYTPROF='trace=1:start=no' plackup bin/psgi-bin/otobo.psgi

=head1 DESCRIPTION

A PSGI application.

=head1 DEPENDENCIES

There are some requirements for running this application. Do something like the commands used
in F<otobo.web.dockerfile>.

    cp cpanfile.docker cpanfile
    cpanm --local-lib local Carton Net::DNS Gazelle
    cpanm --local-lib local --force XMLRPC::Transport::HTTP Net::Server Linux::Inotify2
    PERL_CPANM_OPT="--local-lib /opt/otobo_install/local" carton install

=head1 Profiling

To profile single requests, install Devel::NYTProf and start this script as:

    PERL5OPT=-d:NYTProf NYTPROF='trace=1:start=no' plackup bin/psgi-bin/otobo.psgi

For actual profiling append C<&NYTProf=mymarker> to a request.
This creates a file called nytprof-mymarker.out, which you can process with

    nytprofhtml -f nytprof-mymarker.out

Then point your browser at nytprof/index.html.

=cut

use strict;
use warnings;
use v5.24;
use utf8;

# expect that otobo.psgi is two level below the OTOBO root dir
use FindBin qw($Bin);
use lib "$Bin/../..";
use lib "$Bin/../../Kernel/cpan-lib";
use lib "$Bin/../../Custom";

# This package is used by rpc.pl.
# NOTE: this is mostly untested
package OTOBO::RPC {

    use Kernel::System::ObjectManager;

    sub new {
        my $Self = shift;

        my $Class = ref($Self) || $Self;

        return bless {} => $Class;
    }

    sub Dispatch {
        my ( $Self, $User, $Pw, $Object, $Method, %Param ) = @_;

        $User ||= '';
        $Pw   ||= '';
        local $Kernel::OM = Kernel::System::ObjectManager->new(
            'Kernel::System::Log' => {
                LogPrefix => 'OTOBO-RPC',
            },
        );

        my %CommonObject;

        $CommonObject{ConfigObject}          = $Kernel::OM->Get('Kernel::Config');
        $CommonObject{CustomerCompanyObject} = $Kernel::OM->Get('Kernel::System::CustomerCompany');
        $CommonObject{CustomerUserObject}    = $Kernel::OM->Get('Kernel::System::CustomerUser');
        $CommonObject{EncodeObject}          = $Kernel::OM->Get('Kernel::System::Encode');
        $CommonObject{GroupObject}           = $Kernel::OM->Get('Kernel::System::Group');
        $CommonObject{LinkObject}            = $Kernel::OM->Get('Kernel::System::LinkObject');
        $CommonObject{LogObject}             = $Kernel::OM->Get('Kernel::System::Log');
        $CommonObject{PIDObject}             = $Kernel::OM->Get('Kernel::System::PID');
        $CommonObject{QueueObject}           = $Kernel::OM->Get('Kernel::System::Queue');
        $CommonObject{SessionObject}         = $Kernel::OM->Get('Kernel::System::AuthSession');
        $CommonObject{TicketObject}          = $Kernel::OM->Get('Kernel::System::Ticket');

        # We want to keep providing the TimeObject as legacy API for now.
        ## nofilter(TidyAll::Plugin::OTOBO::Migrations::OTOBO10::TimeObject)
        $CommonObject{TimeObject} = $Kernel::OM->Get('Kernel::System::Time');
        $CommonObject{UserObject} = $Kernel::OM->Get('Kernel::System::User');

        my $RequiredUser     = $CommonObject{ConfigObject}->Get('SOAP::User');
        my $RequiredPassword = $CommonObject{ConfigObject}->Get('SOAP::Password');

        if (
            !defined $RequiredUser
            || !length $RequiredUser
            || !defined $RequiredPassword || !length $RequiredPassword
            )
        {
            $CommonObject{LogObject}->Log(
                Priority => 'notice',
                Message  => "SOAP::User or SOAP::Password is empty, SOAP access denied!",
            );
            return;
        }

        if ( $User ne $RequiredUser || $Pw ne $RequiredPassword ) {
            $CommonObject{LogObject}->Log(
                Priority => 'notice',
                Message  => "Auth for user $User (pw $Pw) failed!",
            );
            return;
        }

        if ( !$CommonObject{$Object} ) {
            $CommonObject{LogObject}->Log(
                Priority => 'error',
                Message  => "No such Object $Object!",
            );
            return "No such Object $Object!";
        }

        return $CommonObject{$Object}->$Method(%Param);
    }

=item DispatchMultipleTicketMethods()

to dispatch multiple ticket methods and get the TicketID

    my $TicketID = $RPC->DispatchMultipleTicketMethods(
        $SOAP_User,
        $SOAP_Pass,
        'TicketObject',
        [ { Method => 'TicketCreate', Parameter => \%TicketData }, { Method => 'ArticleCreate', Parameter => \%ArticleData } ],
    );

=cut

    sub DispatchMultipleTicketMethods {
        my ( $Self, $User, $Pw, $Object, $MethodParamArrayRef ) = @_;

        $User ||= '';
        $Pw   ||= '';

        # common objects
        local $Kernel::OM = Kernel::System::ObjectManager->new(
            'Kernel::System::Log' => {
                LogPrefix => 'OTOBO-RPC',
            },
        );

        my %CommonObject;

        $CommonObject{ConfigObject}          = $Kernel::OM->Get('Kernel::Config');
        $CommonObject{CustomerCompanyObject} = $Kernel::OM->Get('Kernel::System::CustomerCompany');
        $CommonObject{CustomerUserObject}    = $Kernel::OM->Get('Kernel::System::CustomerUser');
        $CommonObject{EncodeObject}          = $Kernel::OM->Get('Kernel::System::Encode');
        $CommonObject{GroupObject}           = $Kernel::OM->Get('Kernel::System::Group');
        $CommonObject{LinkObject}            = $Kernel::OM->Get('Kernel::System::LinkObject');
        $CommonObject{LogObject}             = $Kernel::OM->Get('Kernel::System::Log');
        $CommonObject{PIDObject}             = $Kernel::OM->Get('Kernel::System::PID');
        $CommonObject{QueueObject}           = $Kernel::OM->Get('Kernel::System::Queue');
        $CommonObject{SessionObject}         = $Kernel::OM->Get('Kernel::System::AuthSession');
        $CommonObject{TicketObject}          = $Kernel::OM->Get('Kernel::System::Ticket');
        $CommonObject{TimeObject}            = $Kernel::OM->Get('Kernel::System::Time');
        $CommonObject{UserObject}            = $Kernel::OM->Get('Kernel::System::User');

        my $RequiredUser     = $CommonObject{ConfigObject}->Get('SOAP::User');
        my $RequiredPassword = $CommonObject{ConfigObject}->Get('SOAP::Password');

        if (
            !defined $RequiredUser
            || !length $RequiredUser
            || !defined $RequiredPassword || !length $RequiredPassword
            )
        {
            $CommonObject{LogObject}->Log(
                Priority => 'notice',
                Message  => "SOAP::User or SOAP::Password is empty, SOAP access denied!",
            );
            return;
        }

        if ( $User ne $RequiredUser || $Pw ne $RequiredPassword ) {
            $CommonObject{LogObject}->Log(
                Priority => 'notice',
                Message  => "Auth for user $User (pw $Pw) failed!",
            );
            return;
        }

        if ( !$CommonObject{$Object} ) {
            $CommonObject{LogObject}->Log(
                Priority => 'error',
                Message  => "No such Object $Object!",
            );
            return "No such Object $Object!";
        }

        my $TicketID;
        my $Counter;

        for my $MethodParamEntry ( @{$MethodParamArrayRef} ) {

            my $Method    = $MethodParamEntry->{Method};
            my %Parameter = %{ $MethodParamEntry->{Parameter} };

            # push ticket id to params if there is no ticket id
            if ( !$Parameter{TicketID} && $TicketID ) {
                $Parameter{TicketID} = $TicketID;
            }

            my $ReturnValue = $CommonObject{$Object}->$Method(%Parameter);

            # remember ticket id if method was TicketCreate
            if ( !$Counter && $Object eq 'TicketObject' && $Method eq 'TicketCreate' ) {
                $TicketID = $ReturnValue;
            }

            $Counter++;
        }

        return $TicketID;
    }
}

# core modules
use Data::Dumper;
use POSIX 'SEEK_SET';

# CPAN modules
use DateTime ();
use Template ();
use Encode qw(:all);
use CGI ();
use CGI::Carp ();
use CGI::Emulate::PSGI ();
use CGI::Parse::PSGI qw(parse_cgi_output);
use CGI::PSGI;
use Plack::Builder;
use Plack::Response;
use Plack::App::File;
use SOAP::Transport::HTTP::Plack;
use Mojo::Server::PSGI; # for dbviewer
use Module::Refresh;

# OTOBO modules
use Kernel::GenericInterface::Provider;
use Kernel::System::ObjectManager;
use Kernel::System::Web::Exception ();
use Kernel::System::Web::InterfaceAgent ();
use Kernel::System::Web::InterfaceCustomer ();
use Kernel::System::Web::InterfaceInstaller ();
use Kernel::System::Web::InterfaceMigrateFromOTRS ();
use Kernel::System::Web::InterfacePublic ();

# Preload Net::DNS if it is installed. It is important to preload Net::DNS because otherwise loading
#   could take more than 30 seconds.
eval {
    require Net::DNS
};

# this might improve performance
CGI->compile(':cgi');

warn "PLEASE NOTE THAT AS OF OCTOBER 27TH 2020 PSGI SUPPORT IS NOT YET FULLY SUPPORTED!\n";

################################################################################
# Middlewares
################################################################################

# this middleware is to make sure that the newest version of ZZZAAuto is loaded
my $RefreshZZZAAutoMiddleWare = sub {
    my $App = shift;

    return sub {
        my $Env = shift;

        # Module::Refresh::Cache already set up in Plack::Middleware::Refresh::prepara_app();
        Module::Refresh->refresh_module_if_modified( 'Kernel/Config/Files/ZZZAAuto.pm' );

        return $App->($Env);
    };
};

# conditionally enable profiling, UNTESTED
my $NYTProfMiddleWare = sub {
    my $App = shift;

    return sub {
        my $Env = shift;

        # this is used only for Support Data Collection
        $Env->{SERVER_SOFTWARE} //= 'otobo.psgi';

        # check whether this request runs under Devel::NYTProf
        my $ProfilingIsOn = 0;
        if ( $ENV{NYTPROF} && $Env->{QUERY_STRING} =~ m/NYTProf=([\w-]+)/ ) {
            $ProfilingIsOn = 1;
            DB::enable_profile("nytprof-$1.out");
        }

        # do the work
        my $res = $App->($Env);

        # clean up profiling, write the output file
        DB::finish_profile() if $ProfilingIsOn;

        return $res;
    };
};

# Set some entries in %ENV.
# GATEWAY_INTERFACE is used for determining whether a command runs in a web context
# Per default it would enable mysql_auto_reconnect.
# But mysql_auto_reconnect is explicitly disabled in Kernel::System::DB::mysql.
# OTOBO_RUNS_UNDER_PSGI indicates that PSGI is used.
my $SetEnvMiddleWare = sub {
    my $app = shift;

    return sub {
        my $Env = shift;

        # only the side effects are important
        $ENV{OTOBO_RUNS_UNDER_PSGI} = '1';
        $ENV{GATEWAY_INTERFACE}     = 'CGI/1.1';

        return $app->($Env);
    };
};

# Fix for environment settings in the FCGI-Proxy case.
# E.g. when apaches2-httpd-fcgi.include.conf is used.
my $FixFCGIProxyMiddleware = sub {
    my $App = shift;

    return sub {
        my $Env = shift;

        # In the apaches2-httpd-fcgi.include.conf case all incoming request should be handled.
        # This means that otobo.psgi expects that SCRIPT_NAME is either '' or '/' and that
        # PATH_INFO is something like '/otobo/index.pl'.
        # But we get PATH_INFO = '' and SCRIPT_NAME = '/otobo/index.pl'.
        if ( $Env->{PATH_INFO} eq '' && ( $Env->{SCRIPT_NAME} ne ''  && $Env->{SCRIPT_NAME} ne '/' ) ) {
            ($Env->{PATH_INFO}, $Env->{SCRIPT_NAME}) = ($Env->{SCRIPT_NAME}, '/');
        }

        return $App->($Env);
    }
};

# Translate '/' is translated to '/index.html'
my $ExactlyRootMiddleware = sub {
    my $App = shift;

    return sub {
        my $Env = shift;

        if ( $Env->{PATH_INFO} eq '' || $Env->{PATH_INFO} eq '/' ) {
            $Env->{PATH_INFO} = '/index.html';
        }

        return $App->($Env);
    }
};

# check whether the logged in user has admin privs
my $AdminOnlyMiddeware = sub {
    my $App = shift;

    return sub {
        my $Env = shift;

        local $Kernel::OM = Kernel::System::ObjectManager->new;

        my $ConfigObject = $Kernel::OM->Get('Kernel::Config');

        # avoid vulnerability where a large POST is submitted
        $CGI::POST_MAX = $ConfigObject->Get('WebMaxFileUpload') || 1024 * 1024 * 5;    ## no critic

        # Create the underlying CGI object from the PSGI environment.
        # The AuthSession modules use this object for getting info about the request.
        $Kernel::OM->ObjectParamAdd(
            'Kernel::System::Web::Request' => {
                WebRequest => CGI::PSGI->new($Env),
            },
        );

        my $PlackRequest = Plack::Request->new($Env);

        # Find out whether user is admin via the session.
        # Passing the session ID via POST or GET is not supported.
        my ( $UserIsAdmin, $UserLogin ) = eval {

            return ( 0, undef ) unless $ConfigObject->Get('SessionUseCookie');

            my $SessionName  = $ConfigObject->Get('SessionName');

            return ( 0, undef ) unless $SessionName;

            # check whether the browser sends the SessionID cookie
            my $SessionObject = $Kernel::OM->Get('Kernel::System::AuthSession');
            my $SessionID     = $PlackRequest->cookies->{$SessionName};

            return ( 0, undef ) unless $SessionObject;
            return ( 0, undef ) unless $SessionObject->CheckSessionID( SessionID => $SessionID );

            # get session data
            my %UserData = $SessionObject->GetSessionIDData(
                SessionID => $SessionID,
            );

            my $GroupObject = $Kernel::OM->Get('Kernel::System::Group');

            return ( 0, $UserData{UserLogin} ) unless $GroupObject;

            my $IsAdmin =  $GroupObject->PermissionCheck(
                UserID    => $UserData{UserID},
                GroupName => 'admin',
                Type      => 'rw',
            );

            return ( $IsAdmin, $UserData{UserLogin} );
        };
        if ($@) {
            # deny access when anything goes wrong
            $UserIsAdmin = 0;
            $UserLogin   = undef;
        }

        # deny access for non-admins
        if ( ! $UserIsAdmin ) {
            my $Message = $UserLogin ?
                "User $UserLogin has no admin privileges."
                :
                'Not logged in.';

            return [
                403,
                [ 'Content-Type' => 'text/plain;charset=utf-8' ],
                [ '403 permission denied.', "\n", $Message ]
            ];
        }

        # user is authorised, now do the work
        return $App->($Env);
    };
};

################################################################################
# Apps
################################################################################

# The most basic App, no permission check
my $HelloApp = sub {
    my $Env = shift;

    # Initially $Message is a string with active UTF8-flag.
    # But turn it into a byte array, at that is wanted by Plack.
    # The actual bytes are not changed.
    my $Message = "Hallo 🌍!";
    utf8::encode( $Message );

    return [
        '200',
        [ 'Content-Type' => 'text/plain;charset=utf-8' ],
        [ $Message ],
    ];
};

# Sometimes useful for debugging, no permission check
my $DumpEnvApp = sub {
    my $Env = shift;

    local $Data::Dumper::Sortkeys = 1;
    my $Message .= Dumper( [ "DumpEnvApp:", scalar localtime, $Env ] );
    utf8::encode( $Message );

    return [
        '200',
        [ 'Content-Type' => 'text/plain;charset=utf-8' ],
        [ $Message ],
    ];
};

# handler for /otobo
# Redirect to otobo/index.pl when in doubt, no permission check
my $RedirectOtoboApp = sub {
    my $Env = shift;

    my $req = Plack::Request->new($Env);
    my $uri = $req->base;
    $uri->path($uri->path . '/index.pl');

    my $res = Plack::Response->new();
    $res->redirect($uri);

    return $res->finalize;
};

# an App for inspecting the database, logged in user must be an admin
my $DBViewerApp = builder {

    # a simplistic detection whether we are behind a revers proxy
    enable_if { $_[0]->{HTTP_X_FORWARDED_HOST} } 'Plack::Middleware::ReverseProxy';

    # allow access only for admins
    enable $AdminOnlyMiddeware;

    # rewrite PATH_INFO, not sure why, but at least it seems to work
    enable 'Plack::Middleware::Rewrite',
        request => sub {
            $_ ||= '/dbviewer/';
            $_ = '/dbviewer/' if $_ eq '/';
            $_ = '/otobo/dbviewer' . $_;

            1;
        };

    # relies on that Plack::Middleware::Refresh already has populated %Module::Refresh::CACHE
    enable $RefreshZZZAAutoMiddleWare;

    # check ever 10s for changed Perl modules, including Kernel/Config/Files/ZZZAAuto.pm
    enable 'Plack::Middleware::Refresh';

    my $server = Mojo::Server::PSGI->new;
    $server->load_app("$FindBin::Bin/../mojo-bin/dbviewer.pl");

    sub {
        $server->run(@_)
    };
};

# Server the static files in var/httpd/httpd.
# Same as: Alias /otobo-web/ "/opt/otobo/var/httpd/htdocs/"
# Access is granted for all.
# Set the Cache-Control headers as in apache2-httpd.include.conf
my $StaticApp = builder {

    # Cache css-cache for 30 days
    enable_if { $_[0]->{PATH_INFO} =~ m{skins/.*/.*/css-cache/.*\.(?:css|CSS)$} } 'Plack::Middleware::Header',
        set => [ 'Cache-Control' => 'max-age=2592000 must-revalidate' ];

    # Cache css thirdparty for 4 hours, including icon fonts
    enable_if { $_[0]->{PATH_INFO} =~ m{skins/.*/.*/css/thirdparty/.*\.(?:css|CSS|woff|svn)$} } 'Plack::Middleware::Header',
        set => [ 'Cache-Control' => 'max-age=14400 must-revalidate' ];

    # Cache js-cache for 30 days
    enable_if { $_[0]->{PATH_INFO} =~ m{js/js-cache/.*\.(?:js|JS)$} } 'Plack::Middleware::Header',
        set => [ 'Cache-Control' => 'max-age=2592000 must-revalidate' ];

    # Cache js thirdparty for 4 hours
    enable_if { $_[0]->{PATH_INFO} =~ m{js/thirdparty/.*\.(?:js|JS)$} } 'Plack::Middleware::Header',
        set => [ 'Cache-Control' => 'max-age=14400 must-revalidate' ];

    Plack::App::File->new(root => "$FindBin::Bin/../../var/httpd/htdocs")->to_app;
};

# Port of nph-genericinterface.pl to Plack.
my $GenericInterfaceApp = builder {

    enable 'Plack::Middleware::ErrorDocument',
        403 => '/otobo/index.pl';  # forbidden files

    # a simplistic detection whether we are behind a revers proxy
    enable_if { $_[0]->{HTTP_X_FORWARDED_HOST} } 'Plack::Middleware::ReverseProxy';

    # conditionally enable profiling
    enable $NYTProfMiddleWare;

<<<<<<< HEAD
    # set %ENV
    enable $SetEnvMiddleWare;

    # check ever 10s for changed Perl modules
=======
    # relies on that Plack::Middleware::Refresh already has populates %Module::Refresh::CACHE
    enable $RefreshZZZAAutoMiddleWare;

    # check ever 10s for changed Perl modules, including Kernel/Config/Files/ZZZAAuto.pm
>>>>>>> c06f45ad
    enable 'Plack::Middleware::Refresh';

    # we might catch an instance of Kernel::System::Web::Exception
    enable 'Plack::Middleware::HTTPExceptions';

    # Set the appropriate %ENV and file handles
    CGI::Emulate::PSGI->handler(

        # logic taken from the scripts in bin/cgi-bin
        sub {
            my $Env = shift;

            # make sure to have a clean CGI.pm for each request, see CGI::Compile
            CGI::initialize_globals() if defined &CGI::initialize_globals;

            # nph-genericinterface.pl has specific logging
            local $Kernel::OM = Kernel::System::ObjectManager->new(
                'Kernel::System::Log' => {
                        LogPrefix => 'GenericInterfaceProvider',
                    },
            );

            # do the work
            Kernel::GenericInterface::Provider->new()->Run;
        }
    );
};

# Port of installer.pl, index.pl, customer.pl, public.pl, and migration.pl to Plack.
my $OTOBOApp = builder {

    enable 'Plack::Middleware::ErrorDocument',
        403 => '/otobo/index.pl';  # forbidden files

    # a simplistic detection whether we are behind a revers proxy
    enable_if { $_[0]->{HTTP_X_FORWARDED_HOST} } 'Plack::Middleware::ReverseProxy';

    # conditionally enable profiling
    enable $NYTProfMiddleWare;

    # set %ENV
    enable $SetEnvMiddleWare;

    # check ever 10s for changed Perl modules
    enable 'Plack::Middleware::Refresh';

    # we might catch an instance of Kernel::System::Web::Exception
    enable 'HTTPExceptions';

    # No need to set %ENV or redirect STDIN.
    # But STDOUT and STDERR is still like in CGI scripts.
    # logic taken from the scripts in bin/cgi-bin and from CGI::Emulate::PSGI
    sub {
        my $Env = shift;

        # this is used only for Support Data Collection
        $Env->{SERVER_SOFTWARE} //= 'otobo.psgi';

        # $Env->{SCRIPT_NAME} contains the matching mountpoint. Can be e.g. '/otobo' or '/otobo/index.pl'
        # $Env->{PATH_INFO} contains the path after the $Env->{SCRIPT_NAME}. Can be e.g. '/index.pl' or ''
        # The extracted ScriptFileName should be something like:
        #     nph-genericinterface.pl, index.pl, customer.pl, or rpc.pl
        # Note the only the last part of the mount is considered. This means that e.g. duplicated '/'
        # are gracefully ignored.
        my ($ScriptFileName) = ( ( $Env->{SCRIPT_NAME} // '' ) . ( $Env->{PATH_INFO} // '' ) ) =~ m{/([A-Za-z\-_]+\.pl)};

        # Fallback to agent login if we could not determine handle...
        $ScriptFileName //= 'index.pl';

        # params for the interface modules
        my %InterfaceParams = (
            Debug      => 0,  # pass 1 for enabling debug messages
            WebRequest => CGI::PSGI->new($Env),
        );

        # InterfaceInstaller has been converted to returning a string instead of printing the STDOUT.
        # This means that we don't have to capture STDOUT.
        my $HeaderAndContent;
        {
            # make sure that the managed objects will be recreated for the current request
            local $Kernel::OM = Kernel::System::ObjectManager->new();

            # do the work, return a not encoded Perl string from the appropriate interface module
            $HeaderAndContent = eval {
                if ( $ScriptFileName eq 'index.pl' ) {
                    return Kernel::System::Web::InterfaceAgent->new( %InterfaceParams );
                }

                if ( $ScriptFileName eq 'customer.pl' ) {
                    return Kernel::System::Web::InterfaceCustomer->new( %InterfaceParams );
                }

                if ( $ScriptFileName eq 'installer.pl' ) {
                    return Kernel::System::Web::InterfaceInstaller->new( %InterfaceParams );
                }

                if ( $ScriptFileName eq 'migration.pl' ) {
                    return Kernel::System::Web::InterfaceMigrateFromOTRS->new( %InterfaceParams );
                }

                if ( $ScriptFileName eq 'public.pl' ) {
                    return Kernel::System::Web::InterfacePublic->new( %InterfaceParams );
                }

                # fallback
                warn " using fallback InterfaceAgent for ScriptFileName: '$ScriptFileName'\n";

                return Kernel::System::Web::InterfaceAgent->new( %InterfaceParams );
            }->HeaderAndContent();
        }

        # UTF-8 encoding is expected
        utf8::encode($HeaderAndContent);

        # return a PSGI response
        return parse_cgi_output(\$HeaderAndContent);
    };
};

# Port of rpc.pl
# See http://blogs.perl.org/users/confuseacat/2012/11/how-to-use-soaptransporthttpplack.html
# TODO: this is not tested yet.
# TODO: There can be problems when the wrapped objects expect a CGI environment.
my $soap = SOAP::Transport::HTTP::Plack->new;

my $RPCApp = builder {

    # GATEWAY_INTERFACE is used for determining whether a command runs in a web context
    # OTOBO_RUNS_UNDER_PSGI is a signal that PSGI is used
    enable 'Plack::Middleware::ForceEnv',
        OTOBO_RUNS_UNDER_PSGI => '1',
        GATEWAY_INTERFACE     => 'CGI/1.1';

    sub {
        my $Env = shift;

        return $soap->dispatch_to(
                'OTOBO::RPC'
            )->handler( Plack::Request->new( $Env ) );
    };
};

# The final PSGI application
builder {

    # for debugging
    #enable 'Plack::Middleware::TrafficLog';

    # fiddling with '/'
    enable $ExactlyRootMiddleware;

    # fixing PATH_INFO
    enable_if { ($_[0]->{FCGI_ROLE} // '') eq 'RESPONDER' } $FixFCGIProxyMiddleware;

    # Server the static files in var/httpd/httpd.
    mount '/otobo-web'                     => $StaticApp;

    # the most basic App
    mount '/hello'                         => $HelloApp;

    # OTOBO DBViewer, must be below /otobo because of the session cookie
    mount '/otobo/dbviewer'                => $DBViewerApp;

    # Provide routes that are the equivalents of the scripts in bin/cgi-bin.
    # The pathes are such that $Env->{SCRIPT_NAME} and $Env->{PATH_INFO} are set up just like they are set up under mod_perl,
    mount '/otobo'                         => $RedirectOtoboApp; #redirect to /otobo/index.pl when in doubt
    mount '/otobo/customer.pl'             => $OTOBOApp;
    mount '/otobo/index.pl'                => $OTOBOApp;
    mount '/otobo/installer.pl'            => $OTOBOApp;
    mount '/otobo/migration.pl'            => $OTOBOApp;
    mount '/otobo/public.pl'               => $OTOBOApp;

    # Generic interface
    mount '/otobo/nph-genericinterface.pl' => $GenericInterfaceApp;

    # some SOAP stuff
    mount '/otobo/rpc.pl'                  => $RPCApp;

    # some static pages, '/' is already translate to '/index.html'
    mount "/robots.txt"                    => Plack::App::File->new(file => "$FindBin::Bin/../../var/httpd/htdocs/robots.txt")->to_app;
    mount "/index.html"                    => Plack::App::File->new(file => "$FindBin::Bin/../../var/httpd/htdocs/index.html")->to_app;
};

# for debugging, only dump the PSGI environment
#$DumpEnvApp;<|MERGE_RESOLUTION|>--- conflicted
+++ resolved
@@ -599,17 +599,13 @@
     # conditionally enable profiling
     enable $NYTProfMiddleWare;
 
-<<<<<<< HEAD
     # set %ENV
     enable $SetEnvMiddleWare;
 
-    # check ever 10s for changed Perl modules
-=======
     # relies on that Plack::Middleware::Refresh already has populates %Module::Refresh::CACHE
     enable $RefreshZZZAAutoMiddleWare;
 
     # check ever 10s for changed Perl modules, including Kernel/Config/Files/ZZZAAuto.pm
->>>>>>> c06f45ad
     enable 'Plack::Middleware::Refresh';
 
     # we might catch an instance of Kernel::System::Web::Exception
