#!/usr/bin/env perl
# --
# OTOBO is a web-based ticketing system for service organisations.
# --
# Copyright (C) 2001-2020 OTRS AG, https://otrs.com/
# Copyright (C) 2019-2024 Rother OSS GmbH, https://otobo.io/
# --
# This program is free software: you can redistribute it and/or modify it under
# the terms of the GNU General Public License as published by the Free Software
# Foundation, either version 3 of the License, or (at your option) any later version.
# This program is distributed in the hope that it will be useful, but WITHOUT
# ANY WARRANTY; without even the implied warranty of MERCHANTABILITY or FITNESS
# FOR A PARTICULAR PURPOSE. See the GNU General Public License for more details.
# You should have received a copy of the GNU General Public License
# along with this program. If not, see <https://www.gnu.org/licenses/>.
# --

=head1 NAME

quick_setup.pl - a quick OTOBO setup script for development

=head1 SYNOPSIS

    # get help
    bin/docker/quick_setup.pl --help

    # do it
    bin/docker/quick_setup.pl --db-password 'some-pass'

    # set HttpType to http, the default is https
    bin/docker/quick_setup.pl --db-password 'some-pass' --http-type http

    # do it when OTOBO runs on a special HTTP Port
    # note that this only affect the message printed by this script
    bin/docker/quick_setup.pl --db-password 'some-pass' --http-port 81

    # set FQDN, the default is yourhost.example.com
    bin/docker/quick_setup.pl --db-password 'some-pass' --fqdn 'localhost'

    # also activate Elasticsearch
    bin/docker/quick_setup.pl --db-password 'some-pass' --activate-elasticsearch

    # create an initial admin agent in addition to root@localhost
    bin/docker/quick_setup.pl --db-password 'some-pass' --add-admin-user

    # create an initial customer user
    bin/docker/quick_setup.pl --db-password 'some-pass' --add-customer-user

    # add a calendar
    bin/docker/quick_setup.pl --db-password 'some-pass' --add-calendar

It might be convenient the call this script via an alias.

    alias otobo_docker_quick_setup='docker exec -t otobo_web_1 bash -c "date ; hostname ; rm -f Kernel/Config/Files/ZZZAAuto.pm ; bin/docker/quick_setup.pl --db-password otobo_root --http-port 81 --activate-elasticsearch --add-user --add-admin-user --add-customer-user --add-calendar --http-type http" --fqdn localhost'

=head1 DESCRIPTION

Quickly create a running system that is useful for development and for continous integration.
But please note that this script is not meant as an replacement for the OTOBO installer.

Allow to automatically create a sample customer user, admin user, and calendar.
Allow to set HttpType to http, which is the proven setting for the test suite.

=head1 OPTIONS

=over 4

=item help

Optional. Print out the usage.

=item db-password

The admin password of the database.

=item http-type

Set the SysConfig setting 'HttpType'. The value is either 'http' or 'https'. The default is 'https'.

=item http-port

Only used for the message where the newly configured system is available.
The default value is 80

=item fqdn

Set the SysConfig setting 'FQDN'. The value is expected to be a string. The default is 'yourhost.example.com'.

=item activate-elasticsearch

Also set up the the Elasticsearch webservice.

=item add-admin-user

Add the admin I<admin> with the name I<Andy Admin>. This user will be a member
of the groups I<admin>, I<stats>, and I<users>.

=item add-customer-user

Add the customer user I<tina> of the non-existing customer company I<Quick Example Company>.

=item add-calendar

Add the customer user I<tina> of the non-existing customer company I<Quick Example Company>.

=back

=cut

use v5.24;
use strict;
use warnings;
use utf8;

use FindBin qw($Bin);
use lib "$Bin/../..";
use lib "$Bin/../../Kernel/cpan-lib";
use lib "$Bin/../../Custom";

# core modules
use Getopt::Long qw(GetOptions);
use Pod::Usage qw(pod2usage);
use Sub::Util qw(subname);

# CPAN modules
use Path::Class qw(dir);
use DBI ();
use Const::Fast qw(const);

# OTOBO modules
use Kernel::System::ObjectManager ();

sub Main {
    my $HelpFlag;                                          # print help
    my $DBPassword;                                        # required
    my $HTTPPort              = 80;                        # only used for success message
    my $ActivateElasticsearch = 0;                         # must be explicitly enabled
    my $AddUser               = 0;                         # must be explicitly enabled
    my $AddAdminUser          = 0;                         # must be explicitly enabled
    my $AddCustomerUser       = 0;                         # must be explicitly enabled
    my $AddCalendar           = 0;                         # must be explicitly enabled
    my $HttpType              = 'https';                   # the SysConfig setting HttpType
<<<<<<< HEAD
    my $FQDN                  = 'yourhost.example.com';    # the SysConfig setting HttpType
    my $ActivateSyncWithS3    = 0;                         # activate S3 in the SysConfig, still experimental
=======
    my $FQDN                  = 'yourhost.example.com';    # the SysConfig setting FQDN
>>>>>>> 6f51b66b

    GetOptions(
        'help'                   => \$HelpFlag,
        'db-password=s'          => \$DBPassword,
        'http-port=i'            => \$HTTPPort,
        'http-type=s'            => \$HttpType,
        'fqdn=s'                 => \$FQDN,
        'activate-elasticsearch' => \$ActivateElasticsearch,
        'add-user'               => \$AddUser,
        'add-admin-user'         => \$AddAdminUser,
        'add-customer-user'      => \$AddCustomerUser,
        'add-calendar'           => \$AddCalendar,
        'activate-sync-with-S3'  => \$ActivateSyncWithS3,
        )
        || pod2usage(
            {
                -exitval => 1,
                -verbose => 1
            }
        );

    if ($HelpFlag) {
        pod2usage(
            {
                -exitval => 0,
                -verbose => 2
            }
        );
    }

    local $Kernel::OM = Kernel::System::ObjectManager->new(
        'Kernel::System::Log' => {
            LogPrefix => 'quick_setup',
        },
    );

    {
        my ( $Success, $Message ) = CheckSystemRequirements();
        say $Message if defined $Message;

        return 0 unless $Success;
    }

    # we can rely on Kernel::Config now
    my $ConfigObject = $Kernel::OM->Get('Kernel::Config');

    const my $DBName          => $ConfigObject->Get('Database');
    const my $OTOBODBUser     => $ConfigObject->Get('DatabaseUser');
    const my $OTOBODBPassword => $ConfigObject->Get('DatabasePw');
    const my $DBType          => 'mysql';

    {
        # in the Docker use case we can safely assume tha we are dealing with MySQL
        my ( $Success, $Message ) = CheckDBRequirements(
            DBPassword => $DBPassword,
            DBName     => $DBName,       # for checking that the database does not exist yet
        );

        say $Message if defined $Message;

        return 0 unless $Success;
    }

    {
        my ( $Success, $Message ) = DBCreateUserAndDatabase(
            DBName          => $DBName,
            DBPassword      => $DBPassword,
            OTOBODBUser     => $OTOBODBUser,
            OTOBODBPassword => $OTOBODBPassword,
        );

        say $Message if defined $Message;

        return 0 unless $Success;
    }

    $Kernel::OM->ObjectParamAdd(
        'Kernel::System::DB' => {
            DatabaseUser => $OTOBODBUser,
            DatabasePw   => $OTOBODBPassword,
            Type         => $DBType,
        },
    );

    # create the XML-Schema, do the initial inserts, add constraints
    {
        my $Home = $ConfigObject->Get('Home');

        # the xml files contain the database name 'otobo' hardcoded
        my ( $Success, $Message ) = ExecuteSQL(
            XMLFiles => [
                "$Home/scripts/database/otobo-schema.xml",
                "$Home/scripts/database/otobo-initial_insert.xml",
            ],
        );

        say $Message if defined $Message;

        return 0 unless $Success;
    }

    {
        my ( $Success, $Message ) = SetRootAtLocalhostPassword(
            HTTPPort => $HTTPPort,
            FQDN     => $FQDN,
        );

        say $Message if defined $Message;

        return 0 unless $Success;
    }

    # create SysConfig and adapt some settings in the SysConfig
    {
        # These setting are recommended for running the test suite.
        # HttpType should be set to 'http'.
        my @Settings = (
            [ DefaultLanguage        => 'en' ],
            [ HttpType               => $HttpType ],
            [ FQDN                   => $FQDN ],
            [ SecureMode             => 1 ],
            [ CheckEmailValidAddress => '^(?:root@localhost|admin@localhost|tina@example.com)$' ],
        );

        # These settings are useful for testing and development
        push @Settings, (
            [ MinimumLogLevel => 'info' ],    # more verbose log output
        );

        # override some settings for running with S3 storage
        if ($ActivateSyncWithS3) {
            push @Settings,

                # activate article storage in S3
                [ 'Ticket::Article::Backend::MIMEBase::ArticleStorage' => 'Kernel::System::Ticket::Article::Backend::MIMEBase::ArticleStorageS3' ],

                # activate notifications about package events via S3
                [
                    'Package::EventModulePost###9000-SyncWithS3' =>
                    {
                        Event       => '(PackageInstall|PackageReinstall|PackageUpgrade|PackageUninstall)',
                        Module      => 'Kernel::System::Package::Event::SyncWithS3',
                        Transaction => '1',
                    }
                ],

                # with S3 sync there is no need to check the database
                [
                    'DaemonModules###SyncWithS3' =>
                    {
                        Module => 'Kernel::System::Daemon::DaemonModules::SyncWithS3',
                    }
                ],
                ;
        }

        my ( $Success, $Message ) = AdaptSettings( Settings => \@Settings );

        say $Message if defined $Message;

        return 0 unless $Success;
    }

    if ($ActivateElasticsearch) {
        my ( $Success, $Message ) = ActivateElasticsearch();

        say $Message if defined $Message;

        return 0 unless $Success;
    }
    else {
        my ( $Success, $Message ) = DeactivateElasticsearch();

        say $Message if defined $Message;

        return 0 unless $Success;
    }

    if ($AddUser) {
        my ( $Success, $Message ) = AddUser(
            HTTPPort => $HTTPPort,
            FQDN     => $FQDN,
        );

        say $Message if defined $Message;

        return 0 unless $Success;
    }

    if ($AddAdminUser) {
        my ( $Success, $Message ) = AddAdminUser(
            HTTPPort => $HTTPPort,
            FQDN     => $FQDN,
        );

        say $Message if defined $Message;

        return 0 unless $Success;
    }

    if ($AddCustomerUser) {
        my ( $Success, $Message ) = AddCustomerUser(
            HTTPPort => $HTTPPort,
            FQDN     => $FQDN,
        );

        say $Message if defined $Message;

        return 0 unless $Success;
    }

    if ($AddCalendar) {
        my ( $Success, $Message ) = AddCalendar();

        say $Message if defined $Message;

        return 0 unless $Success;
    }

    # add a blurb about MinIO

    # looks good
    say 'For running the unit tests please stop the OTOBO Daemon.';
    say "Finished running $0";

    return 0;
}

sub CheckSystemRequirements {

    my $ConfigObject = $Kernel::OM->Get('Kernel::Config');
    my $Home         = $ConfigObject->Get('Home');

    # verify that Home exists
    if ( !$Home ) {
        return 0, q{setting 'Home' is not configured};
    }

    my $HomeDir = dir($Home);

    if ( !$HomeDir->is_absolute() ) {
        return 0, "'$HomeDir' is not an absolute path";
    }

    if ( !-d $HomeDir ) {
        return 0, "'$HomeDir' is not a directory";
    }

    # verfiy that SecureMode is not active
    if ( $ConfigObject->Get('SecureMode') ) {
        return 0, "SecureMode is active";
    }

    # verify that ZZZAAuto.pm does not exist yet
    my $ZZZAAutoPmFile = $HomeDir->file('Kernel/Config/Files/ZZZAAuto.pm');
    if ( -e $ZZZAAutoPmFile ) {
        return 0, "'$ZZZAAutoPmFile' already exists";
    }

    # verify that Kernel/Config.pm exists and is readable and writeable
    my $ConfigPmFile = $HomeDir->file('Kernel/Config.pm');

    if ( !-f $ConfigPmFile ) {
        return 0, "'$ConfigPmFile' does not exist";
    }

    if ( !-r $ConfigPmFile ) {
        return 0, "'$ConfigPmFile' is not readable";
    }

    if ( !-w $ConfigPmFile ) {
        return 0, "'$ConfigPmFile' is not writeable";
    }

    # verify the scripts/database and the relevant .xml files exits
    my $DatabaseDir = $HomeDir->subdir('scripts/database');

    if ( !-d $DatabaseDir ) {
        return 0, "'$DatabaseDir' does not exist";
    }

    for my $XmlFile ( map { $DatabaseDir->file($_) } ( 'otobo-schema.xml', 'otobo-initial_insert.xml' ) ) {
        if ( !-f $XmlFile ) {
            return 0, "'$XmlFile' does not exist";
        }

        if ( !-r $XmlFile ) {
            return 0, "'$XmlFile' is not readable";
        }
    }

    return 1, 'all system requirements are met';
}

sub DBConnectAsRoot {
    my %Param = @_;

    # check the params
    for my $Key ( grep { !$Param{$_} } qw(DBPassword ) ) {
        my $SubName = subname(__SUB__);

        return 0, "$SubName: the parameter '$Key' is required";
    }

    # verify that the connection to the DB is possible, password was passed on command line
    my $ConfigObject = $Kernel::OM->Get('Kernel::Config');
    my $DatabaseHost = $ConfigObject->Get('DatabaseHost');
    my $DSN          = "DBI:mysql:database=mysql;host=$DatabaseHost;";

    my $DBHandle = DBI->connect( $DSN, 'root', $Param{DBPassword} );
    if ( !$DBHandle ) {
        return 0, $DBI::errstr;
    }

    return $DBHandle, "connected to '$DSN' as root";
}

sub CheckDBRequirements {
    my %Param = @_;

    my $ConfigObject = $Kernel::OM->Get('Kernel::Config');

    # verify that some expected settings are available
    KEY:
    for my $Key (qw(Database DatabaseUser DatabasePw DatabaseDSN DatabaseHost)) {

        next KEY if $ConfigObject->Get($Key);

        return 0, qq{setting '$Key' is not configured};
    }

    # try to connect as root to mysql
    my ( $DBHandle, $Message ) = DBConnectAsRoot(%Param);

    if ( !$DBHandle ) {
        return 0, $Message;
    }

    # check whether the database is alive
    my $DBIsAlive = $DBHandle->ping();
    if ( !$DBIsAlive ) {
        return 0, 'no pingback from the database';
    }

    # verify that the database does not exist yet
    my $TableInfoSth = $DBHandle->table_info( '%', $Param{DBName}, '%', 'TABLE' );
    my $Rows         = $TableInfoSth->fetchall_arrayref();

    if ( $Rows->@* ) {
        return 0, "the schema '$Param{DBName}' already exists";
    }

    return 1, 'all database requirements are met';
}

# specific for MySQL
sub DBCreateUserAndDatabase {
    my %Param = @_;

    # check the params
    for my $Key ( grep { !$Param{$_} } qw(DBPassword DBName OTOBODBUser OTOBODBPassword) ) {
        my $SubName = subname(__SUB__);

        return 0, "$SubName: the parameter '$Key' is required";
    }

    my ( $DBHandle, $Message ) = DBConnectAsRoot(%Param);

    if ( !$DBHandle ) {
        return 0, $Message;
    }

    # As we are running under Docker we assume that the database also runs in the subnet provided by Docker.
    # This is the case when the standard docker-compose.yml is used.
    # In this network the IP-addresses are not static therefore we can't use the same IP address
    # as seen when installer.pl runs.
    # Using 'db' does not work because 'skip-name-resolve' is set.
    # For now allow the complete network.
    my $Host = '%';

    # SQL for creating the OTOBO user.
    # An explicit statement for user creation is needed because MySQL 8 no longer
    # supports implicit user creation via the 'GRANT PRIVILEGES' statement.
    # Also note that there are multiple authentication plugins for MySQL/MariaDB.
    # 'mysql_native_password' works without an encrypted DB connection and is used here.
    # The advantage is that no encryption keys have to be set up.
    # The syntax for CREATE USER is not completely the same between MySQL and MariaDB. Therfore
    # a case switch must be used here.
    my $CreateUserSQL;
    {
        if ( $DBHandle->{mysql_serverinfo} =~ m/mariadb/i ) {
            $CreateUserSQL .= "CREATE USER `$Param{OTOBODBUser}`\@`$Host` IDENTIFIED BY '$Param{OTOBODBPassword}'";
        }
        else {
            $CreateUserSQL .= "CREATE USER `$Param{OTOBODBUser}`\@`$Host` IDENTIFIED WITH mysql_native_password BY '$Param{OTOBODBPassword}'";
        }
    }

    my @Statements = (
        "CREATE DATABASE `$Param{DBName}` charset utf8mb4 DEFAULT CHARACTER SET utf8mb4 DEFAULT COLLATE utf8mb4_unicode_ci",
        $CreateUserSQL,
        "GRANT ALL PRIVILEGES ON `$Param{DBName}`.* TO `$Param{OTOBODBUser}`\@`$Host` WITH GRANT OPTION",
    );

    for my $Statement (@Statements) {

        # do() returns undef in the error case
        my $Success = defined $DBHandle->do($Statement);
        if ( !$Success ) {
            return 0, $DBHandle->errstr();
        }
    }

    return 1;
}

sub ExecuteSQL {
    my %Param = @_;

    # check the params
    for my $Key ( grep { !$Param{$_} } qw(XMLFiles) ) {
        my $SubName = subname(__SUB__);

        return 0, "$SubName: the parameter '$Key' is required";
    }

    # unfortunately we have some interdependencies here
    my @SQLPost;

    my $MainObject = $Kernel::OM->Get('Kernel::System::Main');
    my $DBObject   = $Kernel::OM->Get('Kernel::System::DB');

    for my $XMLFile ( $Param{XMLFiles}->@* ) {

        my $XML = $MainObject->FileRead(
            Location => $XMLFile,
        );
        my @XMLArray = $Kernel::OM->Get('Kernel::System::XML')->XMLParse(
            String => $XML,
        );

        my @SQL = $DBObject->SQLProcessor(
            Database => \@XMLArray,
        );

        SQL:
        for my $SQL (@SQL) {
            my $Success = $DBObject->Do( SQL => $SQL );

            next SQL if $Success;

            return 0, $DBI::errstr;
        }

        # If we parsed the schema, catch post instructions.
        # they will run after the initial insert
        push @SQLPost, $DBObject->SQLProcessorPost() if $XMLFile =~ m/otobo-schema/;
    }

    # now do the actions that must run after the initial insert
    SQL:
    for my $SQL (@SQLPost) {
        my $Success = $DBObject->Do( SQL => $SQL );

        next SQL if $Success;

        return 0, $DBI::errstr;
    }

    return 1;
}

sub SetRootAtLocalhostPassword {
    my %Param = @_;

    # check the params
    for my $Key ( grep { !$Param{$_} } qw(HTTPPort) ) {
        my $SubName = subname(__SUB__);

        return 0, "$SubName: the parameter '$Key' is required";
    }

    # Set a generated password for the 'root@localhost' account.
    my $UserObject = $Kernel::OM->Get('Kernel::System::User');
    my $Password   = 'root';
    my $Success    = $UserObject->SetPassword(
        UserLogin => 'root@localhost',
        PW        => $Password,
    );

    return 0, 'Password for root@localhost could not be set' unless $Success;

    # Protocol http is fine, as there is an automatic redirect
    return 1, "Agent: http://$Param{FQDN}:$Param{HTTPPort}/otobo/index.pl user: root\@localhost pw: $Password";
}

# update sysconfig settings in the database and deploy these settings
sub AdaptSettings {
    my %Param = @_;

    # check the params
    for my $Key ( grep { !$Param{$_} } qw(Settings) ) {
        my $SubName = subname(__SUB__);

        return 0, "$SubName: the parameter '$Key' is required";
    }

    my $SysConfigObject = $Kernel::OM->Get('Kernel::System::SysConfig');

    # read files in Kernel/Config/Files/XML and store config in DB
    $SysConfigObject->ConfigurationXML2DB(
        UserID  => 1,
        Force   => 1,
        CleanUp => 1,
    ) || return ( 0, 'Could not save config in DB' );

    my $ExclusiveLockGUID = $SysConfigObject->SettingLock(
        LockAll => 1,
        Force   => 1,
        UserID  => 1,
    );

    for my $KeyValue ( $Param{Settings}->@* ) {

        my ( $Key, $Value ) = $KeyValue->@*;

        # Update config item via sys config object.
        if ( defined $Value ) {
            $SysConfigObject->SettingUpdate(
                Name              => $Key,
                IsValid           => 1,
                EffectiveValue    => $Value,
                UserID            => 1,
                ExclusiveLockGUID => $ExclusiveLockGUID,
            );
        }
        else {
            # Get current setting value.
            my %Setting = $SysConfigObject->SettingGet(
                Name => $Key,
            );

            $SysConfigObject->SettingUpdate(
                Name              => $Key,
                IsValid           => 0,
                UserID            => 1,
                EffectiveValue    => $Setting{EffectiveValue},
                ExclusiveLockGUID => $ExclusiveLockGUID,
            );
        }
    }

    $SysConfigObject->SettingUnlock( UnlockAll => 1 );

    # Rebuild the configuration, writing a ZZZAAuto.pm file or a ZZZAAuto.pm S3 object
    $SysConfigObject->ConfigurationDeploy(
        Comments    => 'Quick setup deployment',
        AllSettings => 1,
        Force       => 1,
        UserID      => 1,
    );

    return 1;
}

sub DeactivateElasticsearch {

    my $WebserviceObject = $Kernel::OM->Get('Kernel::System::GenericInterface::Webservice');
    my $ESWebservice     = $WebserviceObject->WebserviceGet(
        Name => 'Elasticsearch',
    );

    # nothing to do when there is no Elasticsearch webservice
    return 1 unless $ESWebservice;
    return 1 if $ESWebservice->{ValidID} != 1;    # not valid

    # deactivate the Elasticsearch webservice
    my $Success = $WebserviceObject->WebserviceUpdate(
        $ESWebservice->%*,
        ValidID => 2,                             # invalid
        UserID  => 1,
    );

    if ( !$Success ) {
        return 0, 'Could not deactivate Elasticsearch';
    }

    return 1;
}

# set up the ElasticSearch webservice, perform another SysConfig deployment
sub ActivateElasticsearch {

    my $WebserviceObject = $Kernel::OM->Get('Kernel::System::GenericInterface::Webservice');
    my $ESWebservice     = $WebserviceObject->WebserviceGet(
        Name => 'Elasticsearch',
    );

    # nothing to do when there is no Elasticsearch webservice
    return 1 unless $ESWebservice;

    # ctivate the Elasticsearch webservice
    my $UpdateSuccess = $WebserviceObject->WebserviceUpdate(
        $ESWebservice->%*,
        ValidID => 1,    # valid
        UserID  => 1,
    );

    return 0, 'Could not activate the web service Elasticsearch' unless $UpdateSuccess;

    my $ESObject = $Kernel::OM->Get('Kernel::System::Elasticsearch');

    # test the connection
    if ( !$ESObject->TestConnection() ) {
        return 0, 'Elasticsearch is not available';
    }

    my ( $SetupSuccess, $FatalError ) = $ESObject->InitialSetup();

    return 0, 'Initial setup of Elasticsearch was not successful' unless $SetupSuccess;

    return $SetupSuccess;
}

sub AddUser {
    my %Param = @_;

    # check the params
    for my $Key ( grep { !$Param{$_} } qw(HTTPPort) ) {
        my $SubName = subname(__SUB__);

        return 0, "$SubName: the parameter '$Key' is required";
    }

    # Disable email checks to create new user.
    my $ConfigObject = $Kernel::OM->Get('Kernel::Config');
    local $ConfigObject->{CheckEmailAddresses} = 0;

    # create an user
    my $UserObject = $Kernel::OM->Get('Kernel::System::User');
    my $Login      = 'toni';
    my $UserID     = $UserObject->UserAdd(
        UserFirstname => 'Toni',
        UserLastname  => 'Tester',
        UserLogin     => $Login,
        UserPw        => $Login,
        UserEmail     => 'Toni.Tester@example.com',
        UserComment   => 'sample user created by quick_setup.pl',
        UserLanguage  => 'en',
        UserTimeZone  => 'Europe/Berlin',
        UserMobile    => '1①๑໑༡༪၁',
        ValidID       => 1,
        ChangeUserID  => 1,
    );

    return 0, "Could not create the user '$Login'" unless $UserID;

    # do we have an admin group ?
    my $GroupObject = $Kernel::OM->Get('Kernel::System::Group');
    for my $Group (qw(users)) {
        my $GroupID = $GroupObject->GroupLookup(
            Group => $Group,
        );

        return 0, "Could not find the group '$Group'" unless $GroupID;

        # now set the permissions
        my $Success = $GroupObject->PermissionGroupUserAdd(
            GID        => $GroupID,
            UID        => $UserID,
            Permission => {
                ro        => 1,
                move_into => 1,
                create    => 1,
                owner     => 1,
                priority  => 1,
                rw        => 1,
            },
            UserID => 1,
        );

        return 0, "Could not give $Group privileges to the user '$Login'" unless $Success;
    }

    # looks good
    return 1, "Sample user: http://$Param{FQDN}:$Param{HTTPPort}/otobo/index.pl user: $Login pw: $Login";
}

sub AddAdminUser {
    my %Param = @_;

    # check the params
    for my $Key ( grep { !$Param{$_} } qw(HTTPPort) ) {
        my $SubName = subname(__SUB__);

        return 0, "$SubName: the parameter '$Key' is required";
    }

    # Disable email checks to create new user.
    my $ConfigObject = $Kernel::OM->Get('Kernel::Config');
    local $ConfigObject->{CheckEmailAddresses} = 0;

    # create an user
    my $UserObject = $Kernel::OM->Get('Kernel::System::User');
    my $Login      = 'admin';
    my $UserID     = $UserObject->UserAdd(
        UserFirstname => 'Andy',
        UserLastname  => 'Admin',
        UserLogin     => $Login,
        UserPw        => $Login,
        UserEmail     => 'Andy.Admin@example.com',
        UserComment   => 'admin user created by quick_setup.pl',
        UserLanguage  => 'en',
        UserTimeZone  => 'Europe/Berlin',
        UserMobile    => '2②२২৵੨૨',
        ValidID       => 1,
        ChangeUserID  => 1,
    );

    return 0, "Could not create the user '$Login'" unless $UserID;

    # do we have an admin group ?
    my $GroupObject = $Kernel::OM->Get('Kernel::System::Group');
    for my $Group (qw(admin stats users)) {
        my $GroupID = $GroupObject->GroupLookup(
            Group => $Group,
        );

        return 0, "Could not find the group '$Group'" unless $GroupID;

        # now set the permissions
        my $Success = $GroupObject->PermissionGroupUserAdd(
            GID        => $GroupID,
            UID        => $UserID,
            Permission => {
                ro        => 1,
                move_into => 1,
                create    => 1,
                owner     => 1,
                priority  => 1,
                rw        => 1,
            },
            UserID => 1,
        );

        return 0, "Could not give $Group privileges to the user '$Login'" unless $Success;
    }

    # Looks like generic preferences can't be passed via AddUser(),
    # so call SetPreferences() explicitly
    $UserObject->SetPreferences(
        UserID => $UserID,
        Key    => 'AdminNavigationBarFavourites',
        Value  => qq{["AdminSystemConfiguration","AdminPackageManager","AdminLog","AdminSupportDataCollector"]},
    );

    # looks good
    return 1, "Admin user: http://$Param{FQDN}:$Param{HTTPPort}/otobo/index.pl user: $Login pw: $Login";
}

sub AddCustomerUser {
    my %Param = @_;

    # check the params
    for my $Key ( grep { !$Param{$_} } qw(HTTPPort) ) {
        my $SubName = subname(__SUB__);

        return 0, "$SubName: the parameter '$Key' is required";
    }

    # read in the config again
    $Kernel::OM->ObjectsDiscard( Objects => ['Kernel::Config'] );

    my $ConfigObject = $Kernel::OM->Get('Kernel::Config');
    $ConfigObject->Set( 'CustomerAuthBackend', 'DB' );

    # no additional CustomerAuth backends
    for my $Count ( 1 .. 10 ) {
        $ConfigObject->Set( "CustomerAuthBackend$Count", '' );
    }

    # create a customer company
    my $CustomerCompanyObject = $Kernel::OM->Get('Kernel::System::CustomerCompany');
    my $CustomerID            = $CustomerCompanyObject->CustomerCompanyAdd(
        CustomerID             => 'Quick Example Company',
        CustomerCompanyName    => 'First Light 💡 Inc.',
        CustomerCompanyStreet  => 'Example Drive',
        CustomerCompanyZIP     => '00000',
        CustomerCompanyCity    => 'Ndumbakahehu',
        CustomerCompanyCountry => 'Zambia',
        CustomerCompanyURL     => 'http://example.com',
        CustomerCompanyComment => 'created by quick_setup.pl',
        ValidID                => 1,
        UserID                 => 1,
    );

    # Create test customer user.
    my $CustomerUserObject = $Kernel::OM->Get('Kernel::System::CustomerUser');
    my $Login              = 'tina';
    my $CustomerUserID     = $CustomerUserObject->CustomerUserAdd(
        Source         => 'CustomerUser',
        UserFirstname  => 'Tina',
        UserLastname   => 'Tester',
        UserCustomerID => $CustomerID,
        UserLogin      => $Login,
        UserEmail      => "$Login\@example.com",
        ValidID        => 1,
        UserID         => 1,
    );

    return 0, "Could not create the customer user $Login" unless $CustomerUserID;

    my $PasswordSetSuccess = $CustomerUserObject->SetPassword(
        UserLogin => $Login,
        PW        => $Login,
    );

    return 0, "Could not set the password for $Login" unless $PasswordSetSuccess;

    # looks good
    return 1, "Customer: http://$Param{FQDN}:$Param{HTTPPort}/otobo/customer.pl user: $Login pw: $Login";
}

sub AddCalendar {
    my %Param = @_;

    # check the params
    for my $Key ( grep { !$Param{$_} } qw() ) {
        my $SubName = subname(__SUB__);

        return 0, "$SubName: the parameter '$Key' is required";
    }

    my $ConfigObject = $Kernel::OM->Get('Kernel::Config');

    # create a calendar
    my $CalendarObject = $Kernel::OM->Get('Kernel::System::Calendar');
    my $CalendarName   = 'Quick Setup Calendar 🚄';
    my $CalendarID     = $CalendarObject->CalendarCreate(
        CalendarName => $CalendarName,
        GroupID      => 1,               # group users
        Color        => '#007FFF',       # azure in hexadecimal RGB notation
        ValidID      => 1,               # activate
        UserID       => 1,               # root@localhost
    );

    return 0, "Could not create calendar $CalendarName" unless $CalendarID;

    # looks good
    return 1, "Calender $CalendarName created with ID=$CalendarID";
}

# do it
my $RetCode = Main();

exit $RetCode;<|MERGE_RESOLUTION|>--- conflicted
+++ resolved
@@ -140,12 +140,8 @@
     my $AddCustomerUser       = 0;                         # must be explicitly enabled
     my $AddCalendar           = 0;                         # must be explicitly enabled
     my $HttpType              = 'https';                   # the SysConfig setting HttpType
-<<<<<<< HEAD
-    my $FQDN                  = 'yourhost.example.com';    # the SysConfig setting HttpType
+    my $FQDN                  = 'yourhost.example.com';    # the SysConfig setting FQDN
     my $ActivateSyncWithS3    = 0;                         # activate S3 in the SysConfig, still experimental
-=======
-    my $FQDN                  = 'yourhost.example.com';    # the SysConfig setting FQDN
->>>>>>> 6f51b66b
 
     GetOptions(
         'help'                   => \$HelpFlag,
