#!/usr/bin/env perl
# --
# OTOBO is a web-based ticketing system for service organisations.
# --
# Copyright (C) 2001-2020 OTRS AG, https://otrs.com/
# Copyright (C) 2019-2021 Rother OSS GmbH, https://otobo.de/
# --
# This program is free software: you can redistribute it and/or modify it under
# the terms of the GNU General Public License as published by the Free Software
# Foundation, either version 3 of the License, or (at your option) any later version.
# This program is distributed in the hope that it will be useful, but WITHOUT
# ANY WARRANTY; without even the implied warranty of MERCHANTABILITY or FITNESS
# FOR A PARTICULAR PURPOSE. See the GNU General Public License for more details.
# You should have received a copy of the GNU General Public License
# along with this program. If not, see <https://www.gnu.org/licenses/>.
# --

use strict;
use warnings;
use v5.24;
use utf8;

use File::Basename;
use FindBin qw($RealBin);
use lib dirname($RealBin);
use lib dirname($RealBin) . '/Kernel/cpan-lib';
use lib dirname($RealBin) . '/Custom';

# core modules
use ExtUtils::MakeMaker;
use File::Path;
use Getopt::Long;
use Term::ANSIColor;

# CPAN modules

# OTOBO modules
use Kernel::System::Environment;
use Kernel::System::VariableCheck qw( :all );

my %InstTypeToCMD = (

    # [InstType] => {
    #    CMD       => '[cmd to install module]',
    #    UseModule => 1/0,
    # }
    # Set UseModule to 1 if you want to use the
    # cpan module name of the package as replace string.
    # e.g. yum install "perl(Date::Format)"
    # If you set it 0 it will use the name
    # for the InstType of the module
    # e.g. apt-get install -y libtimedate-perl
    # and as fallback the default cpan install command
    # e.g. cpan DBD::Oracle
    aptget => {
        CMD       => 'apt-get install -y %s',
        UseModule => 0,
    },
    emerge => {
        CMD       => 'emerge %s',
        UseModule => 0,
    },
    ppm => {
        CMD       => 'ppm install %s',
        UseModule => 0,
    },
    yum => {
        CMD       => 'yum install "%s"',
        SubCMD    => 'perl(%s)',
        UseModule => 1,
    },
    zypper => {
        CMD       => 'zypper install %s',
        UseModule => 0,
    },
    ports => {
        CMD       => 'cd /usr/ports %s',
        SubCMD    => ' && make -C %s install clean',
        UseModule => 0,
    },
    default => {
        CMD => 'cpan %s',
    },
);

my %DistToInstType = (

    # apt-get
    debian => 'aptget',
    ubuntu => 'aptget',

    # emerge
    # for reasons unknown, some environments return "gentoo" (incl. the quotes)
    '"gentoo"' => 'emerge',
    gentoo     => 'emerge',

    # yum
    centos => 'yum',
    fedora => 'yum',
    rhel   => 'yum',
    redhat => 'yum',

    # zypper
    suse => 'zypper',

    # FreeBSD
    freebsd => 'ports',
);

# defines a set of features considered standard for non docker environments
my %IsStandardFeature = (
    'apache:mod_perl'  => 1,
    'db:mysql'         => 1,
    'div:bcrypt'       => 1,
    'div:hanextra'     => 1,
    'div:ldap'         => 1,
    'div:xmlparser'    => 1,
    'div:xslt'         => 1,
    'mail'             => 1,
    'mail:imap'        => 1,
    'mail:ntlm'        => 1,
    'mail:sasl'        => 1,
    'mail:ssl'         => 1,
    'performance:csv'  => 1,
    'performance:json' => 1,
    'plack'            => 1,
);

# defines a set of features considered standard for docker environments
my %IsDockerFeature = (
<<<<<<< HEAD
    'db:mysql'           => 1,
    'db:odbc'            => 1,
    'db:postgresql'      => 1,
    'db:sqlite'          => 1,
    'devel:dbviewer'     => 1,
    'devel:encoding'     => 1,
    'devel:test'         => 1,
    'div:bcrypt'         => 1,
    'div:ldap'           => 1,
    'div:readonly'       => 1,
    'div:xslt'           => 1,
    'mail:imap'          => 1,
    'mail:ntlm'          => 1,
    'mail:sasl'          => 1,
    'performance:csv'    => 1,
    'performance:json'   => 1,
    'performance:redis'  => 1,
    'plack:webserver'    => 1,
=======
    'db:mysql'          => 1,
    'db:odbc'           => 1,
    'db:postgresql'     => 1,
    'db:sqlite'         => 1,
    'devel:encoding'    => 1,
    'devel:test'        => 1,
    'div:bcrypt'        => 1,
    'div:ldap'          => 1,
    'div:readonly'      => 1,
    'div:xslt'          => 1,
    'mail:imap'         => 1,
    'mail:ntlm'         => 1,
    'mail:sasl'         => 1,
    'performance:csv'   => 1,
    'performance:json'  => 1,
    'performance:redis' => 1,
    'plack'             => 1,
>>>>>>> d73c8839
);

# Used for the generation of a cpanfile.
my %FeatureDescription = (
<<<<<<< HEAD
    'aaacore'         => 'Required packages',
    'apache'          => 'Recommended features for setups using apache',
    'db'              => 'Database support (installing one is required)',
    'db:mysql'        => 'Support for database MySQL',
    'db:odbc'         => 'Support for database access via ODBC',
    'db:oracle'       => 'Support for database Oracle',
    'db:postgresql'   => 'Support for database PostgreSQL',
    'db:sqlite'       => 'Support for database SQLLite',
    'devel'           => 'Features which can be useful in development environments',
    'div'             => 'Various features for additional functionality',
    'mail'            => 'Features enabling communication with a mail-server',
    'performance'     => 'Optional features which can increase performance',
    'plack'           => 'Required packages if you want to use PSGI/Plack (experimental and advanced)',
    'zzznone'         => 'Uncategorized',
=======
    'aaacore'       => 'Required packages',
    'zzznone'       => 'Uncategorized',
    'db'            => 'Database support (installing one is required)',
    'db:mysql'      => 'Support for database MySQL',
    'db:odbc'       => 'Support for database access via ODBC',
    'db:oracle'     => 'Support for database Oracle',
    'db:postgresql' => 'Support for database PostgreSQL',
    'db:sqlite'     => 'Support for database SQLLite',
    'apache'        => 'Recommended features for setups using apache',
    'mail'          => 'Features enabling communication with a mail-server',
    'performance'   => 'Optional features which can increase performance',
    'plack'         => 'Required packages if you want to use PSGI/Plack (experimental and advanced)',
    'div'           => 'Various features for additional functionality',
    'devel'         => 'Features which can be useful in development environments',
>>>>>>> d73c8839
);

my $OSDist;
eval {
    require Linux::Distribution;    ## nofilter(TidyAll::Plugin::OTOBO::Perl::Require)
    import Linux::Distribution;
    $OSDist = Linux::Distribution::distribution_name() || '';
};
$OSDist //= $^O;

my $DoPrintAllModules;
my $DoPrintInstCommand;
my $DoPrintPackageList;
my $DoPrintFeatures;
my $DoPrintCpanfile;
my $DoPrintDockerCpanfile;
my $DoPrintHelp;
my @FeatureList;
my @FeatureInstList;
GetOptions(
    'help|h'          => \$DoPrintHelp,
    inst              => \$DoPrintInstCommand,
    list              => \$DoPrintPackageList,
    all               => \$DoPrintAllModules,
    features          => \$DoPrintFeatures,
    'finst=s{1,}'     => \@FeatureInstList,
    'flist=s{1,}'     => \@FeatureList,
    cpanfile          => \$DoPrintCpanfile,
    'docker-cpanfile' => \$DoPrintDockerCpanfile,
);

if (@FeatureList) {
    $DoPrintPackageList = 1;
}
elsif (@FeatureInstList) {
    $DoPrintInstCommand = 1;
}
elsif ( !$DoPrintAllModules && !$DoPrintInstCommand && !$DoPrintPackageList && !$DoPrintFeatures && !$DoPrintCpanfile && !$DoPrintDockerCpanfile ) {
    $DoPrintHelp = 1;
}

# check needed params
if ($DoPrintHelp) {
    print "\n";
    print "Print all required and optional packages of OTOBO.\n";
    print "Optionally limit to the required but missing packages or modules.\n";
    print "\n";
    print "Usage:\n";
    print "  otobo.CheckModules.pl [-help|-inst|-list|-all|-features|-flist <features>|-finst <features>|-cpanfile]\n";
    print "\n";
    print "Options:\n";
    printf " %-22s - %s\n", '[-help]', 'Print this help message.';
    printf " %-22s - %s\n", '[-h]',    'Same as -help.';
    printf " %-22s - %s\n", '[-inst]', 'Print the console command to install all missing packages for the standard configuration via the system package manager.';
    printf " %-22s - %s\n", '[-list]', 'Print a list of those required and most commonly used optional packages for OTOBO.';
    printf " %-22s - %s\n", '[-all]',  'Print all required, optional and bundled packages of OTOBO.';
    printf " %-22s - %s\n", '[-features]',         'Print a list of all available features.';
    printf " %-22s - %s\n", '[-flist <features>]', 'Print a list of all packages belonging to at least one of the listed features.';
    printf " %-22s - %s\n", '[-finst <features>]',
        'Print the console command to install all missing packages belonging to at least one of the listed features via the system package manager.';
    printf " %-22s - %s\n", '[-cpanfile]',        'Print a cpanfile with the required modules regardless whether they are already available.';
    printf " %-22s - %s\n", '[-docker-cpanfile]', 'Print a cpanfile with the required modules for a Docker-based installation.';
    print "\n";

    exit 1;
}

my $Options = shift || '';
my $NoColors;

if ( $DoPrintCpanfile || $DoPrintDockerCpanfile || $ENV{nocolors} || $Options =~ m{\A nocolors}msxi ) {
    $NoColors = 1;
}

my $ExitCode = 0;    # success

# This is the reference for Perl modules that are required by OTOBO.
# Modules that are required are marked by setting 'Required' to 1.
# Dependent packages can be declared by setting 'Depends' to a ref to an array of hash refs.
# The key 'Features' is only used for supporting features when creating a cpanfile.
#
# ATTENTION: when makeing changes here then make sure that you also regenerate the cpanfile
#           bin/otobo.CheckModules.pl --cpanfile > cpanfile
my @NeededModules = (

    # Core
    {
        Module    => 'Archive::Tar',
        Required  => 1,
        Comment   => 'Required for compressed file generation (in perlcore).',
        InstTypes => {
            emerge => 'perl-core/Archive-Tar',
            zypper => 'perl-Archive-Tar',
            ports  => 'archivers/p5-Archive-Tar',
        },
    },
    {
        Module    => 'Archive::Zip',
        Required  => 1,
        Comment   => 'Required for compressed file generation.',
        InstTypes => {
            aptget => 'libarchive-zip-perl',
            emerge => 'dev-perl/Archive-Zip',
            zypper => 'perl-Archive-Zip',
            ports  => 'archivers/p5-Archive-Zip',
        },
    },
    {
        Module               => 'Const::Fast',
        Required             => 1,
        InstTypes => {
            aptget => 'libconst-fast-perl',
            emerge => 'dev-perl/Const-Fast',
            zypper => 'perl-Const-Fast',
            ports  => 'devel/p5-Const-Fast',
        },
    },
    {
        Module    => 'Date::Format',
        Required  => 1,
        InstTypes => {
            aptget => 'libtimedate-perl',
            emerge => 'dev-perl/TimeDate',
            zypper => 'perl-TimeDate',
            ports  => 'devel/p5-TimeDate',
        },
    },
    {
        Module          => 'DateTime',
        Required        => 1,
        VersionRequired => '1.08',
        InstTypes       => {
            aptget => 'libdatetime-perl',
            emerge => 'dev-perl/DateTime',
            zypper => 'perl-DateTime',
            ports  => 'devel/p5-TimeDate',
        },
        Depends => [
            {
                Module              => 'DateTime::TimeZone',
                Comment             => 'Olson time zone database, required for correct time calculations.',
                VersionsRecommended => [
                    {
                        Version => '2.20',
                        Comment => 'This version includes recent time zone changes for Chile.',
                    },
                ],
                InstTypes => {
                    aptget => 'libdatetime-timezone-perl',
                    emerge => undef,
                    zypper => 'perl-DateTime-TimeZone',
                    ports  => undef,
                },
            },
        ],
    },
    {
        Module    => 'Convert::BinHex',
        Required  => 1,
        InstTypes => {
            aptget => 'libconvert-binhex-perl',
            emerge => 'dev-perl/Convert-BinHex',
            zypper => 'perl-Convert-BinHex',
            ports  => 'converters/p5-Convert-BinHex'
        },
    },
    {
        Module    => 'DBI',
        Required  => 1,
        InstTypes => {
            aptget => 'libdbi-perl',
            emerge => 'dev-perl/DBI',
            zypper => 'perl-DBI',
            ports  => 'databases/p5-DBI',
        },
    },
    {
        Module    => 'Digest::SHA',    # Supposed to be in perlcore, but seems to be missing on some distributions.
        Required  => 1,
        InstTypes => {
            aptget => 'libdigest-sha-perl',
            emerge => 'dev-perl/Digest-SHA',
            zypper => 'perl-Digest-SHA',
            ports  => 'security/p5-Digest-SHA'
        },
    },
    {
        Module               => 'File::chmod',
        Required             => 1,
        InstTypes => {
            aptget => 'libfile-chmod-perl',
            emerge => 'dev-perl/File-chmod',
            zypper => 'perl-File-chmod',
            ports  => 'devel/p5-File-chmod',
        },
    },
    {
        Module               => 'List::AllUtils',
        Required             => 1,
        InstTypes => {
            aptget => 'liblist-allutils-perl',
            emerge => 'dev-perl/List-Allutils',
            zypper => 'perl-List-AllUtils',
            ports  => 'devel/p5-List-AllUtils',
        },
    },
    {
        Module    => 'LWP::UserAgent',
        Required  => 1,
        InstTypes => {
            aptget => 'libwww-perl',
            emerge => 'dev-perl/libwww-perl',
            zypper => 'perl-libwww-perl',
            ports  => 'www/p5-libwww',
        },
    },
    {
        Module    => 'Moo',
        Required  => 1,
        Comment   => 'Required for random number generator.',
        InstTypes => {
            aptget => 'libmoo-perl',
            emerge => 'dev-perl/Moo',
            zypper => 'perl-Moo',
            ports  => 'devel/p5-Moo',
        },
    },
    {
        Module    => 'namespace::autoclean',
        Required  => 1,
        Comment   => 'clean up imported methodes',
        InstTypes => {
            aptget => 'libnamespace-autoclean-perl',
            emerge => 'dev-perl/namespace-autoclean',
            zypper => 'perl-namespace-autoclean',
            ports  => 'devel/p5-namespace-autoclean',
        },
    },
    {
        Module               => 'Net::DNS',
        Required             => 1,
        VersionsNotSupported => [
            {
                Version => '0.60',
                Comment =>
                    'This version is broken and not useable! Please upgrade to a higher version.',
            },
        ],
        InstTypes => {
            aptget => 'libnet-dns-perl',
            emerge => 'dev-perl/Net-DNS',
            zypper => 'perl-Net-DNS',
            ports  => 'dns/p5-Net-DNS',
        },
    },
    {
        Module    => 'Net::SMTP::SSL',
        Required  => 1,
        Comment   => 'Required by Kernel/cpan-lib/Mail/Mailer/smtps.pm',
        InstTypes => {
            aptget => 'libnet-smtp-ssl-perl',
            emerge => 'dev-perl/Net-SMTP-SSL',
            zypper => 'perl-Net-SMTP-SSL',
            ports  => 'devel/p5-Net-SMTP-SSL',
        },
    },
    {
        Module               => 'Path::Class',
        Required             => 1,
        InstTypes => {
            aptget => 'libpath-class-perl',
            emerge => 'dev-perl/Path-Class',
            zypper => 'perl-Path-Class',
            ports  => 'devel/p5-Path-Class',
        },
    },
    {
        Module    => 'Sub::Exporter',
        Required  => 1,
        Comment   => 'needed by Kernel/cpan-lib/Crypt/Random/Source.pm',
        InstTypes => {
            aptget => 'libsub-exporter-perl',
            emerge => 'dev-perl/Sub-Exporter',
            zypper => 'perl-Sub-Exporter',
            ports  => 'devel/p5-Sub-Exporter',
        },
    },
    {
        Module    => 'Template::Toolkit',
        Required  => 1,
        Comment   => 'Template::Toolkit, the rendering engine of OTOBO.',
        InstTypes => {
            aptget => 'libtemplate-perl',
            emerge => 'dev-perl/Template-Toolkit',
            zypper => 'perl-Template-Toolkit',
            ports  => 'www/p5-Template-Toolkit',
        },
    },
    {
        Module    => 'Template::Stash::XS',
        Required  => 1,
        Comment   => 'The fast data stash for Template::Toolkit.',
        InstTypes => {
            aptget => 'libtemplate-perl',
            emerge => 'dev-perl/Template-Toolkit',
            zypper => 'perl-Template-Toolkit',
            ports  => 'www/p5-Template-Toolkit',
        },
    },
    {
        Module               => 'Text::Trim',
        Required             => 1,
        InstTypes => {
            aptget => 'libtext-trim-perl',
            emerge => 'dev-perl/Text-Trim',
            zypper => 'perl-Text-Trim',
            ports  => 'devel/p5-Text-Trim',
        },
    },
    {
        Module    => 'Time::HiRes',
        Required  => 1,
        Comment   => 'Required for high resolution timestamps.',
        InstTypes => {
            aptget => 'perl',
            emerge => 'perl-core/Time-HiRes',
            zypper => 'perl-Time-HiRes',
            ports  => 'devel/p5-Time-HiRes',
        },
    },
    {
        Module    => 'Try::Tiny',
        Required  => 1,
        InstTypes => {
            aptget => 'libtry-tiny-perl',
            emerge => 'dev-perl/Try-Tiny',
            zypper => 'perl-Try-Tiny',
            ports  => 'devel/p5-Try-Tiny',
        },
    },
    {
        Module    => 'URI',
        Required  => 1,
        Comment   => 'for generating properly escaped URLs',
        InstTypes => {
            aptget => 'liburi-perl',
            emerge => 'dev-perl/URI',
            zypper => 'perl-URI',
            ports  => 'devel/p5-URI',
        },
    },
    {
        Module    => 'XML::LibXML',
        Required  => 1,
        Comment   => 'Required for XML processing.',
        InstTypes => {
            aptget => 'libxml-libxml-perl',
            zypper => 'perl-XML-LibXML',
            ports  => 'textproc/p5-XML-LibXML',
        },
    },
    {
        Module    => 'YAML::XS',
        Required  => 1,
        Comment   => 'Required for fast YAML processing.',
        InstTypes => {
            aptget => 'libyaml-libyaml-perl',
            emerge => 'dev-perl/YAML-LibYAML',
            zypper => 'perl-YAML-LibYAML',
            ports  => 'textproc/p5-YAML-LibYAML',
        },
    },
    {
        Module    => 'Unicode::Collate',
        Required  => 1,
        Comment   => 'For internationalised sorting',
        InstTypes => {

            # This is a core Perl module which should be available on most distributions.
            # Redhat seems to be an exception. See https://github.com/RotherOSS/otobo/issues/219
            yum => 'perl-Unicode-Collate',
        },
    },

    # Feature db
    {
        Module    => 'DBD::mysql',
        Required  => 0,
        Features  => ['db:mysql'],
        Comment   => 'Required to connect to a MySQL database.',
        InstTypes => {
            aptget => 'libdbd-mysql-perl',
            emerge => 'dev-perl/DBD-mysql',
            zypper => 'perl-DBD-mysql',
            ports  => 'databases/p5-DBD-mysql',
        },
    },
    {
        Module               => 'DBD::ODBC',
        Required             => 0,
        Features             => ['db:odbc'],
        VersionsNotSupported => [
            {
                Version => '1.23',
                Comment =>
                    'This version is broken and not useable! Please upgrade to a higher version.',
            },
        ],
        Comment   => 'Required to connect to a MS-SQL database.',
        InstTypes => {
            aptget => 'libdbd-odbc-perl',
            emerge => undef,
            yum    => undef,
            zypper => undef,
            ports  => 'databases/p5-DBD-ODBC',
        },
    },
    {
        Module    => 'DBD::Oracle',
        Required  => 0,
        Features  => ['db:oracle'],
        Comment   => 'Required to connect to a Oracle database.',
        InstTypes => {
            aptget => undef,
            emerge => undef,
            yum    => undef,
            zypper => undef,
            ports  => undef,
        },
    },
    {
        Module    => 'DBD::Pg',
        Required  => 0,
        Features  => ['db:postgresql'],
        Comment   => 'Required to connect to a PostgreSQL database.',
        InstTypes => {
            aptget => 'libdbd-pg-perl',
            emerge => 'dev-perl/DBD-Pg',
            zypper => 'perl-DBD-Pg',
            ports  => 'databases/p5-DBD-Pg',
        },
    },
    {
        Module    => 'DBD::SQLite',
        Required  => 0,
        Features  => ['db:sqlite'],
        Comment   => 'Required to connect to a SQLite database.',
        InstTypes => {
        },
    },

    # Feature apache
    {
        Module    => 'ModPerl::Util',
        Required  => 0,
        Features  => ['apache:mod_perl'],
        Comment   => 'Improves Performance on Apache webservers dramatically.',
        InstTypes => {
            aptget => 'libapache2-mod-perl2',
            emerge => 'www-apache/mod_perl',
            zypper => 'apache2-mod_perl',
            ports  => 'www/mod_perl2',
        },
    },

    # Feature mail
    {
        Module              => 'Net::SMTP',
        Required            => 0,
        Features            => ['mail'],
        Comment             => 'Simple Mail Transfer Protocol Client.',
        VersionsRecommended => [
            {
                Version => '3.11',
                Comment => 'This version fixes email sending (bug#14357).',
            },
        ],
        InstTypes => {
            aptget => undef,
            emerge => undef,
            zypper => undef,
            ports  => undef,
        },
    },
    {
        Module          => 'Mail::IMAPClient',
        VersionRequired => '3.22',
        Required        => 0,
        Features        => ['mail:imap'],
        Comment         => 'Required for IMAP TLS connections.',
        InstTypes       => {
            aptget => 'libmail-imapclient-perl',
            emerge => 'dev-perl/Mail-IMAPClient',
            zypper => 'perl-Mail-IMAPClient',
            ports  => 'mail/p5-Mail-IMAPClient',
        },
    },
    {
        Module    => 'Authen::SASL',
        Required  => 0,
        Features  => ['mail:sasl'],
        Comment   => 'Required for MD5 authentication mechanisms in IMAP connections.',
        InstTypes => {
            aptget => 'libauthen-sasl-perl',
            emerge => 'dev-perl/Authen-SASL',
            zypper => 'perl-Authen-SASL',
        },
    },
    {
        Module    => 'Authen::NTLM',
        Required  => 0,
        Features  => ['mail:ntlm'],
        Comment   => 'Required for NTLM authentication mechanism in IMAP connections.',
        InstTypes => {
            aptget => 'libauthen-ntlm-perl',
            emerge => 'dev-perl/Authen-NTLM',
            zypper => 'perl-Authen-NTLM',
        },
    },

    # Feature performance
    {
        Module    => 'JSON::XS',
        Required  => 0,
        Features  => ['performance:json'],
        Comment   => 'Recommended for faster AJAX/JavaScript handling.',
        InstTypes => {
            aptget => 'libjson-xs-perl',
            emerge => 'dev-perl/JSON-XS',
            zypper => 'perl-JSON-XS',
            ports  => 'converters/p5-JSON-XS',
        },
    },
    {
        Module    => 'Text::CSV_XS',
        Required  => 0,
        Comment   => 'Recommended for faster CSV handling.',
        Features  => ['performance:csv'],
        InstTypes => {
            aptget => 'libtext-csv-xs-perl',
            emerge => 'dev-perl/Text-CSV_XS',
            zypper => 'perl-Text-CSV_XS',
            ports  => 'textproc/p5-Text-CSV_XS',
        },
    },
    {
        Module    => 'Redis',
        Required  => 0,
        Comment   => 'For usage with Redis Cache Server.',
        Features  => ['performance:redis'],
        InstTypes => {
            aptget => 'libredis-perl',
            emerge => 'dev-perl/Redis',
            yum    => 'perl-Redis',
            zypper => 'perl-Redis',
            ports  => 'databases/p5-Redis',
        },
    },
    {
        Module    => 'Redis::Fast',
        Required  => 0,
        Features  => ['performance:redis'],
        Comment   => 'Recommended for usage with Redis Cache Server. (it`s compatible with `Redis`, but **~2x faster**)',
        InstTypes => {
            aptget => 'libredis-fast-perl',
            emerge => undef,
            yum    => undef,
            zypper => undef,
            ports  => undef,
        },
    },

    # Feature plack
    {
<<<<<<< HEAD
        Module    => 'CGI::PSGI',
        Required  => 1,
=======
        Module    => 'CGI::Emulate::PSGI',
        Required  => 0,
        Features  => ['plack'],
        Comment   => 'Support old fashioned CGI in a PSGI application',
        InstTypes => {
            aptget => undef,
            emerge => undef,
            zypper => undef,
            ports  => undef,
        },
    },
    {
        Module    => 'CGI::PSGI',
        Required  => 0,
>>>>>>> d73c8839
        Features  => ['plack'],
        Comment   => 'Adapt CGI.pm to the PSGI protocol',
        InstTypes => {
            aptget => undef,
            emerge => undef,
            zypper => undef,
            ports  => undef,
        },
    },
    {
        Module    => 'DBIx::Connector',
<<<<<<< HEAD
        Required  => 1,
=======
        Required  => 0,
>>>>>>> d73c8839
        Features  => ['plack'],
        Comment   => 'Sane persistent database connection',
        InstTypes => {
            aptget => undef,
            emerge => undef,
            zypper => undef,
            ports  => undef,
        },
    },
    {
        Module    => 'Gazelle',
        Required  => 0,
<<<<<<< HEAD
        Features  => ['plack:webserver'],
=======
        Features  => ['plack'],
>>>>>>> d73c8839
        Comment   => 'High-performance preforking PSGI/Plack web server',
        InstTypes => {
            aptget => undef,
            emerge => undef,
            zypper => undef,
            ports  => undef,
        },
    },
    {
        Module    => 'Linux::Inotify2',
        Required  => 0,
<<<<<<< HEAD
        Features  => ['plack:webserver'],
=======
        Features  => ['plack'],
>>>>>>> d73c8839
        Comment   => 'Used when plackup is run with the -R option. This option restarts the server when files have changed.',
        InstTypes => {
            aptget => undef,
            emerge => undef,
            zypper => undef,
            ports  => undef,
        },
    },
    {
        Module    => 'Path::Class',
        Required  => 1,
        Features  => ['plack'],
        Comment   => 'Neater path manipulation and some utils',
        InstTypes => {
            aptget => undef,
            emerge => undef,
            zypper => undef,
            ports  => undef,
        },
    },
    {
        Module    => 'Plack',
<<<<<<< HEAD
        Required  => 1,
=======
        Required  => 0,
>>>>>>> d73c8839
        Features  => ['plack'],
        Comment   => 'Perl Superglue for Web frameworks and Web Servers (PSGI toolkit)',
        InstTypes => {
            aptget => undef,
            emerge => undef,
            zypper => undef,
            ports  => undef,
        },
    },
    {
        Module    => 'Plack::App::File',
        Required  => 0,
<<<<<<< HEAD
        Features   => ['plack:webserver'],
=======
        Features  => ['plack'],
>>>>>>> d73c8839
        Comment   => 'Serve static files',
        InstTypes => {
            aptget => undef,
            emerge => undef,
            zypper => undef,
            ports  => undef,
        },
    },
    {
        Module    => 'Plack::Middleware::ForceEnv',
<<<<<<< HEAD
        Required  => 1,
=======
        Required  => 0,
>>>>>>> d73c8839
        Features  => ['plack'],
        Comment   => 'Set environment variables',
        InstTypes => {
            aptget => undef,
            emerge => undef,
            zypper => undef,
            ports  => undef,
        },
    },
    {
        Module    => 'Plack::Middleware::Header',
<<<<<<< HEAD
        Required  => 1,
=======
        Required  => 0,
>>>>>>> d73c8839
        Features  => ['plack'],
        Comment   => 'Set HTTP headers',
        InstTypes => {
            aptget => undef,
            emerge => undef,
            zypper => undef,
            ports  => undef,
        },
    },
    {
        Module    => 'Plack::Middleware::Refresh',
<<<<<<< HEAD
        Required  => 1,
=======
        Required  => 0,
>>>>>>> d73c8839
        Features  => ['plack'],
        Comment   => 'Watch for changed modules in %INC. Depends on Module::Refresh',
        InstTypes => {
            aptget => undef,
            emerge => undef,
            zypper => undef,
            ports  => undef,
        },
    },
    {
        Module    => 'Plack::Middleware::ReverseProxy',
<<<<<<< HEAD
        Required  => 1,
=======
        Required  => 0,
>>>>>>> d73c8839
        Features  => ['plack'],
        Comment   => 'Twist some HTTP variables so that the reverse proxy is transparent',
        InstTypes => {
            aptget => undef,
            emerge => undef,
            zypper => undef,
            ports  => undef,
        },
    },
    {
        Module    => 'Plack::Middleware::Rewrite',
<<<<<<< HEAD
        Required  => 1,
=======
        Required  => 0,
>>>>>>> d73c8839
        Features  => ['plack'],
        Comment   => 'Set environment variables',
        InstTypes => {
            aptget => undef,
            emerge => undef,
            zypper => undef,
            ports  => undef,
        },
    },
    {
        Module    => 'SOAP::Transport::HTTP::Plack',
<<<<<<< HEAD
        Required  => 1,
=======
        Required  => 0,
>>>>>>> d73c8839
        Features  => ['plack'],
        Comment   => 'PSGI SOAP adapter',
        InstTypes => {
            aptget => undef,
            emerge => undef,
            zypper => undef,
            ports  => undef,
        },
    },

    # Feature div
    {
        Module          => 'Encode::HanExtra',
        VersionRequired => '0.23',
        Required        => 0,
        Features        => ['div:hanextra'],
        Comment         => 'Required to handle mails with several Chinese character sets.',
        InstTypes       => {
            aptget => 'libencode-hanextra-perl',
            emerge => 'dev-perl/Encode-HanExtra',
            zypper => 'perl-Encode-HanExtra',
            ports  => 'chinese/p5-Encode-HanExtra',
        },
    },
    {
        Module              => 'IO::Socket::SSL',
        Required            => 0,
        Features            => [ 'div:ssl', 'mail:ssl' ],
        Comment             => 'Required for SSL connections to web and mail servers.',
        VersionsRecommended => [
            {
                Version => '2.066',
                Comment => 'This version fixes email sending (bug#14357).',
            },
        ],
        InstTypes => {
            aptget => 'libio-socket-ssl-perl',
            emerge => 'dev-perl/IO-Socket-SSL',
            zypper => 'perl-IO-Socket-SSL',
            ports  => 'security/p5-IO-Socket-SSL',
        },
    },
    {
        Module    => 'Net::LDAP',
        Required  => 0,
        Comment   => 'Required for directory authentication.',
        Features  => ['div:ldap'],
        InstTypes => {
            aptget => 'libnet-ldap-perl',
            emerge => 'dev-perl/perl-ldap',
            zypper => 'perl-ldap',
            ports  => 'net/p5-perl-ldap',
        },
    },
    {
        Module    => 'Crypt::Eksblowfish::Bcrypt',
        Required  => 0,
        Features  => ['div:bcrypt'],
        Comment   => 'For strong password hashing.',
        InstTypes => {
            aptget => 'libcrypt-eksblowfish-perl',
            emerge => 'dev-perl/Crypt-Eksblowfish',
            zypper => 'perl-Crypt-Eksblowfish',
            ports  => 'security/p5-Crypt-Eksblowfish',
        },
    },
    {
        Module    => 'XML::LibXSLT',
        Required  => 0,
        Features  => ['div:xslt'],
        Comment   => 'Required for Generic Interface XSLT mapping module.',
        InstTypes => {
            aptget => 'libxml-libxslt-perl',
            zypper => 'perl-XML-LibXSLT',
            ports  => 'textproc/p5-XML-LibXSLT',
        },
    },
    {
        Module    => 'XML::Parser',
        Required  => 0,
        Features  => ['div:xmlparser'],
        Comment   => 'Recommended for XML processing.',
        InstTypes => {
            aptget => 'libxml-parser-perl',
            emerge => 'dev-perl/XML-Parser',
            zypper => 'perl-XML-Parser',
            ports  => 'textproc/p5-XML-Parser',
        },
    },
    {
        Module    => 'Const::Fast',
        Required  => 0,
        Features  => ['div:readonly'],
        Comment   => 'Support for readonly Perl variables',
        InstTypes => {
            aptget => undef,
            emerge => undef,
            zypper => undef,
            ports  => undef,
        },
    },

    # Feature devel
    {
        Module    => 'Selenium::Remote::Driver',
        Required  => 0,
        Features  => ['devel:test'],
        Comment   => 'used by Kernel::System::UnitTest::Selenium',
        InstTypes => {
            aptget => undef,
            emerge => undef,
            zypper => undef,
            ports  => undef,
        },
    },
    {
        Module    => 'String::Dump',
        Required  => 0,
        Features  => ['devel:encoding'],
        Comment   => 'for deeply inspecting strings',
        InstTypes => {
            aptget => undef,
            emerge => undef,
            zypper => undef,
            ports  => undef,
        },
    },
    {
        Module    => 'Test::Compile',
        Required  => 0,
        Features  => ['devel:test'],
        Comment   => 'a quick compile check',
        InstTypes => {
            aptget => undef,
            emerge => undef,
            zypper => undef,
            ports  => undef,
        },
    },
    {
        Module    => 'Test2::Suite',
        Required  => 0,
        Features  => ['devel:test'],
        Comment   => 'basic test functions',
        InstTypes => {
            aptget => undef,
            emerge => undef,
            zypper => undef,
            ports  => undef,
        },
    },
    {
        Module    => 'Test::Simple',
        Required  => 0,
        Features  => ['devel:test'],
        Comment   => 'contains Test2::API which is used in Kernel::System::UnitTest::Driver',
        InstTypes => {
            aptget => undef,
            emerge => undef,
            zypper => undef,
            ports  => undef,
        },
    },
    {
        Module    => 'Test2::Tools::HTTP',
        Required  => 0,
        Features  => ['devel:test'],
        Comment   => 'testing PSGI apps and URLs',
        InstTypes => {
            aptget => undef,
            emerge => undef,
            zypper => undef,
            ports  => undef,
        },
    },
);

if ($DoPrintCpanfile) {
    say <<'END_HEADER';
# Do not change this file manually.
# Instead adapt bin/otobo.CheckModules.pl and call
#    ./bin/otobo.CheckModules.pl --cpanfile > cpanfile
END_HEADER

    PrintCpanfile( \@NeededModules, 1, 1, 0 );
}
elsif ($DoPrintDockerCpanfile) {
    say <<'END_HEADER';
# Do not change this file manually.
# Instead adapt bin/otobo.CheckModules.pl and call
#    ./bin/otobo.CheckModules.pl --docker-cpanfile > cpanfile.docker
END_HEADER

    PrintCpanfile( \@NeededModules, 1, 1, 1 );
}
elsif ($DoPrintInstCommand) {

    my @SelectedModules;
    my %FeatureIsUsed = @FeatureInstList ? map { $_ => 1 } @FeatureInstList : %IsStandardFeature;

    for my $Module (@NeededModules) {
        if ( $Module->{Required} ) {
            push @SelectedModules, $Module;
        }
        elsif ( $Module->{Features} ) {
            for my $Feature ( @{ $Module->{Features} } ) {
                if ( $FeatureIsUsed{$Feature} || $FeatureIsUsed{ ( split( /:/, $Feature ) )[0] } ) {
                    push @SelectedModules, $Module;
                }
            }
        }
    }

    my %PackageList = CollectPackageInfo( \@SelectedModules );

    if ( IsArrayRefWithData( $PackageList{Packages} ) ) {

        my $CMD = $PackageList{CMD};

        for my $Package ( @{ $PackageList{Packages} } ) {
            if ( $PackageList{SubCMD} ) {
                $Package = sprintf $PackageList{SubCMD}, $Package;
            }
        }
        printf $CMD, join( ' ', @{ $PackageList{Packages} } );
        print "\n";
    }
}
elsif ($DoPrintFeatures) {
    my %Features;
    MODULE:
    for my $Module (@NeededModules) {
        next MODULE if !$Module->{Features};
        for my $Feature ( @{ $Module->{Features} } ) {
            $Features{$Feature}++;
        }
    }

    print "\nAvailable Features:\n";
    for my $Feature ( sort keys %Features ) {
        print "\t$Feature\n";
    }
    print "\n";
}
else {

    my %Features;
    if ($DoPrintAllModules) {
        MODULE:
        for my $Module (@NeededModules) {
            next MODULE if !$Module->{Features};
            for my $Feature ( @{ $Module->{Features} } ) {
                $Features{$Feature}++;
            }
        }
        $Features{aaacore} = 1;
        $Features{zzznone} = 1;
    }
    else {
        $IsStandardFeature{aaacore} = 1;
        $IsStandardFeature{zzznone} = 1;
        %Features                   = @FeatureList ? map { $_ => 1 } @FeatureList : %IsStandardFeature;
    }

    my %PrintFeatures;
    for my $Module (@NeededModules) {
        if ( $Module->{Required} && $Features{aaacore} ) {
            push @{ $PrintFeatures{aaacore} }, $Module;
        }
        elsif ( $Module->{Features} ) {

            # user defined features
            if ( !$Features{aaacore} ) {
                for my $Feature ( @{ $Module->{Features} } ) {
                    if ( $Features{$Feature} ) {
                        push @{ $PrintFeatures{$Feature} }, $Module;
                    }
                    elsif ( $Features{ ( split( /:/, $Feature ) )[0] } ) {
                        push @{ $PrintFeatures{ ( split( /:/, $Feature ) )[0] } }, $Module;
                    }
                }
            }

            # else just take main categories
            else {
                for my $Feature ( @{ $Module->{Features} } ) {
                    if ( $Features{$Feature} ) {
                        push @{ $PrintFeatures{ ( split( /:/, $Feature ) )[0] } }, $Module;
                    }
                }
            }
        }
        elsif ( $Features{zzznone} ) {
            push @{ $PrintFeatures{zzznone} }, $Module;
        }
    }

    # try to determine module version number
    my $Depends = 0;

    for my $Category ( sort keys %PrintFeatures ) {
        print $FeatureDescription{$Category} ? "\n$FeatureDescription{$Category}:\n" : "\nPackages needed for the feature '$Category':\n";
        for my $Module ( @{ $PrintFeatures{$Category} } ) {
            Check( $Module, $Depends, $NoColors );
        }
    }

    if ($DoPrintAllModules) {
        print "\n\nBundled modules:\n\n";

        my %PerlInfo = Kernel::System::Environment->PerlInfoGet(
            BundledModules => 1,
        );

        for my $Module ( sort keys %{ $PerlInfo{Modules} } ) {
            Check(
                {
                    Module   => $Module,
                    Required => 1,
                },
                $Depends,
                $NoColors
            );
        }
    }
    print "\n";
}

sub Check {
    my ( $Module, $Depends, $NoColors ) = @_;

    print "  " x ( $Depends + 1 );
    print "o $Module->{Module}";
    my $Length = 33 - ( length( $Module->{Module} ) + ( $Depends * 2 ) );
    print '.' x $Length;

    my $Version = Kernel::System::Environment->ModuleVersionGet( Module => $Module->{Module} );
    if ($Version) {

        # remove leading 'v'
        $Version =~ s{^v}{}i;

        # cleanup version number
        my $CleanedVersion = CleanVersion(
            Version => $Version,
        );

        my $ErrorMessage;

        # Test if all module dependencies are installed by requiring the module.
        #   Don't do this for Net::DNS as it seems to take very long (>20s) in a
        #   mod_perl environment sometimes.
        my %DontRequire = (
            'Net::DNS'        => 1,
            'Email::Valid'    => 1,    # uses Net::DNS internally
        );

        if ( !$DontRequire{ $Module->{Module} } && !eval "require $Module->{Module}" ) {    ## no critic qw(BuiltinFunctions::ProhibitStringyEval)
            $ErrorMessage .= 'Not all prerequisites for this module correctly installed. ';
        }

        if ( $Module->{VersionsNotSupported} ) {

            my $VersionsNotSupported = 0;
            ITEM:
            for my $Item ( @{ $Module->{VersionsNotSupported} } ) {

                # cleanup item version number
                my $ItemVersion = CleanVersion(
                    Version => $Item->{Version},
                );

                if ( $CleanedVersion == $ItemVersion ) {
                    $VersionsNotSupported = $Item->{Comment};
                    last ITEM;
                }
            }

            if ($VersionsNotSupported) {
                $ErrorMessage .= "Version $Version not supported! $VersionsNotSupported ";
            }
        }

        my $AdditionalText = '';

        if ( $Module->{VersionsRecommended} ) {

            my $VersionsRecommended = 0;
            ITEM:
            for my $Item ( @{ $Module->{VersionsRecommended} } ) {

                my $ItemVersion = CleanVersion(
                    Version => $Item->{Version},
                );

                if ( $CleanedVersion < $ItemVersion ) {
                    $AdditionalText
                        .= "    Please consider updating to version $Item->{Version} or higher: $Item->{Comment}\n";
                }
            }
        }

        if ( $Module->{VersionRequired} ) {

            # cleanup item version number
            my $RequiredModuleVersion = CleanVersion(
                Version => $Module->{VersionRequired},
            );

            if ( $CleanedVersion < $RequiredModuleVersion ) {
                $ErrorMessage
                    .= "Version $Version installed but $Module->{VersionRequired} or higher is required! ";
            }
        }

        if ($ErrorMessage) {
            if ($NoColors) {
                print "FAILED! $ErrorMessage\n";
            }
            else {
                print color('red') . 'FAILED!' . color('reset') . " $ErrorMessage\n";
            }
            $ExitCode = 1;    # error
        }
        else {
            my $OutputVersion = $Version;

            if ( $OutputVersion =~ m{ [0-9.] }xms ) {
                $OutputVersion = 'v' . $OutputVersion;
            }

            if ($NoColors) {
                print "ok ($OutputVersion)\n$AdditionalText";
            }
            else {
                print color('green') . 'ok'
                    . color('reset')
                    . " ($OutputVersion)\n"
                    . color('yellow')
                    . "$AdditionalText"
                    . color('reset');
            }
        }
    }
    else {
        my $Comment  = $Module->{Comment} ? ' - ' . $Module->{Comment} : '';
        my $Required = $Module->{Required};
        my $Color    = 'yellow';

        # OS Install Command
        my %InstallCommand = GetInstallCommand($Module);

        # create example installation string for module
        my $InstallText = '';
        if ( IsHashRefWithData( \%InstallCommand ) ) {
            my $CMD = $InstallCommand{CMD};
            if ( $InstallCommand{SubCMD} ) {
                $CMD = sprintf $InstallCommand{CMD}, $InstallCommand{SubCMD};
            }

            $InstallText = " To install, you can use: '" . sprintf( $CMD, $InstallCommand{Package} ) . "'.";
        }

        if ($Required) {
            $Required = 'required';
            $Color    = 'red';
            $ExitCode = 1;            # error
        }
        else {
            $Required = 'optional';
        }
        if ($NoColors) {
            print "Not installed! ($Required $Comment)\n";
        }
        else {
            print color($Color)
                . 'Not installed!'
                . color('reset')
                . "$InstallText ($Required$Comment)\n";
        }
    }

    if ( $Module->{Depends} ) {
        for my $ModuleSub ( @{ $Module->{Depends} } ) {
            Check( $ModuleSub, $Depends + 1, $NoColors );
        }
    }

    return 1;
}

sub CollectPackageInfo {
    my ($PackageList) = @_;

    my $CMD;
    my $SubCMD;
    my @Packages;
    my @MissingModules;

    # if we're on Windows we don't need to see Apache + mod_perl modules
    MODULE:
    for my $Module ( @{$PackageList} ) {

        my $Required = $Module->{Required};
        my $Version  = Kernel::System::Environment->ModuleVersionGet( Module => $Module->{Module} );
        if ( !$Version ) {

            my %InstallCommand = GetInstallCommand($Module);

            next MODULE if !IsHashRefWithData( \%InstallCommand );

            $CMD    = $InstallCommand{CMD};
            $SubCMD = $InstallCommand{SubCMD};
            push @Packages,       $InstallCommand{Package};
            push @MissingModules, $Module;
        }
    }

    return (
        CMD            => $CMD,
        SubCMD         => $SubCMD,
        Packages       => \@Packages,
        MissingModules => \@MissingModules,
    );
}

sub CleanVersion {
    my (%Param) = @_;

    return 0 if !$Param{Version};
    return 0 if $Param{Version} eq 'undef';

    # remove leading 'v'
    $Param{Version} =~ s{^v}{}i;

    # replace all special characters with an dot
    $Param{Version} =~ s{ [_-] }{.}xmsg;

    my @VersionParts = split q{\.}, $Param{Version};

    my $CleanedVersion = '';
    for my $Count ( 0 .. 4 ) {
        $VersionParts[$Count] ||= 0;
        $CleanedVersion .= sprintf "%04d", $VersionParts[$Count];
    }

    return int $CleanedVersion;
}

sub GetInstallCommand {
    my ($Module) = @_;
    my $CMD;
    my $SubCMD;
    my $Package;

    # returns the installation type e.g. ppm
    my $InstType     = $DistToInstType{$OSDist};
    my $OuputInstall = 1;

    if ($InstType) {

        # gets the install command for installation type
        # e.g. ppm install %s
        # default is the cpan install command
        # e.g. cpan %s
        $CMD    = $InstTypeToCMD{$InstType}->{CMD};
        $SubCMD = $InstTypeToCMD{$InstType}->{SubCMD};

        # gets the target package
        if (
            exists $Module->{InstTypes}->{$InstType}
            && !defined $Module->{InstTypes}->{$InstType}
            )
        {
            # if we a hash key for the installation type but a undefined value
            # then we prevent the output for the installation command
            $OuputInstall = 0;
        }
        elsif ( $InstTypeToCMD{$InstType}->{UseModule} ) {

            # default is the cpan module name
            $Package = $Module->{Module};
        }
        else {
            # if the package name is defined for the installation type
            # e.g. ppm then we use this as package name
            $Package = $Module->{InstTypes}->{$InstType};
        }
    }

    return if !$OuputInstall;

    if ( !$CMD || !$Package ) {
        $CMD     = $InstTypeToCMD{default}->{CMD};
        $SubCMD  = $InstTypeToCMD{default}->{SubCMD};
        $Package = $Module->{Module};
    }

    return (
        CMD     => $CMD,
        SubCMD  => $SubCMD,
        Package => $Package,
    );
}

sub PrintCpanfile {
    my ( $NeededModules, $FilterRequired, $HandleFeatures, $ForDocker ) = @_;

    # Indent the statements in the feature sections
    my $Indent = $FilterRequired ? '' : '    ';

    # print the required modules
    # collect the modules per feature
    my %ModulesForFeature;
    MODULE:
    for my $Module ( $NeededModules->@* ) {

        # put all not required modules into 'optional'
        if ( $FilterRequired && !$Module->{Required} ) {
            my $Feature = 'optional';
            $ModulesForFeature{$Feature} //= [];
            push $ModulesForFeature{$Feature}->@*, $Module;
        }

        # print out the requirements, either because it is required, or because it is a feature
        if ( !$FilterRequired || $Module->{Required} ) {
            my $Comment = $Module->{Comment};
            if ($Comment) {
                $Comment =~ s/\n/\n$Indent\#/g;
                say $Indent, "# $Comment";
            }

            if ( $Module->{VersionsRecommended} ) {
                my $VersionsRecommended = 0;
                ITEM:
                for my $Item ( @{ $Module->{VersionsRecommended} } ) {
                    say $Indent, "# Please consider updating to version $Item->{Version} or higher: $Item->{Comment}";
                }
            }

            # there may be additional restrictions on the versions
            my $VersionRequirement = '';
            {
                my @Conditions;

                if ( $Module->{VersionRequired} ) {
                    push @Conditions, ">= $Module->{VersionRequired}";
                }

                if ( $Module->{VersionsNotSupported} ) {

                    my $VersionsNotSupported = 0;
                    ITEM:
                    for my $Item ( @{ $Module->{VersionsNotSupported} } ) {
                        say $Indent, "# Version $Item->{Version} not supported: $Item->{Comment}";
                        push @Conditions, "!= $Item->{Version}";
                    }
                }

                # assemble the argument for the 'requires' command
                if (@Conditions) {
                    $VersionRequirement = qq{, "@{[ join ', ', @Conditions ]}"};
                }
            }

            my @Filters;
            say $Indent, "requires '$Module->{Module}'$VersionRequirement;";
            say '';

            next MODULE;
        }

        next MODULE unless $HandleFeatures;
        next MODULE unless $Module->{Features};
        next MODULE unless $Module->{Features};
        next MODULE unless ref $Module->{Features} eq 'ARRAY';

        for my $Feature ( $Module->{Features}->@* ) {
            $ModulesForFeature{$Feature} //= [];
            push $ModulesForFeature{$Feature}->@*, $Module;
        }
    }

    # now print out the features
    FEATURE:
    for my $Feature ( sort keys %ModulesForFeature ) {

        # print empty line for neater output
        say '';

        # When a cpanfile for Docker is generated then filter out the not-needed features
        if ( $ForDocker && !$IsDockerFeature{$Feature} ) {
            say "# Feature '$Feature' is not needed for Docker\n";

            next FEATURE;
        }

        # Don't declare the features in the Docker case
        my $PoundOrEmpty = $ForDocker ? '# ' : '';
        my $Desc         = $FeatureDescription{$Feature} // "Suppport for $Feature";
        say "${PoundOrEmpty}feature '$Feature', '$Desc' => sub {";
        PrintCpanfile( $ModulesForFeature{$Feature}, 0, 0, $ForDocker );
        say "${PoundOrEmpty}};";
    }

    return;
}

exit $ExitCode;<|MERGE_RESOLUTION|>--- conflicted
+++ resolved
@@ -128,26 +128,6 @@
 
 # defines a set of features considered standard for docker environments
 my %IsDockerFeature = (
-<<<<<<< HEAD
-    'db:mysql'           => 1,
-    'db:odbc'            => 1,
-    'db:postgresql'      => 1,
-    'db:sqlite'          => 1,
-    'devel:dbviewer'     => 1,
-    'devel:encoding'     => 1,
-    'devel:test'         => 1,
-    'div:bcrypt'         => 1,
-    'div:ldap'           => 1,
-    'div:readonly'       => 1,
-    'div:xslt'           => 1,
-    'mail:imap'          => 1,
-    'mail:ntlm'          => 1,
-    'mail:sasl'          => 1,
-    'performance:csv'    => 1,
-    'performance:json'   => 1,
-    'performance:redis'  => 1,
-    'plack:webserver'    => 1,
-=======
     'db:mysql'          => 1,
     'db:odbc'           => 1,
     'db:postgresql'     => 1,
@@ -164,43 +144,25 @@
     'performance:csv'   => 1,
     'performance:json'  => 1,
     'performance:redis' => 1,
-    'plack'             => 1,
->>>>>>> d73c8839
+    'plack:webserver'   => 1,
 );
 
 # Used for the generation of a cpanfile.
 my %FeatureDescription = (
-<<<<<<< HEAD
-    'aaacore'         => 'Required packages',
-    'apache'          => 'Recommended features for setups using apache',
-    'db'              => 'Database support (installing one is required)',
-    'db:mysql'        => 'Support for database MySQL',
-    'db:odbc'         => 'Support for database access via ODBC',
-    'db:oracle'       => 'Support for database Oracle',
-    'db:postgresql'   => 'Support for database PostgreSQL',
-    'db:sqlite'       => 'Support for database SQLLite',
-    'devel'           => 'Features which can be useful in development environments',
-    'div'             => 'Various features for additional functionality',
-    'mail'            => 'Features enabling communication with a mail-server',
-    'performance'     => 'Optional features which can increase performance',
-    'plack'           => 'Required packages if you want to use PSGI/Plack (experimental and advanced)',
-    'zzznone'         => 'Uncategorized',
-=======
     'aaacore'       => 'Required packages',
-    'zzznone'       => 'Uncategorized',
+    'apache'        => 'Recommended features for setups using apache',
     'db'            => 'Database support (installing one is required)',
     'db:mysql'      => 'Support for database MySQL',
     'db:odbc'       => 'Support for database access via ODBC',
     'db:oracle'     => 'Support for database Oracle',
     'db:postgresql' => 'Support for database PostgreSQL',
     'db:sqlite'     => 'Support for database SQLLite',
-    'apache'        => 'Recommended features for setups using apache',
+    'devel'         => 'Features which can be useful in development environments',
+    'div'           => 'Various features for additional functionality',
     'mail'          => 'Features enabling communication with a mail-server',
     'performance'   => 'Optional features which can increase performance',
     'plack'         => 'Required packages if you want to use PSGI/Plack (experimental and advanced)',
-    'div'           => 'Various features for additional functionality',
-    'devel'         => 'Features which can be useful in development environments',
->>>>>>> d73c8839
+    'zzznone'       => 'Uncategorized',
 );
 
 my $OSDist;
@@ -775,25 +737,8 @@
 
     # Feature plack
     {
-<<<<<<< HEAD
         Module    => 'CGI::PSGI',
         Required  => 1,
-=======
-        Module    => 'CGI::Emulate::PSGI',
-        Required  => 0,
-        Features  => ['plack'],
-        Comment   => 'Support old fashioned CGI in a PSGI application',
-        InstTypes => {
-            aptget => undef,
-            emerge => undef,
-            zypper => undef,
-            ports  => undef,
-        },
-    },
-    {
-        Module    => 'CGI::PSGI',
-        Required  => 0,
->>>>>>> d73c8839
         Features  => ['plack'],
         Comment   => 'Adapt CGI.pm to the PSGI protocol',
         InstTypes => {
@@ -805,11 +750,7 @@
     },
     {
         Module    => 'DBIx::Connector',
-<<<<<<< HEAD
-        Required  => 1,
-=======
-        Required  => 0,
->>>>>>> d73c8839
+        Required  => 1,
         Features  => ['plack'],
         Comment   => 'Sane persistent database connection',
         InstTypes => {
@@ -822,11 +763,7 @@
     {
         Module    => 'Gazelle',
         Required  => 0,
-<<<<<<< HEAD
         Features  => ['plack:webserver'],
-=======
-        Features  => ['plack'],
->>>>>>> d73c8839
         Comment   => 'High-performance preforking PSGI/Plack web server',
         InstTypes => {
             aptget => undef,
@@ -838,11 +775,7 @@
     {
         Module    => 'Linux::Inotify2',
         Required  => 0,
-<<<<<<< HEAD
         Features  => ['plack:webserver'],
-=======
-        Features  => ['plack'],
->>>>>>> d73c8839
         Comment   => 'Used when plackup is run with the -R option. This option restarts the server when files have changed.',
         InstTypes => {
             aptget => undef,
@@ -865,11 +798,7 @@
     },
     {
         Module    => 'Plack',
-<<<<<<< HEAD
-        Required  => 1,
-=======
-        Required  => 0,
->>>>>>> d73c8839
+        Required  => 1,
         Features  => ['plack'],
         Comment   => 'Perl Superglue for Web frameworks and Web Servers (PSGI toolkit)',
         InstTypes => {
@@ -882,11 +811,7 @@
     {
         Module    => 'Plack::App::File',
         Required  => 0,
-<<<<<<< HEAD
         Features   => ['plack:webserver'],
-=======
-        Features  => ['plack'],
->>>>>>> d73c8839
         Comment   => 'Serve static files',
         InstTypes => {
             aptget => undef,
@@ -897,11 +822,7 @@
     },
     {
         Module    => 'Plack::Middleware::ForceEnv',
-<<<<<<< HEAD
-        Required  => 1,
-=======
-        Required  => 0,
->>>>>>> d73c8839
+        Required  => 1,
         Features  => ['plack'],
         Comment   => 'Set environment variables',
         InstTypes => {
@@ -913,11 +834,7 @@
     },
     {
         Module    => 'Plack::Middleware::Header',
-<<<<<<< HEAD
-        Required  => 1,
-=======
-        Required  => 0,
->>>>>>> d73c8839
+        Required  => 1,
         Features  => ['plack'],
         Comment   => 'Set HTTP headers',
         InstTypes => {
@@ -929,11 +846,7 @@
     },
     {
         Module    => 'Plack::Middleware::Refresh',
-<<<<<<< HEAD
-        Required  => 1,
-=======
-        Required  => 0,
->>>>>>> d73c8839
+        Required  => 1,
         Features  => ['plack'],
         Comment   => 'Watch for changed modules in %INC. Depends on Module::Refresh',
         InstTypes => {
@@ -945,11 +858,7 @@
     },
     {
         Module    => 'Plack::Middleware::ReverseProxy',
-<<<<<<< HEAD
-        Required  => 1,
-=======
-        Required  => 0,
->>>>>>> d73c8839
+        Required  => 1,
         Features  => ['plack'],
         Comment   => 'Twist some HTTP variables so that the reverse proxy is transparent',
         InstTypes => {
@@ -961,11 +870,7 @@
     },
     {
         Module    => 'Plack::Middleware::Rewrite',
-<<<<<<< HEAD
-        Required  => 1,
-=======
-        Required  => 0,
->>>>>>> d73c8839
+        Required  => 1,
         Features  => ['plack'],
         Comment   => 'Set environment variables',
         InstTypes => {
@@ -977,11 +882,7 @@
     },
     {
         Module    => 'SOAP::Transport::HTTP::Plack',
-<<<<<<< HEAD
-        Required  => 1,
-=======
-        Required  => 0,
->>>>>>> d73c8839
+        Required  => 1,
         Features  => ['plack'],
         Comment   => 'PSGI SOAP adapter',
         InstTypes => {
