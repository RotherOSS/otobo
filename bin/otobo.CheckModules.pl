--- conflicted
+++ resolved
@@ -893,21 +893,6 @@
         },
     },
     {
-<<<<<<< HEAD
-        Module    => 'Plack::Middleware::Rewrite',
-        Required  => 1,
-        Comment   => 'Set environment variables',
-        InstTypes => {
-            aptget => undef,    # not in any Debian package
-            emerge => undef,
-            zypper => undef,
-            ports  => undef,
-        },
-    },
-    {
-=======
-
->>>>>>> 79b86ace
         Module    => 'SOAP::Transport::HTTP::Plack',
         Required  => 1,
         Comment   => 'PSGI SOAP adapter',
