#!/usr/bin/env perl
# --
# OTOBO is a web-based ticketing system for service organisations.
# --
# Copyright (C) 2001-2020 OTRS AG, https://otrs.com/
# Copyright (C) 2019-2021 Rother OSS GmbH, https://otobo.de/
# --
# This program is free software: you can redistribute it and/or modify it under
# the terms of the GNU General Public License as published by the Free Software
# Foundation, either version 3 of the License, or (at your option) any later version.
# This program is distributed in the hope that it will be useful, but WITHOUT
# ANY WARRANTY; without even the implied warranty of MERCHANTABILITY or FITNESS
# FOR A PARTICULAR PURPOSE. See the GNU General Public License for more details.
# You should have received a copy of the GNU General Public License
# along with this program. If not, see <https://www.gnu.org/licenses/>.
# --

use strict;
use warnings;
use v5.24;
use utf8;

use File::Basename;
use FindBin qw($RealBin);
use lib dirname($RealBin);
use lib dirname($RealBin) . '/Kernel/cpan-lib';
use lib dirname($RealBin) . '/Custom';

# core modules
use ExtUtils::MakeMaker;
use File::Path;
use Getopt::Long;
use Term::ANSIColor;

# CPAN modules

# OTOBO modules
use Kernel::System::Environment;
use Kernel::System::VariableCheck qw( :all );

my %InstTypeToCMD = (

    # [InstType] => {
    #    CMD       => '[cmd to install module]',
    #    UseModule => 1/0,
    # }
    # Set UseModule to 1 if you want to use the
    # cpan module name of the package as replace string.
    # e.g. yum install "perl(Date::Format)"
    # If you set it 0 it will use the name
    # for the InstType of the module
    # e.g. apt-get install -y libtimedate-perl
    # and as fallback the default cpan install command
    # e.g. cpan DBD::Oracle
    aptget => {
        CMD       => 'apt-get install -y %s',
        UseModule => 0,
    },
    emerge => {
        CMD       => 'emerge %s',
        UseModule => 0,
    },
    ppm => {
        CMD       => 'ppm install %s',
        UseModule => 0,
    },
    yum => {
        CMD       => 'yum install "%s"',
        SubCMD    => 'perl(%s)',
        UseModule => 1,
    },
    zypper => {
        CMD       => 'zypper install %s',
        UseModule => 0,
    },
    ports => {
        CMD       => 'cd /usr/ports %s',
        SubCMD    => ' && make -C %s install clean',
        UseModule => 0,
    },
    default => {
        CMD => 'cpan %s',
    },
);

my %DistToInstType = (

    # apt-get
    debian    => 'aptget',
    ubuntu    => 'aptget',
    linuxmint => 'aptget',

    # emerge
    # for reasons unknown, some environments return "gentoo" (incl. the quotes)
    '"gentoo"' => 'emerge',
    gentoo     => 'emerge',

    # yum
    centos => 'yum',
    fedora => 'yum',
    rhel   => 'yum',
    redhat => 'yum',

    # zypper
    suse => 'zypper',

    # FreeBSD
    freebsd => 'ports',
);

# defines a set of features considered standard for non docker environments
my %IsStandardFeature = (
    'apache:mod_perl'  => 1,
    'db:mysql'         => 1,
    'div:bcrypt'       => 1,
    'div:hanextra'     => 1,
    'div:ldap'         => 1,
    'div:xmlparser'    => 1,
    'div:xslt'         => 1,
    'mail'             => 1,
    'mail:imap'        => 1,
    'mail:ntlm'        => 1,
    'mail:sasl'        => 1,
    'mail:ssl'         => 1,
    'performance:csv'  => 1,
    'performance:json' => 1,
    'plack'            => 1,
);

# defines a set of features considered standard for docker environments
my %IsDockerFeature = (
    'db:mysql'          => 1,
    'db:odbc'           => 1,
    'db:postgresql'     => 1,
    'db:sqlite'         => 1,
    'devel:encoding'    => 1,
    'devel:test'        => 1,
    'div:bcrypt'        => 1,
    'div:ldap'          => 1,
    'div:readonly'      => 1,
    'div:xslt'          => 1,
    'mail:imap'         => 1,
    'mail:ntlm'         => 1,
    'mail:sasl'         => 1,
    'performance:csv'   => 1,
    'performance:json'  => 1,
    'performance:redis' => 1,
);

# Used for the generation of a cpanfile.
my %FeatureDescription = (
    'aaacore'       => 'Required packages',
    'apache'        => 'Recommended features for setups using apache',
    'db'            => 'Database support (installing one is required)',
    'db:mysql'      => 'Support for database MySQL',
    'db:odbc'       => 'Support for database access via ODBC',
    'db:oracle'     => 'Support for database Oracle',
    'db:postgresql' => 'Support for database PostgreSQL',
    'db:sqlite'     => 'Support for database SQLLite',
    'devel'         => 'Features which can be useful in development environments',
    'div'           => 'Various features for additional functionality',
    'mail'          => 'Features enabling communication with a mail-server',
    'performance'   => 'Optional features which can increase performance',
    'plack'         => 'Required packages if you want to use PSGI/Plack (experimental and advanced)',
    'zzznone'       => 'Uncategorized',
);

my $OSDist;
eval {
    require Linux::Distribution;    ## nofilter(TidyAll::Plugin::OTOBO::Perl::Require)
    import Linux::Distribution;

    $OSDist = Linux::Distribution::distribution_name() || '';
};
$OSDist //= $^O;

my $DoPrintAllModules;
my $DoPrintInstCommand;
my $DoPrintPackageList;
my $DoPrintFeatures;
my $DoPrintCpanfile;
my $DoPrintDockerCpanfile;
my $DoPrintHelp;
my @FeatureList;
my @FeatureInstList;
GetOptions(
    'help|h'          => \$DoPrintHelp,
    inst              => \$DoPrintInstCommand,
    list              => \$DoPrintPackageList,
    all               => \$DoPrintAllModules,
    features          => \$DoPrintFeatures,
    'finst=s{1,}'     => \@FeatureInstList,
    'flist=s{1,}'     => \@FeatureList,
    cpanfile          => \$DoPrintCpanfile,
    'docker-cpanfile' => \$DoPrintDockerCpanfile,
);

if (@FeatureList) {
    $DoPrintPackageList = 1;
}
elsif (@FeatureInstList) {
    $DoPrintInstCommand = 1;
}
elsif ( !$DoPrintAllModules && !$DoPrintInstCommand && !$DoPrintPackageList && !$DoPrintFeatures && !$DoPrintCpanfile && !$DoPrintDockerCpanfile ) {
    $DoPrintHelp = 1;
}

# check needed params
if ($DoPrintHelp) {
    print "\n";
    print "Print all required and optional packages of OTOBO.\n";
    print "Optionally limit to the required but missing packages or modules.\n";
    print "\n";
    print "Usage:\n";
    print "  otobo.CheckModules.pl [-help|-inst|-list|-all|-features|-flist <features>|-finst <features>|-cpanfile|-docker-cpanfile]\n";
    print "\n";
    print "Options:\n";
    printf " %-22s - %s\n", '[-help]', 'Print this help message.';
    printf " %-22s - %s\n", '[-h]',    'Same as -help.';
    printf " %-22s - %s\n", '[-inst]', 'Print the console command to install all missing packages for the standard configuration via the system package manager.';
    printf " %-22s - %s\n", '[-list]', 'Print a list of those required and most commonly used optional packages for OTOBO.';
    printf " %-22s - %s\n", '[-all]',  'Print all required, optional and bundled packages of OTOBO.';
    printf " %-22s - %s\n", '[-features]',         'Print a list of all available features.';
    printf " %-22s - %s\n", '[-flist <features>]', 'Print a list of all packages belonging to at least one of the listed features.';
    printf " %-22s - %s\n", '[-finst <features>]',
        'Print the console command to install all missing packages belonging to at least one of the listed features via the system package manager.';
    printf " %-22s - %s\n", '[-cpanfile]',        'Print a cpanfile with the required modules regardless whether they are already available.';
    printf " %-22s - %s\n", '[-docker-cpanfile]', 'Print a cpanfile with the required modules for a Docker-based installation.';
    print "\n";

    exit 1;
}

my $Options = shift || '';
my $NoColors;

if ( $DoPrintCpanfile || $DoPrintDockerCpanfile || $ENV{nocolors} || $Options =~ m{\A nocolors}msxi ) {
    $NoColors = 1;
}

my $ExitCode = 0;    # success

# This is the reference for Perl modules that are required by OTOBO.
# Modules that are required are marked by setting 'Required' to 1.
# Dependent packages can be declared by setting 'Depends' to a ref to an array of hash refs.
# The key 'Features' is only used for supporting features when creating a cpanfile.
#
# ATTENTION: when makeing changes here then make sure that you also regenerate the cpanfiles:
#            bin/otobo.CheckModules.pl --cpanfile        > cpanfile
#            bin/otobo.CheckModules.pl --docker-cpanfile > cpanfile.docker
my @NeededModules = (

    # Core
    {
        Module    => 'Archive::Tar',
        Required  => 1,
        Comment   => 'Required for compressed file generation (in perlcore).',
        InstTypes => {
            aptget => 'perl',
            emerge => 'perl-core/Archive-Tar',
            zypper => 'perl-Archive-Tar',
            ports  => 'archivers/p5-Archive-Tar',
        },
    },
    {
        Module    => 'Archive::Zip',
        Required  => 1,
        Comment   => 'Required for compressed file generation.',
        InstTypes => {
            aptget => 'libarchive-zip-perl',
            emerge => 'dev-perl/Archive-Zip',
            zypper => 'perl-Archive-Zip',
            ports  => 'archivers/p5-Archive-Zip',
        },
    },
    {
        Module    => 'Const::Fast',
        Required  => 1,
        InstTypes => {
            aptget => 'libconst-fast-perl',
            emerge => 'dev-perl/Const-Fast',
            zypper => 'perl-Const-Fast',
            ports  => 'devel/p5-Const-Fast',
        },
    },
    {
        Module    => 'Class::Method::Modifiers',
        Required  => 1,
        Comment   => 'for use in Autoload modules.',
        InstTypes => {
            aptget => 'libclass-method-modifiers-perl',
            emerge => 'dev-perl/Class-Method-Modifiers',
            zypper => 'perl-Class-Method-Modifiers',
            ports  => 'devel/p5-Class-Method-Modifiers',
        },
    },
    {
        Module    => 'Date::Format',
        Required  => 1,
        InstTypes => {
            aptget => 'libtimedate-perl',
            emerge => 'dev-perl/TimeDate',
            zypper => 'perl-TimeDate',
            ports  => 'devel/p5-TimeDate',
        },
    },
    {
        Module          => 'DateTime',
        Required        => 1,
        VersionRequired => '1.08',
        InstTypes       => {
            aptget => 'libdatetime-perl',
            emerge => 'dev-perl/DateTime',
            zypper => 'perl-DateTime',
            ports  => 'devel/p5-TimeDate',
        },
        Depends => [
            {
                Module              => 'DateTime::TimeZone',
                Comment             => 'Olson time zone database, required for correct time calculations.',
                VersionsRecommended => [
                    {
                        Version => '2.20',
                        Comment => 'This version includes recent time zone changes for Chile.',
                    },
                ],
                InstTypes => {
                    aptget => 'libdatetime-timezone-perl',
                    emerge => undef,
                    zypper => 'perl-DateTime-TimeZone',
                    ports  => undef,
                },
            },
        ],
    },
    {
        Module    => 'Convert::BinHex',
        Required  => 1,
        InstTypes => {
            aptget => 'libconvert-binhex-perl',
            emerge => 'dev-perl/Convert-BinHex',
            zypper => 'perl-Convert-BinHex',
            ports  => 'converters/p5-Convert-BinHex'
        },
    },
    {
        Module    => 'DBI',
        Required  => 1,
        InstTypes => {
            aptget => 'libdbi-perl',
            emerge => 'dev-perl/DBI',
            zypper => 'perl-DBI',
            ports  => 'databases/p5-DBI',
        },
    },
    {
        Module    => 'Digest::SHA',
        Required  => 1,
        InstTypes => {
            aptget => 'perl',
            emerge => 'dev-perl/Digest-SHA',
            zypper => 'perl-Digest-SHA',
            ports  => 'security/p5-Digest-SHA'
        },
    },
    {
        Module    => 'File::chmod',
        Required  => 1,
        InstTypes => {
            aptget => 'libfile-chmod-perl',
            emerge => 'dev-perl/File-chmod',
            zypper => 'perl-File-chmod',
            ports  => 'devel/p5-File-chmod',
        },
    },
    {
        Module    => 'List::AllUtils',
        Required  => 1,
        InstTypes => {
            aptget => 'liblist-allutils-perl',
            emerge => 'dev-perl/List-Allutils',
            zypper => 'perl-List-AllUtils',
            ports  => 'devel/p5-List-AllUtils',
        },
    },
    {
        Module    => 'LWP::UserAgent',
        Required  => 1,
        InstTypes => {
            aptget => 'libwww-perl',
            emerge => 'dev-perl/libwww-perl',
            zypper => 'perl-libwww-perl',
            ports  => 'www/p5-libwww',
        },
    },
    {
        Module    => 'Moo',
        Required  => 1,
        Comment   => 'Required for random number generator.',
        InstTypes => {
            aptget => 'libmoo-perl',
            emerge => 'dev-perl/Moo',
            zypper => 'perl-Moo',
            ports  => 'devel/p5-Moo',
        },
    },
    {
        Module    => 'namespace::autoclean',
        Required  => 1,
        Comment   => 'clean up imported methodes',
        InstTypes => {
            aptget => 'libnamespace-autoclean-perl',
            emerge => 'dev-perl/namespace-autoclean',
            zypper => 'perl-namespace-autoclean',
            ports  => 'devel/p5-namespace-autoclean',
        },
    },
    {
        Module               => 'Net::DNS',
        Required             => 1,
        VersionsNotSupported => [
            {
                Version => '0.60',
                Comment =>
                    'This version is broken and not useable! Please upgrade to a higher version.',
            },
        ],
        InstTypes => {
            aptget => 'libnet-dns-perl',
            emerge => 'dev-perl/Net-DNS',
            zypper => 'perl-Net-DNS',
            ports  => 'dns/p5-Net-DNS',
        },
    },
    {
        Module    => 'Net::SMTP::SSL',
        Required  => 1,
        Comment   => 'Required by Kernel/cpan-lib/Mail/Mailer/smtps.pm',
        InstTypes => {
            aptget => 'libnet-smtp-ssl-perl',
            emerge => 'dev-perl/Net-SMTP-SSL',
            zypper => 'perl-Net-SMTP-SSL',
            ports  => 'devel/p5-Net-SMTP-SSL',
        },
    },
    {
        Module    => 'Path::Class',
        Required  => 1,
        InstTypes => {
            aptget => 'libpath-class-perl',
            emerge => 'dev-perl/Path-Class',
            zypper => 'perl-Path-Class',
            ports  => 'devel/p5-Path-Class',
        },
    },
    {
        Module    => 'Sub::Exporter',
        Required  => 1,
        Comment   => 'needed by Kernel/cpan-lib/Crypt/Random/Source.pm',
        InstTypes => {
            aptget => 'libsub-exporter-perl',
            emerge => 'dev-perl/Sub-Exporter',
            zypper => 'perl-Sub-Exporter',
            ports  => 'devel/p5-Sub-Exporter',
        },
    },
    {
        Module    => 'Template::Toolkit',
        Required  => 1,
        Comment   => 'Template::Toolkit, the rendering engine of OTOBO.',
        InstTypes => {
            aptget => 'libtemplate-perl',
            emerge => 'dev-perl/Template-Toolkit',
            zypper => 'perl-Template-Toolkit',
            ports  => 'www/p5-Template-Toolkit',
        },
    },
    {
        Module    => 'Template::Stash::XS',
        Required  => 1,
        Comment   => 'The fast data stash for Template::Toolkit.',
        InstTypes => {
            aptget => 'libtemplate-perl',
            emerge => 'dev-perl/Template-Toolkit',
            zypper => 'perl-Template-Toolkit',
            ports  => 'www/p5-Template-Toolkit',
        },
    },
    {
        Module    => 'Text::CSV',
        Required  => 1,
        InstTypes => {
            aptget => 'libtext-csv-perl',
            emerge => 'dev-perl/Text-CSV',
            zypper => 'perl-Text-CSV',
            ports  => 'textproc/p5-Text-CSV',
        },
    },
    {
        Module    => 'Text::Trim',
        Required  => 1,
        InstTypes => {
            aptget => 'libtext-trim-perl',
            emerge => 'dev-perl/Text-Trim',
            zypper => 'perl-Text-Trim',
            ports  => 'devel/p5-Text-Trim',
        },
    },
    {
        Module    => 'Time::HiRes',
        Required  => 1,
        Comment   => 'Required for high resolution timestamps.',
        InstTypes => {
            aptget => 'perl',
            emerge => 'perl-core/Time-HiRes',
            zypper => 'perl-Time-HiRes',
            ports  => 'devel/p5-Time-HiRes',
        },
    },
    {
        Module    => 'Try::Tiny',
        Required  => 1,
        InstTypes => {
            aptget => 'libtry-tiny-perl',
            emerge => 'dev-perl/Try-Tiny',
            zypper => 'perl-Try-Tiny',
            ports  => 'devel/p5-Try-Tiny',
        },
    },
    {
        Module    => 'URI',
        Required  => 1,
        Comment   => 'for generating properly escaped URLs',
        InstTypes => {
            aptget => 'liburi-perl',
            emerge => 'dev-perl/URI',
            zypper => 'perl-URI',
            ports  => 'devel/p5-URI',
        },
    },
    {
        Module    => 'XML::LibXML',
        Required  => 1,
        Comment   => 'Required for XML processing.',
        InstTypes => {
            aptget => 'libxml-libxml-perl',
            zypper => 'perl-XML-LibXML',
            ports  => 'textproc/p5-XML-LibXML',
        },
    },
    {
        Module    => 'YAML::XS',
        Required  => 1,
        Comment   => 'Required for fast YAML processing.',
        InstTypes => {
            aptget => 'libyaml-libyaml-perl',
            emerge => 'dev-perl/YAML-LibYAML',
            zypper => 'perl-YAML-LibYAML',
            ports  => 'textproc/p5-YAML-LibYAML',
        },
    },
    {
        Module    => 'Unicode::Collate',
        Required  => 1,
        Comment   => 'For internationalised sorting',
        InstTypes => {
            aptget => 'perl',

            # This is a core Perl module which should be available on most distributions.
            # Redhat seems to be an exception. See https://github.com/RotherOSS/otobo/issues/219
            yum => 'perl-Unicode-Collate',
        },
    },

    # Feature db
    {
        Module    => 'DBD::mysql',
        Required  => 0,
        Features  => ['db:mysql'],
        Comment   => 'Required to connect to a MySQL database.',
        InstTypes => {
            aptget => 'libdbd-mysql-perl',
            emerge => 'dev-perl/DBD-mysql',
            zypper => 'perl-DBD-mysql',
            ports  => 'databases/p5-DBD-mysql',
        },
    },
    {
        Module               => 'DBD::ODBC',
        Required             => 0,
        Features             => ['db:odbc'],
        VersionsNotSupported => [
            {
                Version => '1.23',
                Comment =>
                    'This version is broken and not useable! Please upgrade to a higher version.',
            },
        ],
        Comment   => 'Required to connect to a MS-SQL database.',
        InstTypes => {
            aptget => 'libdbd-odbc-perl',
            emerge => undef,
            yum    => undef,
            zypper => undef,
            ports  => 'databases/p5-DBD-ODBC',
        },
    },
    {
        Module    => 'DBD::Oracle',
        Required  => 0,
        Features  => ['db:oracle'],
        Comment   => 'Required to connect to a Oracle database.',
        InstTypes => {
            aptget => undef,    # not in any Debian package
            emerge => undef,
            yum    => undef,
            zypper => undef,
            ports  => undef,
        },
    },
    {
        Module    => 'DBD::Pg',
        Required  => 0,
        Features  => ['db:postgresql'],
        Comment   => 'Required to connect to a PostgreSQL database.',
        InstTypes => {
            aptget => 'libdbd-pg-perl',
            emerge => 'dev-perl/DBD-Pg',
            zypper => 'perl-DBD-Pg',
            ports  => 'databases/p5-DBD-Pg',
        },
    },
    {
        Module    => 'DBD::SQLite',
        Required  => 0,
        Features  => ['db:sqlite'],
        Comment   => 'Required to connect to a SQLite database.',
        InstTypes => {
            aptget => 'libdbd-sqlite3-perl',
        },
    },

    # Feature apache
    {
        Module    => 'ModPerl::Util',
        Required  => 0,
        Features  => ['apache:mod_perl'],
        Comment   => 'Improves Performance on Apache webservers dramatically.',
        InstTypes => {
            aptget => 'libapache2-mod-perl2',
            emerge => 'www-apache/mod_perl',
            zypper => 'apache2-mod_perl',
            ports  => 'www/mod_perl2',
        },
    },
<<<<<<< HEAD
=======
    {
        Module    => 'Apache::DBI',
        Required  => 0,
        Features  => ['apache:mod_perl'],
        Comment   => 'Improves Performance on Apache webservers with mod_perl enabled.',
        InstTypes => {
            aptget => 'libapache-dbi-perl',
            emerge => 'dev-perl/Apache-DBI',
            zypper => 'perl-Apache-DBI',
            ports  => 'www/p5-Apache-DBI',
        },
    },
    {
        Module    => 'Apache2::Reload',
        Required  => 0,
        Features  => ['apache:mod_perl'],
        Comment   => 'Avoids web server restarts on mod_perl.',
        InstTypes => {
            aptget => 'libapache2-reload-perl',
            emerge => 'dev-perl/Apache-Reload',
            zypper => 'apache2-mod_perl',
            ports  => 'www/mod_perl2',
        },
    },
>>>>>>> 8dd205e8

    # Feature mail
    {
        Module              => 'Net::SMTP',
        Required            => 0,
        Features            => ['mail'],
        Comment             => 'Simple Mail Transfer Protocol Client.',
        VersionsRecommended => [
            {
                Version => '3.11',
                Comment => 'This version fixes email sending (bug#14357).',
            },
        ],
        InstTypes => {
            aptget => 'perl',
            emerge => undef,
            zypper => undef,
            ports  => undef,
        },
    },
    {
        Module          => 'Mail::IMAPClient',
        VersionRequired => '3.22',
        Required        => 0,
        Features        => ['mail:imap'],
        Comment         => 'Required for IMAP TLS connections.',
        InstTypes       => {
            aptget => 'libmail-imapclient-perl',
            emerge => 'dev-perl/Mail-IMAPClient',
            zypper => 'perl-Mail-IMAPClient',
            ports  => 'mail/p5-Mail-IMAPClient',
        },
    },
    {
        Module    => 'Authen::SASL',
        Required  => 0,
        Features  => ['mail:sasl'],
        Comment   => 'Required for MD5 authentication mechanisms in IMAP connections.',
        InstTypes => {
            aptget => 'libauthen-sasl-perl',
            emerge => 'dev-perl/Authen-SASL',
            zypper => 'perl-Authen-SASL',
        },
    },
    {
        Module    => 'Authen::NTLM',
        Required  => 0,
        Features  => ['mail:ntlm'],
        Comment   => 'Required for NTLM authentication mechanism in IMAP connections.',
        InstTypes => {
            aptget => 'libauthen-ntlm-perl',
            emerge => 'dev-perl/Authen-NTLM',
            zypper => 'perl-Authen-NTLM',
        },
    },

    # Feature performance
    {
        Module    => 'JSON::XS',
        Required  => 0,
        Features  => ['performance:json'],
        Comment   => 'Recommended for faster AJAX/JavaScript handling.',
        InstTypes => {
            aptget => 'libjson-xs-perl',
            emerge => 'dev-perl/JSON-XS',
            zypper => 'perl-JSON-XS',
            ports  => 'converters/p5-JSON-XS',
        },
    },
    {
        Module    => 'Text::CSV_XS',
        Required  => 0,
        Comment   => 'Recommended for faster CSV handling.',
        Features  => ['performance:csv'],
        InstTypes => {
            aptget => 'libtext-csv-xs-perl',
            emerge => 'dev-perl/Text-CSV_XS',
            zypper => 'perl-Text-CSV_XS',
            ports  => 'textproc/p5-Text-CSV_XS',
        },
    },
    {
        Module    => 'Redis',
        Required  => 0,
        Comment   => 'For usage with Redis Cache Server.',
        Features  => ['performance:redis'],
        InstTypes => {
            aptget => 'libredis-perl',
            emerge => 'dev-perl/Redis',
            yum    => 'perl-Redis',
            zypper => 'perl-Redis',
            ports  => 'databases/p5-Redis',
        },
    },
    {
        Module    => 'Redis::Fast',
        Required  => 0,
        Features  => ['performance:redis'],
        Comment   => 'Recommended for usage with Redis Cache Server. (it`s compatible with `Redis`, but **~2x faster**)',
        InstTypes => {
            aptget => 'libredis-fast-perl',
            emerge => undef,
            yum    => undef,
            zypper => undef,
            ports  => undef,
        },
    },

    # Feature plack
    {
<<<<<<< HEAD
=======
        Module    => 'CGI::Emulate::PSGI',
        Required  => 0,
        Features  => ['plack'],
        Comment   => 'Support old fashioned CGI in a PSGI application',
        InstTypes => {
            aptget => 'libcgi-emulate-psgi-perl',
            emerge => undef,
            zypper => undef,
            ports  => undef,
        },
    },
    {
>>>>>>> 8dd205e8
        Module    => 'CGI::PSGI',
        Required  => 1,
        Features  => ['plack'],
        Comment   => 'Adapt CGI.pm to the PSGI protocol',
        InstTypes => {
            aptget => 'libcgi-psgi-perl',
            emerge => undef,
            zypper => undef,
            ports  => undef,
        },
    },
    {
        Module    => 'DBIx::Connector',
        Required  => 1,
        Features  => ['plack'],
        Comment   => 'Sane persistent database connection',
        InstTypes => {
            aptget => 'libdbix-connector-perl',
            emerge => undef,
            zypper => undef,
            ports  => undef,
        },
    },
    {
        Module    => 'Gazelle',
        Required  => 0,
        Features  => ['plack'],
        Comment   => 'High-performance preforking PSGI/Plack web server',
        InstTypes => {
            aptget => undef,    # not in any Debian package
            emerge => undef,
            zypper => undef,
            ports  => undef,
        },
    },
    {
        Module    => 'Linux::Inotify2',
        Required  => 0,
        Features  => ['plack'],
        Comment   => 'Used when plackup is run with the -R option. This option restarts the server when files have changed.',
        InstTypes => {
            aptget => 'liblinux-inotify2-perl',
            emerge => undef,
            zypper => undef,
            ports  => undef,
        },
    },
    {
        Module    => 'Path::Class',
        Required  => 1,
        Features  => ['plack'],
        Comment   => 'Neater path manipulation and some utils',
        InstTypes => {
            aptget => 'libpath-class-perl',
            emerge => undef,
            zypper => undef,
            ports  => undef,
        },
    },
    {
        Module    => 'Plack',
        Required  => 1,
        Features  => ['plack'],
        Comment   => 'Perl Superglue for Web frameworks and Web Servers (PSGI toolkit)',
        InstTypes => {
            aptget => 'libplack-perl',
            emerge => undef,
            zypper => undef,
            ports  => undef,
        },
    },
    {
        Module    => 'Plack::App::File',
        Required  => 0,
        Features  => ['plack'],
        Comment   => 'Serve static files',
        InstTypes => {
            aptget => 'libplack-perl',
            emerge => undef,
            zypper => undef,
            ports  => undef,
        },
    },

    # Deflater not used yet, see https://github.com/RotherOSS/otobo/issues/1053
    #{
    #    Module    => 'Plack::Middleware::Deflater',
    #    Required  => 1,
    #    Features  => ['plack'],
    #    Comment   => 'Compress generated and static content',
    #    InstTypes => {
    #        aptget => undef,
    #        emerge => undef,
    #        zypper => undef,
    #        ports  => undef,
    #    },
    #},
    {
        Module    => 'Plack::Middleware::ForceEnv',
        Required  => 1,
        Features  => ['plack'],
        Comment   => 'Set environment variables',
        InstTypes => {
            aptget => undef,    # not in any Debian package
            emerge => undef,
            zypper => undef,
            ports  => undef,
        },
    },
    {
        Module    => 'Plack::Middleware::Header',
        Required  => 1,
        Features  => ['plack'],
        Comment   => 'Set HTTP headers',
        InstTypes => {
            aptget => 'libplack-middleware-header-perl',
            emerge => undef,
            zypper => undef,
            ports  => undef,
        },
    },
    {
        Module    => 'Plack::Middleware::Refresh',
        Required  => 1,
        Features  => ['plack'],
        Comment   => 'Watch for changed modules in %INC. Depends on Module::Refresh',
        InstTypes => {
            aptget => 'libplack-perl',
            emerge => undef,
            zypper => undef,
            ports  => undef,
        },
    },
    {
        Module    => 'Plack::Middleware::ReverseProxy',
        Required  => 1,
        Features  => ['plack'],
        Comment   => 'Twist some HTTP variables so that the reverse proxy is transparent',
        InstTypes => {
            aptget => 'libplack-middleware-reverseproxy-perl',
            emerge => undef,
            zypper => undef,
            ports  => undef,
        },
    },
    {
        Module    => 'Plack::Middleware::Rewrite',
        Required  => 1,
        Features  => ['plack'],
        Comment   => 'Set environment variables',
        InstTypes => {
            aptget => undef,    # not in any Debian package
            emerge => undef,
            zypper => undef,
            ports  => undef,
        },
    },
    {
        Module    => 'SOAP::Transport::HTTP::Plack',
        Required  => 1,
        Features  => ['plack'],
        Comment   => 'PSGI SOAP adapter',
        InstTypes => {
            aptget => undef,    # not in any Debian package
            emerge => undef,
            zypper => undef,
            ports  => undef,
        },
    },

    # Feature div
    {
        Module          => 'Encode::HanExtra',
        VersionRequired => '0.23',
        Required        => 0,
        Features        => ['div:hanextra'],
        Comment         => 'Required to handle mails with several Chinese character sets.',
        InstTypes       => {
            aptget => 'libencode-hanextra-perl',
            emerge => 'dev-perl/Encode-HanExtra',
            zypper => 'perl-Encode-HanExtra',
            ports  => 'chinese/p5-Encode-HanExtra',
        },
    },
    {
        Module              => 'IO::Socket::SSL',
        Required            => 0,
        Features            => [ 'div:ssl', 'mail:ssl' ],
        Comment             => 'Required for SSL connections to web and mail servers.',
        VersionsRecommended => [
            {
                Version => '2.066',
                Comment => 'This version fixes email sending (bug#14357).',
            },
        ],
        InstTypes => {
            aptget => 'libio-socket-ssl-perl',
            emerge => 'dev-perl/IO-Socket-SSL',
            zypper => 'perl-IO-Socket-SSL',
            ports  => 'security/p5-IO-Socket-SSL',
        },
    },
    {
        Module    => 'Net::LDAP',
        Required  => 0,
        Comment   => 'Required for directory authentication.',
        Features  => ['div:ldap'],
        InstTypes => {
            aptget => 'libnet-ldap-perl',
            emerge => 'dev-perl/perl-ldap',
            zypper => 'perl-ldap',
            ports  => 'net/p5-perl-ldap',
        },
    },
    {
        Module    => 'Crypt::Eksblowfish::Bcrypt',
        Required  => 0,
        Features  => ['div:bcrypt'],
        Comment   => 'For strong password hashing.',
        InstTypes => {
            aptget => 'libcrypt-eksblowfish-perl',
            emerge => 'dev-perl/Crypt-Eksblowfish',
            zypper => 'perl-Crypt-Eksblowfish',
            ports  => 'security/p5-Crypt-Eksblowfish',
        },
    },
    {
        Module    => 'XML::LibXSLT',
        Required  => 0,
        Features  => ['div:xslt'],
        Comment   => 'Required for Generic Interface XSLT mapping module.',
        InstTypes => {
            aptget => 'libxml-libxslt-perl',
            zypper => 'perl-XML-LibXSLT',
            ports  => 'textproc/p5-XML-LibXSLT',
        },
    },
    {
        Module    => 'XML::Parser',
        Required  => 0,
        Features  => ['div:xmlparser'],
        Comment   => 'Recommended for XML processing.',
        InstTypes => {
            aptget => 'libxml-parser-perl',
            emerge => 'dev-perl/XML-Parser',
            zypper => 'perl-XML-Parser',
            ports  => 'textproc/p5-XML-Parser',
        },
    },
    {
        Module    => 'Const::Fast',
        Required  => 0,
        Features  => ['div:readonly'],
        Comment   => 'Support for readonly Perl variables',
        InstTypes => {
            aptget => 'libconst-fast-perl',
            emerge => undef,
            zypper => undef,
            ports  => undef,
        },
    },

    # Feature devel
    {
        Module          => 'Selenium::Remote::Driver',
        Required        => 0,
        VersionRequired => '1.40',
        Features        => ['devel:test'],
        Comment         => 'used by Kernel::System::UnitTest::Selenium',
        InstTypes       => {
            aptget => undef,    # not in any Debian package
            emerge => undef,
            zypper => undef,
            ports  => undef,
        },
    },
    {
        Module    => 'String::Dump',
        Required  => 0,
        Features  => ['devel:encoding'],
        Comment   => 'for deeply inspecting strings',
        InstTypes => {
            aptget => undef,    # not in any Debian package
            emerge => undef,
            zypper => undef,
            ports  => undef,
        },
    },
    {
        Module    => 'Test::Compile',
        Required  => 0,
        Features  => ['devel:test'],
        Comment   => 'a quick compile check',
        InstTypes => {
            aptget => 'libtest-compile-perl',
            emerge => undef,
            zypper => undef,
            ports  => undef,
        },
    },
    {
        Module    => 'Test2::Suite',
        Required  => 0,
        Features  => ['devel:test'],
        Comment   => 'basic test functions',
        InstTypes => {
            aptget => 'libtest2-suite-perl',
            emerge => undef,
            zypper => undef,
            ports  => undef,
        },
    },
    {
        Module    => 'Test::Simple',
        Required  => 0,
        Features  => ['devel:test'],
        Comment   => 'contains Test2::API which is used in Kernel::System::UnitTest::Driver',
        InstTypes => {
            aptget => 'perl',
            emerge => undef,
            zypper => undef,
            ports  => undef,
        },
    },
    {
        Module    => 'Test2::Tools::HTTP',
        Required  => 0,
        Features  => ['devel:test'],
        Comment   => 'testing PSGI apps and URLs',
        InstTypes => {
            aptget => undef,    # not in any Debian package
            emerge => undef,
            zypper => undef,
            ports  => undef,
        },
    },
);

# This is a quick hack for looking up the Debian package names that contain the Perl modules.
# Not removed because it might be useful in the future.
if (0) {
    for my $Module (@NeededModules) {
        my $InstType = $DistToInstType{$OSDist};

        say 'Module ', $Module->{Module};
        say $Module->{InstTypes}->{$InstType} // 'UNDEFINED';
        print `dh-make-perl locate $Module->{Module}`;
        say "";
    }

    exit;
}

if ($DoPrintCpanfile) {
    say <<'END_HEADER';
# Do not change this file manually.
# Instead adapt bin/otobo.CheckModules.pl and call
#    ./bin/otobo.CheckModules.pl --cpanfile > cpanfile
END_HEADER

    PrintCpanfile( \@NeededModules, 1, 1, 0 );
}
elsif ($DoPrintDockerCpanfile) {
    say <<'END_HEADER';
# Do not change this file manually.
# Instead adapt bin/otobo.CheckModules.pl and call
#    ./bin/otobo.CheckModules.pl --docker-cpanfile > cpanfile.docker
END_HEADER

    PrintCpanfile( \@NeededModules, 1, 1, 1 );
}
elsif ($DoPrintInstCommand) {

    my @SelectedModules;
    my %FeatureIsUsed = @FeatureInstList ? map { $_ => 1 } @FeatureInstList : %IsStandardFeature;

    for my $Module (@NeededModules) {
        if ( $Module->{Required} ) {
            push @SelectedModules, $Module;
        }
        elsif ( $Module->{Features} ) {
            for my $Feature ( @{ $Module->{Features} } ) {
                if ( $FeatureIsUsed{$Feature} || $FeatureIsUsed{ ( split( /:/, $Feature ) )[0] } ) {
                    push @SelectedModules, $Module;
                }
            }
        }
    }

    my %PackageList = CollectPackageInfo( \@SelectedModules );

    # the distro packages that supply one or more of the required Perl modules
    if ( IsArrayRefWithData( $PackageList{Packages} ) ) {

        my $CMD = $PackageList{CMD};

        for my $Package ( @{ $PackageList{Packages} } ) {
            if ( $PackageList{SubCMD} ) {
                $Package = sprintf $PackageList{SubCMD}, $Package;
            }
        }
        say sprintf $CMD, join( ' ', @{ $PackageList{Packages} } );
    }

    # for some modules there is no module avaialable
    for my $Module ( $PackageList{CPANOnlyModules}->@* ) {
        say <<"END_MSG";

No $OSDist package found that contains the Perl module $Module->{Module}.
For installing you can search in your package manager for $Module->{Module}.
Or install with your favourite CPAN installer, e.g. 'sudo cpanm install $Module->{Module}'.
END_MSG
    }
}
elsif ($DoPrintFeatures) {

    # print a list of the available features
    my %Features;
    MODULE:
    for my $Module (@NeededModules) {

        next MODULE unless $Module->{Features};

        for my $Feature ( @{ $Module->{Features} } ) {
            $Features{$Feature}++;
        }
    }

    print "\nAvailable Features:\n";
    for my $Feature ( sort keys %Features ) {
        print "\t$Feature\n";
    }
    print "\n";
}
else {

    my %Features;
    if ($DoPrintAllModules) {
        MODULE:
        for my $Module (@NeededModules) {
            next MODULE if !$Module->{Features};
            for my $Feature ( @{ $Module->{Features} } ) {
                $Features{$Feature}++;
            }
        }
        $Features{aaacore} = 1;
        $Features{zzznone} = 1;
    }
    else {
        $IsStandardFeature{aaacore} = 1;
        $IsStandardFeature{zzznone} = 1;
        %Features                   = @FeatureList ? map { $_ => 1 } @FeatureList : %IsStandardFeature;
    }

    my %PrintFeatures;
    for my $Module (@NeededModules) {
        if ( $Module->{Required} && $Features{aaacore} ) {
            push @{ $PrintFeatures{aaacore} }, $Module;
        }
        elsif ( $Module->{Features} ) {

            # user defined features
            if ( !$Features{aaacore} ) {
                for my $Feature ( @{ $Module->{Features} } ) {
                    if ( $Features{$Feature} ) {
                        push @{ $PrintFeatures{$Feature} }, $Module;
                    }
                    elsif ( $Features{ ( split( /:/, $Feature ) )[0] } ) {
                        push @{ $PrintFeatures{ ( split( /:/, $Feature ) )[0] } }, $Module;
                    }
                }
            }

            # else just take main categories
            else {
                for my $Feature ( @{ $Module->{Features} } ) {
                    if ( $Features{$Feature} ) {
                        push @{ $PrintFeatures{ ( split( /:/, $Feature ) )[0] } }, $Module;
                    }
                }
            }
        }
        elsif ( $Features{zzznone} ) {
            push @{ $PrintFeatures{zzznone} }, $Module;
        }
    }

    # try to determine module version number
    my $Depends = 0;

    for my $Category ( sort keys %PrintFeatures ) {
        print $FeatureDescription{$Category} ? "\n$FeatureDescription{$Category}:\n" : "\nPackages needed for the feature '$Category':\n";
        for my $Module ( @{ $PrintFeatures{$Category} } ) {
            Check( $Module, $Depends, $NoColors );
        }
    }

    if ($DoPrintAllModules) {
        print "\n\nBundled modules:\n\n";

        my %PerlInfo = Kernel::System::Environment->PerlInfoGet(
            BundledModules => 1,
        );

        for my $Module ( sort keys %{ $PerlInfo{Modules} } ) {
            Check(
                {
                    Module   => $Module,
                    Required => 1,
                },
                $Depends,
                $NoColors
            );
        }
    }
    print "\n";
}

sub Check {
    my ( $Module, $Depends, $NoColors ) = @_;

    print "  " x ( $Depends + 1 );
    print "o $Module->{Module}";
    my $Length = 33 - ( length( $Module->{Module} ) + ( $Depends * 2 ) );
    print '.' x $Length;

    my $Version = Kernel::System::Environment->ModuleVersionGet( Module => $Module->{Module} );
    if ($Version) {

        # remove leading 'v'
        $Version =~ s{^v}{}i;

        # cleanup version number
        my $CleanedVersion = CleanVersion(
            Version => $Version,
        );

        my $ErrorMessage;

        # Test if all module dependencies are installed by requiring the module.
        #   Don't do this for Net::DNS as it seems to take very long (>20s) in a
        #   mod_perl environment sometimes.
        my %DontRequire = (
            'Net::DNS'     => 1,
            'Email::Valid' => 1,    # uses Net::DNS internally
        );

        if ( !$DontRequire{ $Module->{Module} } && !eval "require $Module->{Module}" ) {    ## no critic qw(BuiltinFunctions::ProhibitStringyEval)
            $ErrorMessage .= 'Not all prerequisites for this module correctly installed. ';
        }

        if ( $Module->{VersionsNotSupported} ) {

            my $VersionsNotSupported = 0;
            ITEM:
            for my $Item ( @{ $Module->{VersionsNotSupported} } ) {

                # cleanup item version number
                my $ItemVersion = CleanVersion(
                    Version => $Item->{Version},
                );

                if ( $CleanedVersion == $ItemVersion ) {
                    $VersionsNotSupported = $Item->{Comment};
                    last ITEM;
                }
            }

            if ($VersionsNotSupported) {
                $ErrorMessage .= "Version $Version not supported! $VersionsNotSupported ";
            }
        }

        my $AdditionalText = '';

        if ( $Module->{VersionsRecommended} ) {

            my $VersionsRecommended = 0;
            ITEM:
            for my $Item ( @{ $Module->{VersionsRecommended} } ) {

                my $ItemVersion = CleanVersion(
                    Version => $Item->{Version},
                );

                if ( $CleanedVersion < $ItemVersion ) {
                    $AdditionalText
                        .= "    Please consider updating to version $Item->{Version} or higher: $Item->{Comment}\n";
                }
            }
        }

        if ( $Module->{VersionRequired} ) {

            # cleanup item version number
            my $RequiredModuleVersion = CleanVersion(
                Version => $Module->{VersionRequired},
            );

            if ( $CleanedVersion < $RequiredModuleVersion ) {
                $ErrorMessage
                    .= "Version $Version installed but $Module->{VersionRequired} or higher is required! ";
            }
        }

        if ($ErrorMessage) {
            if ($NoColors) {
                print "FAILED! $ErrorMessage\n";
            }
            else {
                print color('red') . 'FAILED!' . color('reset') . " $ErrorMessage\n";
            }
            $ExitCode = 1;    # error
        }
        else {
            my $OutputVersion = $Version;

            if ( $OutputVersion =~ m{ [0-9.] }xms ) {
                $OutputVersion = 'v' . $OutputVersion;
            }

            if ($NoColors) {
                print "ok ($OutputVersion)\n$AdditionalText";
            }
            else {
                print color('green') . 'ok'
                    . color('reset')
                    . " ($OutputVersion)\n"
                    . color('yellow')
                    . "$AdditionalText"
                    . color('reset');
            }
        }
    }
    else {
        my $Comment  = $Module->{Comment} ? ' - ' . $Module->{Comment} : '';
        my $Required = $Module->{Required};
        my $Color    = 'yellow';

        # OS Install Command
        my %InstallCommand = GetInstallCommand($Module);

        # create example installation string for module
        my $InstallText = '';
        if ( IsHashRefWithData( \%InstallCommand ) ) {
            my $CMD = $InstallCommand{CMD};
            if ( $InstallCommand{SubCMD} ) {
                $CMD = sprintf $InstallCommand{CMD}, $InstallCommand{SubCMD};
            }

            $InstallText = " To install, you can use: '" . sprintf( $CMD, $InstallCommand{Package} ) . "'.";
        }

        if ($Required) {
            $Required = 'required';
            $Color    = 'red';
            $ExitCode = 1;            # error
        }
        else {
            $Required = 'optional';
        }
        if ($NoColors) {
            print "Not installed! ($Required $Comment)\n";
        }
        else {
            print color($Color)
                . 'Not installed!'
                . color('reset')
                . "$InstallText ($Required$Comment)\n";
        }
    }

    if ( $Module->{Depends} ) {
        for my $ModuleSub ( @{ $Module->{Depends} } ) {
            Check( $ModuleSub, $Depends + 1, $NoColors );
        }
    }

    return 1;
}

sub CollectPackageInfo {
    my ($PackageList) = @_;

    my $CMD;
    my $SubCMD;
    my @Packages;
    my @CPANOnlyModules;

    # if we're on Windows we don't need to see Apache + mod_perl modules
    MODULE:
    for my $Module ( @{$PackageList} ) {

        my $Required = $Module->{Required};
        my $Version  = Kernel::System::Environment->ModuleVersionGet( Module => $Module->{Module} );
        if ( !$Version ) {

            my %InstallCommand = GetInstallCommand($Module);

            if ( IsHashRefWithData( \%InstallCommand ) ) {
                $CMD    = $InstallCommand{CMD};
                $SubCMD = $InstallCommand{SubCMD};
                push @Packages, $InstallCommand{Package};
            }
            else {
                push @CPANOnlyModules, $Module;
            }
        }
    }

    return (
        CMD             => $CMD,
        SubCMD          => $SubCMD,
        Packages        => \@Packages,
        CPANOnlyModules => \@CPANOnlyModules,
    );
}

sub CleanVersion {
    my (%Param) = @_;

    return 0 if !$Param{Version};
    return 0 if $Param{Version} eq 'undef';

    # remove leading 'v'
    $Param{Version} =~ s{^v}{}i;

    # replace all special characters with an dot
    $Param{Version} =~ s{ [_-] }{.}xmsg;

    my @VersionParts = split q{\.}, $Param{Version};

    my $CleanedVersion = '';
    for my $Count ( 0 .. 4 ) {
        $VersionParts[$Count] ||= 0;
        $CleanedVersion .= sprintf "%04d", $VersionParts[$Count];
    }

    return int $CleanedVersion;
}

sub GetInstallCommand {
    my ($Module) = @_;
    my $CMD;
    my $SubCMD;
    my $Package;

    # returns the installation type e.g. ppm
    my $InstType     = $DistToInstType{$OSDist};
    my $OuputInstall = 1;

    if ($InstType) {

        # gets the install command for installation type
        # e.g. ppm install %s
        # default is the cpan install command
        # e.g. cpan %s
        $CMD    = $InstTypeToCMD{$InstType}->{CMD};
        $SubCMD = $InstTypeToCMD{$InstType}->{SubCMD};

        # gets the target package
        if (
            exists $Module->{InstTypes}->{$InstType}
            && !defined $Module->{InstTypes}->{$InstType}
            )
        {
            # if we a hash key for the installation type but a undefined value
            # then we prevent the output for the installation command
            $OuputInstall = 0;
        }
        elsif ( $InstTypeToCMD{$InstType}->{UseModule} ) {

            # default is the cpan module name
            $Package = $Module->{Module};
        }
        else {
            # if the package name is defined for the installation type
            # e.g. ppm then we use this as package name
            $Package = $Module->{InstTypes}->{$InstType};
        }
    }

    return if !$OuputInstall;

    if ( !$CMD || !$Package ) {
        $CMD     = $InstTypeToCMD{default}->{CMD};
        $SubCMD  = $InstTypeToCMD{default}->{SubCMD};
        $Package = $Module->{Module};
    }

    return (
        CMD     => $CMD,
        SubCMD  => $SubCMD,
        Package => $Package,
    );
}

sub PrintCpanfile {
    my ( $NeededModules, $FilterRequired, $HandleFeatures, $ForDocker ) = @_;

    # Indent the statements in the feature sections
    my $Indent = $FilterRequired ? '' : '    ';

    # print the required modules
    # collect the modules per feature
    my %ModulesForFeature;
    MODULE:
    for my $Module ( $NeededModules->@* ) {

        # put all not required modules into 'optional'
        if ( $FilterRequired && !$Module->{Required} ) {
            my $Feature = 'optional';
            $ModulesForFeature{$Feature} //= [];
            push $ModulesForFeature{$Feature}->@*, $Module;
        }

        # print out the requirements, either because it is required, or because it is a feature
        if ( !$FilterRequired || $Module->{Required} ) {
            my $Comment = $Module->{Comment};
            if ($Comment) {
                $Comment =~ s/\n/\n$Indent\#/g;
                say $Indent, "# $Comment";
            }

            if ( $Module->{VersionsRecommended} ) {
                my $VersionsRecommended = 0;
                ITEM:
                for my $Item ( @{ $Module->{VersionsRecommended} } ) {
                    say $Indent, "# Please consider updating to version $Item->{Version} or higher: $Item->{Comment}";
                }
            }

            # there may be additional restrictions on the versions
            my $VersionRequirement = '';
            {
                my @Conditions;

                if ( $Module->{VersionRequired} ) {
                    push @Conditions, ">= $Module->{VersionRequired}";
                }

                if ( $Module->{VersionsNotSupported} ) {

                    my $VersionsNotSupported = 0;
                    ITEM:
                    for my $Item ( @{ $Module->{VersionsNotSupported} } ) {
                        say $Indent, "# Version $Item->{Version} not supported: $Item->{Comment}";
                        push @Conditions, "!= $Item->{Version}";
                    }
                }

                # assemble the argument for the 'requires' command
                if (@Conditions) {
                    $VersionRequirement = qq{, "@{[ join ', ', @Conditions ]}"};
                }
            }

            my @Filters;
            say $Indent, "requires '$Module->{Module}'$VersionRequirement;";
            say '';

            next MODULE;
        }

        next MODULE unless $HandleFeatures;
        next MODULE unless $Module->{Features};
        next MODULE unless $Module->{Features};
        next MODULE unless ref $Module->{Features} eq 'ARRAY';

        for my $Feature ( $Module->{Features}->@* ) {
            $ModulesForFeature{$Feature} //= [];
            push $ModulesForFeature{$Feature}->@*, $Module;
        }
    }

    # now print out the features
    FEATURE:
    for my $Feature ( sort keys %ModulesForFeature ) {

        # print empty line for neater output
        say '';

        # When a cpanfile for Docker is generated then filter out the not-needed features
        if ( $ForDocker && !$IsDockerFeature{$Feature} ) {
            say "# Feature '$Feature' is not needed for Docker\n";

            next FEATURE;
        }

        # Don't declare the features in the Docker case
        my $PoundOrEmpty = $ForDocker ? '# ' : '';
        my $Desc         = $FeatureDescription{$Feature} // "Suppport for $Feature";
        say "${PoundOrEmpty}feature '$Feature', '$Desc' => sub {";
        PrintCpanfile( $ModulesForFeature{$Feature}, 0, 0, $ForDocker );
        say "${PoundOrEmpty}};";
    }

    return;
}

exit $ExitCode;<|MERGE_RESOLUTION|>--- conflicted
+++ resolved
@@ -653,33 +653,6 @@
             ports  => 'www/mod_perl2',
         },
     },
-<<<<<<< HEAD
-=======
-    {
-        Module    => 'Apache::DBI',
-        Required  => 0,
-        Features  => ['apache:mod_perl'],
-        Comment   => 'Improves Performance on Apache webservers with mod_perl enabled.',
-        InstTypes => {
-            aptget => 'libapache-dbi-perl',
-            emerge => 'dev-perl/Apache-DBI',
-            zypper => 'perl-Apache-DBI',
-            ports  => 'www/p5-Apache-DBI',
-        },
-    },
-    {
-        Module    => 'Apache2::Reload',
-        Required  => 0,
-        Features  => ['apache:mod_perl'],
-        Comment   => 'Avoids web server restarts on mod_perl.',
-        InstTypes => {
-            aptget => 'libapache2-reload-perl',
-            emerge => 'dev-perl/Apache-Reload',
-            zypper => 'apache2-mod_perl',
-            ports  => 'www/mod_perl2',
-        },
-    },
->>>>>>> 8dd205e8
 
     # Feature mail
     {
@@ -790,21 +763,6 @@
 
     # Feature plack
     {
-<<<<<<< HEAD
-=======
-        Module    => 'CGI::Emulate::PSGI',
-        Required  => 0,
-        Features  => ['plack'],
-        Comment   => 'Support old fashioned CGI in a PSGI application',
-        InstTypes => {
-            aptget => 'libcgi-emulate-psgi-perl',
-            emerge => undef,
-            zypper => undef,
-            ports  => undef,
-        },
-    },
-    {
->>>>>>> 8dd205e8
         Module    => 'CGI::PSGI',
         Required  => 1,
         Features  => ['plack'],
